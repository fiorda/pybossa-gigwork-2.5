# -*- coding: utf8 -*-
# This file is part of PyBossa.
#
# Copyright (C) 2013 SF Isle of Man Limited
#
# PyBossa is free software: you can redistribute it and/or modify
# it under the terms of the GNU Affero General Public License as published by
# the Free Software Foundation, either version 3 of the License, or
# (at your option) any later version.
#
# PyBossa is distributed in the hope that it will be useful,
# but WITHOUT ANY WARRANTY; without even the implied warranty of
# MERCHANTABILITY or FITNESS FOR A PARTICULAR PURPOSE.  See the
# GNU Affero General Public License for more details.
#
# You should have received a copy of the GNU Affero General Public License
# along with PyBossa.  If not, see <http://www.gnu.org/licenses/>.

import json
import StringIO

from default import db, Fixtures, with_context
from helper import web
from mock import patch, Mock
from flask import Response
from itsdangerous import BadSignature
from collections import namedtuple
from pybossa.core import signer, mail
from pybossa.util import unicode_csv_reader
from pybossa.util import get_user_signup_method
from pybossa.ckan import Ckan
from bs4 import BeautifulSoup
from requests.exceptions import ConnectionError
from werkzeug.exceptions import NotFound
from pybossa.model.app import App
from pybossa.model.category import Category
from pybossa.model.task import Task
from pybossa.model.task_run import TaskRun
from pybossa.model.user import User
from factories import AppFactory, CategoryFactory, TaskFactory, TaskRunFactory


FakeRequest = namedtuple('FakeRequest', ['text', 'status_code', 'headers'])


class TestWeb(web.Helper):
    pkg_json_not_found = {
        "help": "Return ...",
        "success": False,
        "error": {
            "message": "Not found",
            "__type": "Not Found Error"}}

    @with_context
    def test_01_index(self):
        """Test WEB home page works"""
        res = self.app.get("/", follow_redirects=True)
        assert self.html_title() in res.data, res
        assert "Create a Project" in res.data, res

    @with_context
    def test_01_search(self):
        """Test WEB search page works."""
        res = self.app.get('/search')
        err_msg = "Search page should be accessible"
        assert "Search" in res.data, err_msg

    @with_context
    @patch('pybossa.cache.project_stats.pygeoip', autospec=True)
    @patch('pybossa.view.applications.uploader.upload_file', return_value=True)
    def test_02_stats(self, mock1, mock2):
        """Test WEB leaderboard or stats page works"""
        res = self.register()
        res = self.signin()
        res = self.new_application(short_name="igil")
        returns = [Mock()]
        returns[0].GeoIP.return_value = 'gic'
        returns[0].GeoIP.record_by_addr.return_value = {}
        mock1.side_effects = returns

        app = db.session.query(App).first()
        user = db.session.query(User).first()
        # Without stats
        url = '/app/%s/stats' % app.short_name
        res = self.app.get(url)
        assert "Sorry" in res.data, res.data

        # We use a string here to check that it works too
        task = Task(app_id=app.id, n_answers=10)
        db.session.add(task)
        db.session.commit()

        for i in range(10):
            task_run = TaskRun(app_id=app.id, task_id=1,
                                     user_id=user.id,
                                     info={'answer': 1})
            db.session.add(task_run)
            db.session.commit()
            self.app.get('api/app/%s/newtask' % app.id)

        # With stats
        url = '/app/%s/stats' % app.short_name
        res = self.app.get(url)
        assert res.status_code == 200, res.status_code
        assert "Distribution" in res.data, res.data

        with patch.dict(self.flask_app.config, {'GEO': True}):
            url = '/app/%s/stats' % app.short_name
            res = self.app.get(url)
            assert "GeoLite" in res.data, res.data

        res = self.app.get('/leaderboard', follow_redirects=True)
        assert self.html_title("Community Leaderboard") in res.data, res
        assert user.name in res.data, res.data

        # With hidden project
        app.hidden = 1
        db.session.add(app)
        db.session.commit()
        url = '/app/%s/stats' % app.short_name
        res = self.app.get(url)
        assert res.status_code == 200, res.status_code
        assert "Distribution" in res.data, res.data
        self.signout()

        self.create()
        # As anonymous
        url = '/app/%s/stats' % app.short_name
        res = self.app.get(url)
        assert res.status_code == 401, res.status_code
        # As another user, but not owner
        self.signin(email=Fixtures.email_addr2, password=Fixtures.password)
        url = '/app/%s/stats' % app.short_name
        res = self.app.get(url)
        assert res.status_code == 403, res.status_code

    @with_context
    def test_03_account_index(self):
        """Test WEB account index works."""
        # Without users
        res = self.app.get('/account/page/15', follow_redirects=True)
        assert res.status_code == 404, res.status_code

        self.create()
        res = self.app.get('/account', follow_redirects=True)
        assert res.status_code == 200, res.status_code
        err_msg = "There should be a Community page"
        assert "Community" in res.data, err_msg


    @with_context
    def test_register_get(self):
        """Test WEB register user works"""
        res = self.app.get('/account/register')
        # The output should have a mime-type: text/html
        assert res.mimetype == 'text/html', res
        assert self.html_title("Register") in res.data, res


    @with_context
    @patch('pybossa.view.account.mail')
    @patch('pybossa.view.account.render_template')
    @patch('pybossa.view.account.signer')
    def test_register_post_creates_email_with_link(self, signer, render, mail):
        """Test WEB register post creates and sends the confirmation email if
        account validation is enabled"""
        from flask import current_app
        current_app.config['ACCOUNT_CONFIRMATION_DISABLED'] = False
        data = dict(fullname="John Doe", name="johndoe",
                    password="p4ssw0rd", confirm="p4ssw0rd",
                    email_addr="johndoe@example.com")
        signer.dumps.return_value = ''
        render.return_value = ''
        res = self.app.post('/account/register', data=data)
        del data['confirm']
        current_app.config['ACCOUNT_CONFIRMATION_DISABLED'] = True

        signer.dumps.assert_called_with(data, salt='account-validation')
        render.assert_any_call('/account/email/validate_account.md',
                                user=data,
                                confirm_url='http://localhost/account/register/confirmation?key=')
        assert mail.send.called, "Mail was not sent"


    @with_context
    def test_register_post_valid_data_validation_enabled(self):
        """Test WEB register post with valid form data and account validation
        enabled"""
        from flask import current_app
        current_app.config['ACCOUNT_CONFIRMATION_DISABLED'] = False
        data = dict(fullname="John Doe", name="johndoe",
                    password="p4ssw0rd", confirm="p4ssw0rd",
                    email_addr="johndoe@example.com")

        res = self.app.post('/account/register', data=data)
        current_app.config['ACCOUNT_CONFIRMATION_DISABLED'] = True
        assert self.html_title() in res.data, res
        assert "Just one more step, please" in res.data, res.data


    from pybossa.view.applications import redirect
    @with_context
    @patch('pybossa.view.account.redirect', wraps=redirect)
    @patch('pybossa.view.account.signer')
    def test_register_post_valid_data_validation_disabled(self, signer, redirect):
        """Test WEB register post with valid form data and account validation
        disabled redirects to the confirmation URL with valid arguments"""
        data = dict(fullname="John Doe", name="johndoe",
                    password="p4ssw0rd", confirm="p4ssw0rd",
                    email_addr="johndoe@example.com")
        signer.dumps.return_value = 'key'
        res = self.app.post('/account/register', data=data)
        print dir(redirect)
        redirect.assert_called_with('http://localhost/account/register/confirmation?key=key')


    def test_register_confirmation_fails_without_key(self):
        """Test WEB register confirmation returns 403 if no 'key' param is present"""
        res = self.app.get('/account/register/confirmation')

        assert res.status_code == 403, res.status


    def test_register_confirmation_fails_with_invalid_key(self):
        """Test WEB register confirmation returns 403 if an invalid key is given"""
        res = self.app.get('/account/register/confirmation?key=invalid')

        assert res.status_code == 403, res.status


    @patch('pybossa.view.account.signer')
    def test_register_confirmation_gets_account_data_from_key(self, fake_signer):
        """Test WEB register confirmation gets the account data from the key"""
        fake_signer.loads.return_value = dict(fullname='FN', name='name',
                       email_addr='email', password='password')
        res = self.app.get('/account/register/confirmation?key=valid-key')

        fake_signer.loads.assert_called_with('valid-key', max_age=3600, salt='account-validation')


    @patch('pybossa.view.account.signer')
    def test_register_confirmation_creates_new_account(self, fake_signer):
        """Test WEB register confirmation creates the new account"""
        fake_signer.loads.return_value = dict(fullname='FN', name='name',
                       email_addr='email', password='password')
        res = self.app.get('/account/register/confirmation?key=valid-key')

        user = db.session.query(User).filter_by(name='name').first()

        assert user is not None
        assert user.check_password('password')


    @with_context
    def test_04_signin_signout(self):
        """Test WEB sign in and sign out works"""
        res = self.register()
        # Log out as the registration already logs in the user
        res = self.signout()

        res = self.signin(method="GET")
        assert self.html_title("Sign in") in res.data, res.data
        assert "Sign in" in res.data, res.data

        res = self.signin(email='')
        assert "Please correct the errors" in res.data, res
        assert "The e-mail is required" in res.data, res

        res = self.signin(password='')
        assert "Please correct the errors" in res.data, res
        assert "You must provide a password" in res.data, res

        res = self.signin(email='', password='')
        assert "Please correct the errors" in res.data, res
        assert "The e-mail is required" in res.data, res
        assert "You must provide a password" in res.data, res

        # Non-existant user
        msg = "Ooops, we didn't find you in the system"
        res = self.signin(email='wrongemail')
        assert msg in res.data, res.data

        res = self.signin(email='wrongemail', password='wrongpassword')
        assert msg in res.data, res

        # Real user but wrong password or username
        msg = "Ooops, Incorrect email/password"
        res = self.signin(password='wrongpassword')
        assert msg in res.data, res

        res = self.signin()
        assert self.html_title() in res.data, res
        assert "Welcome back %s" % "John Doe" in res.data, res

        # Check profile page with several information chunks
        res = self.profile()
        assert self.html_title("Profile") in res.data, res
        assert "John Doe" in res.data, res
        assert "johndoe@example.com" in res.data, res

        # Log out
        res = self.signout()
        assert self.html_title() in res.data, res
        assert "You are now signed out" in res.data, res

        # Request profile as an anonymous user
        # Check profile page with several information chunks
        res = self.profile()
        assert "John Doe" in res.data, res
        assert "johndoe@example.com" not in res.data, res

        # Try to access protected areas like update
        res = self.app.get('/account/johndoe/update', follow_redirects=True)
        # As a user must be signed in to access, the page the title will be the
        # redirection to log in
        assert self.html_title("Sign in") in res.data, res.data
        assert "Please sign in to access this page." in res.data, res.data

        res = self.signin(next='%2Faccount%2Fprofile')
        assert self.html_title("Profile") in res.data, res
        assert "Welcome back %s" % "John Doe" in res.data, res

    @with_context
    @patch('pybossa.view.applications.uploader.upload_file', return_value=True)
    def test_profile_applications(self, mock):
        """Test WEB user profile project page works."""
        self.create()
        self.signin(email=Fixtures.email_addr, password=Fixtures.password)
        self.new_application()
        url = '/account/%s/applications' % Fixtures.name
        res = self.app.get(url)
        assert "Projects" in res.data, res.data
        assert "Published" in res.data, res.data
        assert "Draft" in res.data, res.data
        assert Fixtures.app_name in res.data, res.data

        url = '/account/fakename/applications'
        res = self.app.get(url)
        assert res.status_code == 404, res.status_code

        url = '/account/%s/applications' % Fixtures.name2
        res = self.app.get(url)
        assert res.status_code == 403, res.status_code


    @with_context
    def test_05_update_user_profile(self):
        """Test WEB update user profile"""

        # Create an account and log in
        self.register()
        url = "/account/fake/update"
        res = self.app.get(url, follow_redirects=True)
        assert res.status_code == 404, res.status_code

        # Update profile with new data
        res = self.update_profile(method="GET")
        msg = "Update your profile: %s" % "John Doe"
        assert self.html_title(msg) in res.data, res.data
        msg = 'input id="id" name="id" type="hidden" value="1"'
        assert msg in res.data, res
        assert "John Doe" in res.data, res
        assert "Save the changes" in res.data, res
        msg = '<a href="/account/johndoe/update" class="btn">Cancel</a>'
        assert  msg in res.data, res.data

        res = self.update_profile(fullname="John Doe 2",
                                  email_addr="johndoe2@example",
                                  locale="en")
        assert "Please correct the errors" in res.data, res.data


        res = self.update_profile(fullname="John Doe 2",
                                  email_addr="johndoe2@example.com",
                                  locale="en")
        title = "Update your profile: John Doe 2"
        assert self.html_title(title) in res.data, res.data
        assert "Your profile has been updated!" in res.data, res.data
        assert "John Doe 2" in res.data, res
        assert "johndoe" in res.data, res
        assert "johndoe2@example.com" in res.data, res

        # Updating the username field forces the user to re-log in
        res = self.update_profile(fullname="John Doe 2",
                                  email_addr="johndoe2@example.com",
                                  locale="en",
                                  new_name="johndoe2")
        assert "Your profile has been updated!" in res.data, res
        assert "Please sign in" in res.data, res.data

        res = self.signin(method="POST", email="johndoe2@example.com",
                          password="p4ssw0rd",
                          next="%2Faccount%2Fprofile")
        assert "Welcome back John Doe 2" in res.data, res.data
        assert "John Doe 2" in res.data, res
        assert "johndoe2" in res.data, res
        assert "johndoe2@example.com" in res.data, res

        res = self.signout()
        assert self.html_title() in res.data, res
        assert "You are now signed out" in res.data, res

        # A user must be signed in to access the update page, the page
        # the title will be the redirection to log in
        res = self.update_profile(method="GET")
        assert self.html_title("Sign in") in res.data, res
        assert "Please sign in to access this page." in res.data, res

        # A user must be signed in to access the update page, the page
        # the title will be the redirection to log in
        res = self.update_profile()
        assert self.html_title("Sign in") in res.data, res
        assert "Please sign in to access this page." in res.data, res

        self.register(fullname="new", name="new")
        url = "/account/johndoe2/update"
        res = self.app.get(url)
        assert res.status_code == 403

    @with_context
    def test_05a_get_nonexistant_app(self):
        """Test WEB get not existant project should return 404"""
        res = self.app.get('/app/nonapp', follow_redirects=True)
        assert res.status == '404 NOT FOUND', res.status

    @with_context
    def test_05b_get_nonexistant_app_newtask(self):
        """Test WEB get non existant project newtask should return 404"""
        res = self.app.get('/app/noapp/presenter', follow_redirects=True)
        assert res.status == '404 NOT FOUND', res.status
        res = self.app.get('/app/noapp/newtask', follow_redirects=True)
        assert res.status == '404 NOT FOUND', res.status

    @with_context
    def test_05c_get_nonexistant_app_tutorial(self):
        """Test WEB get non existant project tutorial should return 404"""
        res = self.app.get('/app/noapp/tutorial', follow_redirects=True)
        assert res.status == '404 NOT FOUND', res.status

    @with_context
    def test_05d_get_nonexistant_app_delete(self):
        """Test WEB get non existant project delete should return 404"""
        self.register()
        # GET
        res = self.app.get('/app/noapp/delete', follow_redirects=True)
        assert res.status == '404 NOT FOUND', res.data
        # POST
        res = self.delete_application(short_name="noapp")
        assert res.status == '404 NOT FOUND', res.status

    @with_context
    def test_05d_get_nonexistant_app_update(self):
        """Test WEB get non existant project update should return 404"""
        self.register()
        # GET
        res = self.app.get('/app/noapp/update', follow_redirects=True)
        assert res.status == '404 NOT FOUND', res.status
        # POST
        res = self.update_application(short_name="noapp")
        assert res.status == '404 NOT FOUND', res.status

    @with_context
    def test_05d_get_nonexistant_app_import(self):
        """Test WEB get non existant project import should return 404"""
        self.register()
        # GET
        res = self.app.get('/app/noapp/import', follow_redirects=True)
        assert res.status == '404 NOT FOUND', res.status
        # POST
        res = self.app.post('/app/noapp/import', follow_redirects=True)
        assert res.status == '404 NOT FOUND', res.status

    @with_context
    def test_05d_get_nonexistant_app_task(self):
        """Test WEB get non existant project task should return 404"""
        res = self.app.get('/app/noapp/task', follow_redirects=True)
        assert res.status == '404 NOT FOUND', res.status
        # Pagination
        res = self.app.get('/app/noapp/task/25', follow_redirects=True)
        assert res.status == '404 NOT FOUND', res.status

    @with_context
    def test_05d_get_nonexistant_app_results_json(self):
        """Test WEB get non existant project results json should return 404"""
        res = self.app.get('/app/noapp/24/results.json', follow_redirects=True)
        assert res.status == '404 NOT FOUND', res.status

    @with_context
    def test_06_applications_without_apps(self):
        """Test WEB projects index without projects works"""
        # Check first without apps
        self.create_categories()
        res = self.app.get('/app', follow_redirects=True)
        assert "Projects" in res.data, res.data
        assert Fixtures.cat_1 in res.data, res.data

    @with_context
    def test_06_applications_2(self):
        """Test WEB projects index with projects"""
        self.create()

        res = self.app.get('/app', follow_redirects=True)
        assert self.html_title("Projects") in res.data, res.data
        assert "Projects" in res.data, res.data
        assert Fixtures.app_short_name in res.data, res.data


    @with_context
    def test_06_featured_apps(self):
        """Test WEB projects index shows featured projects in all the pages works"""
        self.create()

        app = db.session.query(App).get(1)
        app.featured = True
        db.session.add(app)
        db.session.commit()

        res = self.app.get('/app', follow_redirects=True)
        assert self.html_title("Projects") in res.data, res.data
        assert "Projects" in res.data, res.data
        assert '/app/test-app' in res.data, res.data
        assert '<h2><a href="/app/test-app/">My New Project</a></h2>' in res.data, res.data

        # Update one task to have more answers than expected
        task = db.session.query(Task).get(1)
        task.n_answers=1
        db.session.add(task)
        db.session.commit()
        task = db.session.query(Task).get(1)
        cat = db.session.query(Category).get(1)
        url = '/app/category/featured/'
        res = self.app.get(url, follow_redirects=True)
        assert '1 Featured Projects' in res.data, res.data

    @with_context
    @patch('pybossa.ckan.requests.get')
    @patch('pybossa.view.applications.uploader.upload_file', return_value=True)
    def test_10_get_application(self, Mock, mock2):
        """Test WEB project URL/<short_name> works"""
        # Sign in and create a project
        html_request = FakeRequest(json.dumps(self.pkg_json_not_found), 200,
                                   {'content-type': 'application/json'})
        Mock.return_value = html_request
        self.register()
        res = self.new_application()

        res = self.app.get('/app/sampleapp', follow_redirects=True)
        msg = "Project: Sample Project"
        assert self.html_title(msg) in res.data, res
        err_msg = "There should be a contribute button"
        assert "Start Contributing Now" in res.data, err_msg

        res = self.app.get('/app/sampleapp/settings', follow_redirects=True)
        assert res.status == '200 OK', res.status
        self.signout()

        # Now as an anonymous user
        res = self.app.get('/app/sampleapp', follow_redirects=True)
        assert self.html_title("Project: Sample Project") in res.data, res
        assert "Start Contributing Now" in res.data, err_msg
        res = self.app.get('/app/sampleapp/settings', follow_redirects=True)
        assert res.status == '200 OK', res.status
        err_msg = "Anonymous user should be redirected to sign in page"
        assert "Please sign in to access this page" in res.data, err_msg

        # Now with a different user
        self.register(fullname="Perico Palotes", name="perico")
        res = self.app.get('/app/sampleapp', follow_redirects=True)
        assert self.html_title("Project: Sample Project") in res.data, res
        assert "Start Contributing Now" in res.data, err_msg
        res = self.app.get('/app/sampleapp/settings')
        assert res.status == '403 FORBIDDEN', res.status

    @with_context
    @patch('pybossa.view.applications.uploader.upload_file', return_value=True)
    def test_10b_application_long_description_allows_markdown(self, mock):
        """Test WEB long description markdown is supported"""
        markdown_description = u'Markdown\n======='
        self.register()
        self.new_application(long_description=markdown_description)

        res = self.app.get('/app/sampleapp', follow_redirects=True)
        data = res.data
        assert '<h1>Markdown</h1>' in data, 'Markdown text not being rendered!'

    @with_context
    @patch('pybossa.view.applications.uploader.upload_file', return_value=True)
    def test_11_create_application(self, mock):
        """Test WEB create a project works"""
        # Create a project as an anonymous user
        res = self.new_application(method="GET")
        assert self.html_title("Sign in") in res.data, res
        assert "Please sign in to access this page" in res.data, res

        res = self.new_application()
        assert self.html_title("Sign in") in res.data, res.data
        assert "Please sign in to access this page." in res.data, res.data

        # Sign in and create a project
        res = self.register()

        res = self.new_application(method="GET")
        assert self.html_title("Create a Project") in res.data, res
        assert "Create the project" in res.data, res

        res = self.new_application(long_description='My Description')
        assert "<strong>Sample Project</strong>: Update the project" in res.data
        assert "Project created!" in res.data, res

        app = db.session.query(App).first()
        assert app.name == 'Sample Project', 'Different names %s' % app.name
        assert app.short_name == 'sampleapp', \
            'Different names %s' % app.short_name

        assert app.long_description == 'My Description', \
            "Long desc should be the same: %s" % app.long_description

        assert app.category is not None, \
            "A project should have a category after being created"

    # After refactoring applications view, these 3 tests should be more isolated and moved to another place
    @with_context
    def test_description_is_generated_from_long_desc(self):
        """Test WEB when creating a project, the description field is
        automatically filled in by truncating the long_description"""
        self.register()
        res = self.new_application(long_description="Hello")

        app = db.session.query(App).first()
        assert app.description == "Hello", app.description

    @with_context
    def test_description_is_generated_from_long_desc_formats(self):
        """Test WEB when when creating a project, the description generated
        from the long_description is only text (no html, no markdown)"""
        self.register()
        res = self.new_application(long_description="## Hello")

        app = db.session.query(App).first()
        assert '##' not in app.description, app.description
        assert '<h2>' not in app.description, app.description

    @with_context
    def test_description_is_generated_from_long_desc_truncates(self):
        """Test WEB when when creating a project, the description generated
        from the long_description is only text (no html, no markdown)"""
        self.register()
        res = self.new_application(long_description="a"*300)

        app = db.session.query(App).first()
        assert len(app.description) == 255, len(app.description)
        assert app.description[-3:] == '...'

    @with_context
    @patch('pybossa.view.applications.uploader.upload_file', return_value=True)
    def test_11_a_create_application_errors(self, mock):
        """Test WEB create a project issues the errors"""
        self.register()
        # Required fields checks
        # Issue the error for the app.name
        res = self.new_application(name="")
        err_msg = "A project must have a name"
        assert "This field is required" in res.data, err_msg

        # Issue the error for the app.short_name
        res = self.new_application(short_name="")
        err_msg = "A project must have a short_name"
        assert "This field is required" in res.data, err_msg

        # Issue the error for the app.description
        res = self.new_application(long_description="")
        err_msg = "A project must have a description"
        assert "This field is required" in res.data, err_msg

        # Issue the error for the app.short_name
        res = self.new_application(short_name='$#/|')
        err_msg = "A project must have a short_name without |/$# chars"
        assert '$#&amp;\/| and space symbols are forbidden' in res.data, err_msg

        # Now Unique checks
        self.new_application()
        res = self.new_application()
        err_msg = "There should be a Unique field"
        assert "Name is already taken" in res.data, err_msg
        assert "Short Name is already taken" in res.data, err_msg

    @patch('pybossa.ckan.requests.get')
    @patch('pybossa.view.applications.uploader.upload_file', return_value=True)
    def test_12_update_application(self, Mock, mock):
        """Test WEB update project works"""
        html_request = FakeRequest(json.dumps(self.pkg_json_not_found), 200,
                                   {'content-type': 'application/json'})
        Mock.return_value = html_request
<<<<<<< HEAD

        self.register()
        self.new_application()

        # Get the Update Project web page
        res = self.update_application(method="GET")
        msg = "Project: Sample Project &middot; Update"
        assert self.html_title(msg) in res.data, res
        msg = 'input id="id" name="id" type="hidden" value="1"'
        assert msg in res.data, res
        assert "Save the changes" in res.data, res

        # Check form validation
        res = self.update_application(new_name="",
                                      new_short_name="",
                                      new_description="New description",
                                      new_long_description='New long desc',
                                      new_hidden=True)
        assert "Please correct the errors" in res.data, res.data

        # Update the project
        res = self.update_application(new_name="New Sample Project",
                                      new_short_name="newshortname",
                                      new_description="New description",
                                      new_long_description='New long desc',
                                      new_hidden=True)
        app = db.session.query(App).first()
        assert "Project updated!" in res.data, res
        err_msg = "Project name not updated %s" % app.name
        assert app.name == "New Sample Project", err_msg
        err_msg = "Project short name not updated %s" % app.short_name
        assert app.short_name == "newshortname", err_msg
        err_msg = "Project description not updated %s" % app.description
        assert app.description == "New description", err_msg
        err_msg = "Project long description not updated %s" % app.long_description
        assert app.long_description == "New long desc", err_msg
        err_msg = "Project hidden not updated %s" % app.hidden
        assert app.hidden == 1, err_msg


        # Check that the owner can access it even though is hidden

        user = db.session.query(User).filter_by(name='johndoe').first()
        user.admin = False
        db.session.add(user)
        db.session.commit()
        res = self.app.get('/app/newshortname/')
        err_msg = "Owner should be able to see his hidden app"
        assert app.name in res.data, err_msg
        self.signout()

        res = self.register(fullname='Paco', name='paco')
        url = '/app/newshortname/'
        res = self.app.get(url, follow_redirects=True)
        assert "Forbidden" in res.data, res.data
        assert res.status_code == 403

        tmp = db.session.query(App).first()
        tmp.hidden = 0
        db.session.add(tmp)
        db.session.commit()

        url = '/app/newshortname/update'
        res = self.app.get(url, follow_redirects=True)
        assert res.status_code == 403, res.status_code

=======

        self.register()
        self.new_application()

        # Get the Update Project web page
        res = self.update_application(method="GET")
        msg = "Project: Sample Project &middot; Update"
        assert self.html_title(msg) in res.data, res
        msg = 'input id="id" name="id" type="hidden" value="1"'
        assert msg in res.data, res
        assert "Save the changes" in res.data, res

        # Check form validation
        res = self.update_application(new_name="",
                                      new_short_name="",
                                      new_description="New description",
                                      new_long_description='New long desc',
                                      new_hidden=True)
        assert "Please correct the errors" in res.data, res.data

        # Update the project
        res = self.update_application(new_name="New Sample Project",
                                      new_short_name="newshortname",
                                      new_description="New description",
                                      new_long_description='New long desc',
                                      new_hidden=True)
        app = db.session.query(App).first()
        assert "Project updated!" in res.data, res
        err_msg = "Project name not updated %s" % app.name
        assert app.name == "New Sample Project", err_msg
        err_msg = "Project short name not updated %s" % app.short_name
        assert app.short_name == "newshortname", err_msg
        err_msg = "Project description not updated %s" % app.description
        assert app.description == "New description", err_msg
        err_msg = "Project long description not updated %s" % app.long_description
        assert app.long_description == "New long desc", err_msg
        err_msg = "Project hidden not updated %s" % app.hidden
        assert app.hidden == 1, err_msg


        # Check that the owner can access it even though is hidden

        user = db.session.query(User).filter_by(name='johndoe').first()
        user.admin = False
        db.session.add(user)
        db.session.commit()
        res = self.app.get('/app/newshortname/')
        err_msg = "Owner should be able to see his hidden app"
        assert app.name in res.data, err_msg
        self.signout()

        res = self.register(fullname='Paco', name='paco')
        url = '/app/newshortname/'
        res = self.app.get(url, follow_redirects=True)
        assert "Forbidden" in res.data, res.data
        assert res.status_code == 403

        tmp = db.session.query(App).first()
        tmp.hidden = 0
        db.session.add(tmp)
        db.session.commit()

        url = '/app/newshortname/update'
        res = self.app.get(url, follow_redirects=True)
        assert res.status_code == 403, res.status_code

>>>>>>> c57c2e30
        tmp.hidden = 1
        db.session.add(tmp)
        db.session.commit()


        user = db.session.query(User).filter_by(name='paco').first()
        user.admin = True
        db.session.add(user)
        db.session.commit()
        res = self.app.get('/app/newshortname/')
        err_msg = "Root user should be able to see his hidden app"
        assert app.name in res.data, err_msg


    @with_context
    def test_add_password_to_project(self):
        """Test WEB update sets a password for the project"""
        self.register()
        owner = db.session.query(User).first()
        app = AppFactory.create(owner=owner)

        self.update_application(id=app.id, short_name=app.short_name,
                                new_password='mysecret')

        assert app.needs_password(), 'Password not set"'


    @with_context
    def test_remove_password_from_project(self):
        """Test WEB update removes the password of the project"""
        self.register()
        owner = db.session.query(User).first()
        app = AppFactory.create(info={'passwd_hash': 'mysecret'}, owner=owner)

        self.update_application(id=app.id, short_name=app.short_name,
                                new_password='')

        assert not app.needs_password(), 'Password not deleted'


    @with_context
    def test_update_application_errors(self):
        """Test WEB update form validation issues the errors"""
        self.register()
        self.new_application()

        res = self.update_application(new_name="")
        assert "This field is required" in res.data

        res = self.update_application(new_short_name="")
        assert "This field is required" in res.data

        res = self.update_application(new_description="")
        assert "You must provide a description." in res.data

        res = self.update_application(new_description="a"*256)
        assert "Field cannot be longer than 255 characters." in res.data

        res = self.update_application(new_long_description="")
        assert "This field is required" not in res.data


    @with_context
    @patch('pybossa.ckan.requests.get')
    @patch('pybossa.view.applications.uploader.upload_file', return_value=True)
    def test_13_hidden_applications(self, Mock, mock):
        """Test WEB hidden project works"""
        html_request = FakeRequest(json.dumps(self.pkg_json_not_found), 200,
                                   {'content-type': 'application/json'})
        Mock.return_value = html_request
        self.register()
        self.new_application()
        self.update_application(new_hidden=True)
        self.signout()

        res = self.app.get('/app/', follow_redirects=True)
        assert "Sample Project" not in res.data, res

        res = self.app.get('/app/sampleapp', follow_redirects=True)
        err_msg = "Hidden apps should return a 403"
        res.status_code == 403, err_msg

    @with_context
    @patch('pybossa.ckan.requests.get')
    @patch('pybossa.view.applications.uploader.upload_file', return_value=True)
    def test_13a_hidden_applications_owner(self, Mock, mock):
        """Test WEB hidden projects are shown to their owners"""
        html_request = FakeRequest(json.dumps(self.pkg_json_not_found), 200,
                                   {'content-type': 'application/json'})
        Mock.return_value = html_request

        self.register()
        self.new_application()
        self.update_application(new_hidden=True)

        res = self.app.get('/app/', follow_redirects=True)
        assert "Sample Project" not in res.data, ("Projects should be hidden"
                                              "in the index")

        res = self.app.get('/app/sampleapp', follow_redirects=True)
        assert "Sample Project" in res.data, ("Project should be shown to"
                                          "the owner")

    @with_context
    @patch('pybossa.view.applications.uploader.upload_file', return_value=True)
    def test_14_delete_application(self, mock):
        """Test WEB delete project works"""
        self.create()
        self.register()
        self.new_application()
        res = self.delete_application(method="GET")
        msg = "Project: Sample Project &middot; Delete"
        assert self.html_title(msg) in res.data, res
        assert "No, do not delete it" in res.data, res

        app = db.session.query(App).filter_by(short_name='sampleapp').first()
        app.hidden = 1
        db.session.add(app)
        db.session.commit()
        res = self.delete_application(method="GET")
        msg = "Project: Sample Project &middot; Delete"
        assert self.html_title(msg) in res.data, res
        assert "No, do not delete it" in res.data, res

        res = self.delete_application()
        assert "Project deleted!" in res.data, res

        self.signin(email=Fixtures.email_addr2, password=Fixtures.password)
        res = self.delete_application(short_name=Fixtures.app_short_name)
        assert res.status_code == 403, res.status_code


    @with_context
    def test_15_twitter_email_warning(self):
        """Test WEB Twitter email warning works"""
        # This test assumes that the user allows Twitter to authenticate,
        #  returning a valid resp. The only difference is a user object
        #  without a password
        #  Register a user and sign out
        user = User(name="tester", passwd_hash="tester",
                          fullname="tester",
                          email_addr="tester")
        user.set_password('tester')
        db.session.add(user)
        db.session.commit()
        db.session.query(User).all()

        # Sign in again and check the warning message
        self.signin(email="tester", password="tester")
        res = self.app.get('/', follow_redirects=True)
        msg = "Please update your e-mail address in your profile page, " \
              "right now it is empty!"
        user = db.session.query(User).get(1)
        assert msg in res.data, res.data

    @patch('pybossa.view.applications.uploader.upload_file', return_value=True)
    def test_16_task_status_completed(self, mock):
        """Test WEB Task Status Completed works"""
        self.register()
        self.new_application()
<<<<<<< HEAD

        app = db.session.query(App).first()
        # We use a string here to check that it works too
        task = Task(app_id=app.id, n_answers = 10)
        db.session.add(task)
        db.session.commit()

        res = self.app.get('app/%s/tasks/browse' % (app.short_name),
                           follow_redirects=True)
        dom = BeautifulSoup(res.data)
        assert "Sample Project" in res.data, res.data
        assert '0 of 10' in res.data, res.data
        err_msg = "Download button should be disabled"
        assert dom.find(id='nothingtodownload') is not None, err_msg

        for i in range(5):
            task_run = TaskRun(app_id=app.id, task_id=1,
                                     info={'answer': 1})
            db.session.add(task_run)
            db.session.commit()
            self.app.get('api/app/%s/newtask' % app.id)

        res = self.app.get('app/%s/tasks/browse' % (app.short_name),
                           follow_redirects=True)
        dom = BeautifulSoup(res.data)
        assert "Sample Project" in res.data, res.data
        assert '5 of 10' in res.data, res.data
        err_msg = "Download Partial results button should be shown"
        assert dom.find(id='partialdownload') is not None, err_msg

        for i in range(5):
            task_run = TaskRun(app_id=app.id, task_id=1,
                                     info={'answer': 1})
            db.session.add(task_run)
            db.session.commit()
            self.app.get('api/app/%s/newtask' % app.id)

        self.signout()

        app = db.session.query(App).first()

        res = self.app.get('app/%s/tasks/browse' % (app.short_name),
                           follow_redirects=True)
        assert "Sample Project" in res.data, res.data
        msg = 'Task <span class="label label-success">#1</span>'
        assert msg in res.data, res.data
        assert '10 of 10' in res.data, res.data
        dom = BeautifulSoup(res.data)
        err_msg = "Download Full results button should be shown"
        assert dom.find(id='fulldownload') is not None, err_msg

        app.hidden = 1
        db.session.add(app)
        db.session.commit()
        res = self.app.get('app/%s/tasks/browse' % (app.short_name),
                           follow_redirects=True)
        assert res.status_code == 401, res.status_code

=======

        app = db.session.query(App).first()
        # We use a string here to check that it works too
        task = Task(app_id=app.id, n_answers = 10)
        db.session.add(task)
        db.session.commit()

        res = self.app.get('app/%s/tasks/browse' % (app.short_name),
                           follow_redirects=True)
        dom = BeautifulSoup(res.data)
        assert "Sample Project" in res.data, res.data
        assert '0 of 10' in res.data, res.data
        err_msg = "Download button should be disabled"
        assert dom.find(id='nothingtodownload') is not None, err_msg

        for i in range(5):
            task_run = TaskRun(app_id=app.id, task_id=1,
                                     info={'answer': 1})
            db.session.add(task_run)
            db.session.commit()
            self.app.get('api/app/%s/newtask' % app.id)

        res = self.app.get('app/%s/tasks/browse' % (app.short_name),
                           follow_redirects=True)
        dom = BeautifulSoup(res.data)
        assert "Sample Project" in res.data, res.data
        assert '5 of 10' in res.data, res.data
        err_msg = "Download Partial results button should be shown"
        assert dom.find(id='partialdownload') is not None, err_msg

        for i in range(5):
            task_run = TaskRun(app_id=app.id, task_id=1,
                                     info={'answer': 1})
            db.session.add(task_run)
            db.session.commit()
            self.app.get('api/app/%s/newtask' % app.id)

        self.signout()

        app = db.session.query(App).first()

        res = self.app.get('app/%s/tasks/browse' % (app.short_name),
                           follow_redirects=True)
        assert "Sample Project" in res.data, res.data
        msg = 'Task <span class="label label-success">#1</span>'
        assert msg in res.data, res.data
        assert '10 of 10' in res.data, res.data
        dom = BeautifulSoup(res.data)
        err_msg = "Download Full results button should be shown"
        assert dom.find(id='fulldownload') is not None, err_msg

        app.hidden = 1
        db.session.add(app)
        db.session.commit()
        res = self.app.get('app/%s/tasks/browse' % (app.short_name),
                           follow_redirects=True)
        assert res.status_code == 401, res.status_code

>>>>>>> c57c2e30
        self.create()
        self.signin(email=Fixtures.email_addr2, password=Fixtures.password)
        res = self.app.get('app/%s/tasks/browse' % (app.short_name),
                           follow_redirects=True)
        assert res.status_code == 403, res.status_code


    @patch('pybossa.view.applications.uploader.upload_file', return_value=True)
    def test_17_export_task_runs(self, mock):
        """Test WEB TaskRun export works"""
        self.register()
        self.new_application()
<<<<<<< HEAD

        app = db.session.query(App).first()
        task = Task(app_id=app.id, n_answers = 10)
        db.session.add(task)
        db.session.commit()
=======

        app = db.session.query(App).first()
        task = Task(app_id=app.id, n_answers = 10)
        db.session.add(task)
        db.session.commit()

        for i in range(10):
            task_run = TaskRun(app_id=app.id, task_id=1, info={'answer': 1})
            db.session.add(task_run)
            db.session.commit()
>>>>>>> c57c2e30

        for i in range(10):
            task_run = TaskRun(app_id=app.id, task_id=1, info={'answer': 1})
            db.session.add(task_run)
            db.session.commit()

        app = db.session.query(App).first()
        res = self.app.get('app/%s/%s/results.json' % (app.short_name, 1),
                           follow_redirects=True)
        data = json.loads(res.data)
        assert len(data) == 10, data
        for tr in data:
            assert tr['info']['answer'] == 1, tr

        # Check with correct app but wrong task id
        res = self.app.get('app/%s/%s/results.json' % (app.short_name, 5000),
                           follow_redirects=True)
        assert res.status_code == 404, res.status_code

        # Check with hidden app: owner should have access to it
        app.hidden = 1
        db.session.add(app)
        db.session.commit()
        res = self.app.get('app/%s/%s/results.json' % (app.short_name, 1),
                           follow_redirects=True)
        data = json.loads(res.data)
        assert len(data) == 10, data
        for tr in data:
            assert tr['info']['answer'] == 1, tr
        self.signout()

        # Check with hidden app: non-owner should not have access to it
        self.register(fullname="Non Owner", name="nonowner")
        res = self.app.get('app/%s/%s/results.json' % (app.short_name, 1),
                           follow_redirects=True)
        assert res.status_code == 403, res.data
        assert "Forbidden" in res.data, res.data

        # Check with hidden app: anonymous should not have access to it
        self.signout()
        res = self.app.get('app/%s/%s/results.json' % (app.short_name, 1),
                           follow_redirects=True)
        assert res.status_code == 401, res.data
        assert "Unauthorized" in res.data, res.data

    @with_context
    @patch('pybossa.view.applications.uploader.upload_file', return_value=True)
    def test_18_task_status_wip(self, mock):
        """Test WEB Task Status on going works"""
        self.register()
        self.new_application()

        app = db.session.query(App).first()
        task = Task(app_id=app.id, n_answers = 10)
        db.session.add(task)
        db.session.commit()
        self.signout()

        app = db.session.query(App).first()

        res = self.app.get('app/%s/tasks/browse' % (app.short_name),
                           follow_redirects=True)
        assert "Sample Project" in res.data, res.data
        msg = 'Task <span class="label label-info">#1</span>'
        assert msg in res.data, res.data
        assert '0 of 10' in res.data, res.data

        # For a non existing page
        res = self.app.get('app/%s/tasks/browse/5000' % (app.short_name),
                           follow_redirects=True)
        assert res.status_code == 404, res.status_code


    @with_context
    def test_19_app_index_categories(self):
        """Test WEB Project Index categories works"""
        self.register()
        self.create()
        self.signout()

        res = self.app.get('app', follow_redirects=True)
        assert "Projects" in res.data, res.data
        assert Fixtures.cat_1 in res.data, res.data

        task = db.session.query(Task).get(1)
        # Update one task to have more answers than expected
        task.n_answers=1
        db.session.add(task)
        db.session.commit()
        task = db.session.query(Task).get(1)
        cat = db.session.query(Category).get(1)
        url = '/app/category/%s/' % Fixtures.cat_1
        res = self.app.get(url, follow_redirects=True)
        tmp = '1 %s Projects' % Fixtures.cat_1
        assert tmp in res.data, res

    @with_context
    def test_app_index_categories_pagination(self):
        """Test WEB Project Index categories pagination works"""
        from flask import current_app
        n_apps = current_app.config.get('APPS_PER_PAGE')
        current_app.config['APPS_PER_PAGE'] = 1
        category = CategoryFactory.create(name='category', short_name='cat')
        for project in AppFactory.create_batch(2, category=category):
            TaskFactory.create(app=project)
        page1 = self.app.get('/app/category/%s/' % category.short_name)
        page2 = self.app.get('/app/category/%s/page/2/' % category.short_name)
        current_app.config['APPS_PER_PAGE'] = n_apps

        assert '<a href="/app/category/cat/page/2/">Next &raquo;</a>' in page1.data
        assert page2.status_code == 200, page2.status_code
        assert '<a href="/app/category/cat/">&laquo; Prev </a>' in page2.data


    @with_context
    @patch('pybossa.view.applications.uploader.upload_file', return_value=True)
    def test_20_app_index_published(self, mock):
        """Test WEB Project Index published works"""
        self.register()
        self.new_application()
        self.update_application(new_category_id="1")
        app = db.session.query(App).first()
        info = dict(task_presenter="some html")
        app.info = info
        db.session.commit()
        task = Task(app_id=app.id, n_answers = 10)
        db.session.add(task)
        db.session.commit()
        self.signout()

        res = self.app.get('app', follow_redirects=True)
        assert "%s Projects" % Fixtures.cat_1 in res.data, res.data
        assert "draft" not in res.data, res.data
        assert "Sample Project" in res.data, res.data

    @with_context
    @patch('pybossa.view.applications.uploader.upload_file', return_value=True)
    def test_20_app_index_draft(self, mock):
        """Test WEB Project Index draft works"""
        # Create root
        self.register()
        self.new_application()
        self.signout()
        # Create a user
        self.register(fullname="jane", name="jane", email="jane@jane.com")
        self.signout()

        # As Anonymous
        res = self.app.get('/app/category/draft', follow_redirects=True)
        dom = BeautifulSoup(res.data)
        err_msg = "Anonymous should not see draft apps"
        assert dom.find(id='signin') is not None, err_msg

        # As authenticated but not admin
        self.signin(email="jane@jane.com", password="p4ssw0rd")
        res = self.app.get('/app/category/draft', follow_redirects=True)
        assert res.status_code == 403, "Non-admin should not see draft apps"
        self.signout()

        # As Admin
        self.signin()
        res = self.app.get('/app/category/draft', follow_redirects=True)
        assert "project-published" not in res.data, res.data
        assert "draft" in res.data, res.data
        assert "Sample Project" in res.data, res.data
        assert '1 Draft Projects' in res.data, res.data

    @with_context
    def test_21_get_specific_ongoing_task_anonymous(self):
        """Test WEB get specific ongoing task_id for
        a project works as anonymous"""
        self.create()
        self.delete_task_runs()
        app = db.session.query(App).first()
        task = db.session.query(Task)\
                 .filter(App.id == app.id)\
                 .first()
        res = self.app.get('app/%s/task/%s' % (app.short_name, task.id),
                           follow_redirects=True)
        assert 'TaskPresenter' in res.data, res.data
        msg = "?next=%2Fapp%2F" + app.short_name + "%2Ftask%2F" + str(task.id)
        assert msg in res.data, res.data

        # Try with a hidden app
        app.hidden = 1
        db.session.add(app)
        db.session.commit()
        res = self.app.get('app/%s/task/%s' % (app.short_name, task.id),
                           follow_redirects=True)
        assert 'Unauthorized' in res.data, res.data
        assert res.status_code == 401, res.status_code
        # Try with only registered users
        app.allow_anonymous_contributors = False
        app.hidden = 0
        db.session.add(app)
        db.session.commit()
        res = self.app.get('app/%s/task/%s' % (app.short_name, task.id),
                           follow_redirects=True)
        assert "sign in to participate" in res.data

    @with_context
    def test_23_get_specific_ongoing_task_user(self):
        """Test WEB get specific ongoing task_id for a project works as an user"""
        self.create()
        self.delete_task_runs()
        self.register()
        self.signin()
        app = db.session.query(App).first()
        task = db.session.query(Task)\
                 .filter(App.id == app.id)\
                 .first()
        res = self.app.get('app/%s/task/%s' % (app.short_name, task.id),
                           follow_redirects=True)
        assert 'TaskPresenter' in res.data, res.data

    @with_context
    @patch('pybossa.view.applications.uploader.upload_file', return_value=True)
    def test_25_get_wrong_task_app(self, mock):
        """Test WEB get wrong task.id for a project works"""
        self.create()
        app1 = db.session.query(App).get(1)
        app1_short_name = app1.short_name

        db.session.query(Task)\
                  .filter(Task.app_id == 1)\
                  .first()

        self.register()
        self.new_application()
        app2 = db.session.query(App).get(2)
        self.new_task(app2.id)
        task2 = db.session.query(Task)\
                  .filter(Task.app_id == 2)\
                  .first()
        task2_id = task2.id
        self.signout()

        res = self.app.get('/app/%s/task/%s' % (app1_short_name, task2_id))
        assert "Error" in res.data, res.data
        msg = "This task does not belong to %s" % app1_short_name
        assert msg in res.data, res.data

    @with_context
    def test_26_tutorial_signed_user(self):
        """Test WEB tutorials work as signed in user"""
        self.create()
        app1 = db.session.query(App).get(1)
        app1.info = dict(tutorial="some help")
        db.session.commit()
        self.register()
        # First time accessing the app should redirect me to the tutorial
        res = self.app.get('/app/test-app/newtask', follow_redirects=True)
        err_msg = "There should be some tutorial for the project"
        assert "some help" in res.data, err_msg
        # Second time should give me a task, and not the tutorial
        res = self.app.get('/app/test-app/newtask', follow_redirects=True)
        assert "some help" not in res.data

        # Check if the tutorial can be accessed directly
        res = self.app.get('/app/test-app/tutorial', follow_redirects=True)
        err_msg = "There should be some tutorial for the project"
        assert "some help" in res.data, err_msg

        # Hidden app
        app1.hidden = 1
        db.session.add(app1)
        db.session.commit()
        url = '/app/%s/tutorial' % app1.short_name
        res = self.app.get(url, follow_redirects=True)
        assert res.status_code == 403, res.status_code


    @with_context
    def test_27_tutorial_anonymous_user(self):
        """Test WEB tutorials work as an anonymous user"""
        self.create()
        app1 = db.session.query(App).get(1)
        app1.info = dict(tutorial="some help")
        db.session.commit()
        # First time accessing the app should redirect me to the tutorial
        res = self.app.get('/app/test-app/newtask', follow_redirects=True)
        err_msg = "There should be some tutorial for the project"
        assert "some help" in res.data, err_msg
        # Second time should give me a task, and not the tutorial
        res = self.app.get('/app/test-app/newtask', follow_redirects=True)
        assert "some help" not in res.data

        # Check if the tutorial can be accessed directly
        res = self.app.get('/app/test-app/tutorial', follow_redirects=True)
        err_msg = "There should be some tutorial for the project"
        assert "some help" in res.data, err_msg

        # Hidden app
        app1.hidden = 1
        db.session.add(app1)
        db.session.commit()
        res = self.app.get('/app/test-app/tutorial', follow_redirects=True)
        assert res.status_code == 401, res.status_code

    @with_context
    def test_28_non_tutorial_signed_user(self):
        """Test WEB project without tutorial work as signed in user"""
        self.create()
        db.session.commit()
        self.register()
        # First time accessing the app should redirect me to the tutorial
        res = self.app.get('/app/test-app/newtask', follow_redirects=True)
        err_msg = "There should not be a tutorial for the project"
        assert "some help" not in res.data, err_msg
        # Second time should give me a task, and not the tutorial
        res = self.app.get('/app/test-app/newtask', follow_redirects=True)
        assert "some help" not in res.data

    @with_context
    def test_29_tutorial_anonymous_user(self):
        """Test WEB project without tutorials work as an anonymous user"""
        self.create()
        db.session.commit()
        self.register()
        # First time accessing the app should redirect me to the tutorial
        res = self.app.get('/app/test-app/newtask', follow_redirects=True)
        err_msg = "There should not be a tutorial for the project"
        assert "some help" not in res.data, err_msg
        # Second time should give me a task, and not the tutorial
        res = self.app.get('/app/test-app/newtask', follow_redirects=True)
        assert "some help" not in res.data

    @with_context
    @patch('pybossa.view.applications.uploader.upload_file', return_value=True)
    def test_30_app_id_owner(self, mock):
        """Test WEB project settings page shows the ID to the owner"""
        self.register()
        self.new_application()

        res = self.app.get('/app/sampleapp/settings', follow_redirects=True)
        assert "Sample Project" in res.data, ("Project should be shown to "
                                          "the owner")
        msg = '<strong><i class="icon-cog"></i> ID</strong>: 1'
        err_msg = "Project ID should be shown to the owner"
        assert msg in res.data, err_msg

        self.signout()
        self.create()
        self.signin(email=Fixtures.email_addr2, password=Fixtures.password)
        res = self.app.get('/app/sampleapp/settings', follow_redirects=True)
        assert res.status_code == 403, res.status_code

    @with_context
    @patch('pybossa.view.applications.uploader.upload_file', return_value=True)
    @patch('pybossa.ckan.requests.get')
    def test_30_app_id_anonymous_user(self, Mock, mock):
        """Test WEB project page does not show the ID to anonymous users"""
        html_request = FakeRequest(json.dumps(self.pkg_json_not_found), 200,
                                   {'content-type': 'application/json'})
        Mock.return_value = html_request

        self.register()
        self.new_application()
        self.signout()

        res = self.app.get('/app/sampleapp', follow_redirects=True)
        assert "Sample Project" in res.data, ("Project name should be shown"
                                          " to users")
        assert '<strong><i class="icon-cog"></i> ID</strong>: 1' not in \
            res.data, "Project ID should be shown to the owner"

    @with_context
    @patch('pybossa.view.applications.uploader.upload_file', return_value=True)
    def test_31_user_profile_progress(self, mock):
        """Test WEB user progress profile page works"""
        self.register()
        self.new_application()
        app = db.session.query(App).first()
        task = Task(app_id=app.id, n_answers = 10)
        db.session.add(task)
        db.session.commit()
        for i in range(10):
            task_run = TaskRun(app_id=app.id, task_id=1, user_id=1,
                                     info={'answer': 1})
            db.session.add(task_run)
            db.session.commit()
            self.app.get('api/app/%s/newtask' % app.id)

        res = self.app.get('account/johndoe', follow_redirects=True)
        assert "Sample Project" in res.data, res.data
        assert "Contribute!" in res.data, "There should be a Contribute button"

    @with_context
    def test_32_oauth_password(self):
        """Test WEB user sign in without password works"""
        user = User(email_addr="johndoe@johndoe.com",
                          name="John Doe",
                          passwd_hash=None,
                          fullname="johndoe",
                          api_key="api-key")
        db.session.add(user)
        db.session.commit()
        res = self.signin()
        assert "Ooops, we didn't find you in the system" in res.data, res.data

    @with_context
    @patch('pybossa.view.applications.uploader.upload_file', return_value=True)
    @patch('pybossa.importers.requests.get')
    def test_33_bulk_csv_import_unauthorized(self, Mock, mock):
        """Test WEB bulk import unauthorized works"""
        unauthorized_request = FakeRequest('Unauthorized', 403,
                                           {'content-type': 'text/csv'})
        Mock.return_value = unauthorized_request
        self.register()
        self.new_application()
        app = db.session.query(App).first()
        url = '/app/%s/tasks/import?template=csv' % (app.short_name)
        res = self.app.post(url, data={'csv_url': 'http://myfakecsvurl.com',
                                       'formtype': 'csv', 'form_name': 'csv'},
                            follow_redirects=True)
        msg = "Oops! It looks like you don't have permission to access that file"
        assert msg in res.data, res.data

    @with_context
    @patch('pybossa.importers.requests.get')
    @patch('pybossa.view.applications.uploader.upload_file', return_value=True)
    def test_34_bulk_csv_import_non_html(self, Mock, mock):
        """Test WEB bulk import non html works"""
        html_request = FakeRequest('Not a CSV', 200,
                                   {'content-type': 'text/html'})
        Mock.return_value = html_request
        self.register()
        self.new_application()
        app = db.session.query(App).first()
        url = '/app/%s/tasks/import?template=csv' % (app.short_name)
        res = self.app.post(url, data={'csv_url': 'http://myfakecsvurl.com',
                                       'form_name': 'csv'},
                            follow_redirects=True)
        assert "Oops! That file doesn't look like the right file." in res.data

    @with_context
    @patch('pybossa.view.applications.uploader.upload_file', return_value=True)
    @patch('pybossa.importers.requests.get')
    def test_35_bulk_csv_import_non_html(self, Mock, mock):
        """Test WEB bulk import non html works"""
        empty_file = FakeRequest('CSV,with,no,content\n', 200,
                                 {'content-type': 'text/plain'})
        Mock.return_value = empty_file
        self.register()
        self.new_application()
        app = db.session.query(App).first()
        url = '/app/%s/tasks/import?template=csv' % (app.short_name)
        res = self.app.post(url, data={'csv_url': 'http://myfakecsvurl.com',
                                       'formtype': 'csv', 'form_name': 'csv'},
                            follow_redirects=True)
        assert "Oops! It looks like the file is empty." in res.data

    @with_context
    @patch('pybossa.view.applications.uploader.upload_file', return_value=True)
    @patch('pybossa.importers.requests.get')
    def test_36_bulk_csv_import_dup_header(self, Mock, mock):
        """Test WEB bulk import duplicate header works"""
        empty_file = FakeRequest('Foo,Bar,Foo\n1,2,3', 200,
                                 {'content-type': 'text/plain'})
        Mock.return_value = empty_file
        self.register()
        self.new_application()
        app = db.session.query(App).first()
        url = '/app/%s/tasks/import?template=csv' % (app.short_name)
        res = self.app.post(url, data={'csv_url': 'http://myfakecsvurl.com',
                                       'formtype': 'csv', 'form_name': 'csv'},
                            follow_redirects=True)
        msg = "The file you uploaded has two headers with the same name"
        assert msg in res.data

    @with_context
    @patch('pybossa.view.applications.uploader.upload_file', return_value=True)
    @patch('pybossa.importers.requests.get')
    def test_37_bulk_csv_import_no_column_names(self, Mock, mock):
        """Test WEB bulk import no column names works"""
        empty_file = FakeRequest('Foo,Bar,Baz\n1,2,3', 200,
                                 {'content-type': 'text/plain'})
        Mock.return_value = empty_file
        self.register()
        self.new_application()
        app = db.session.query(App).first()
        url = '/app/%s/tasks/import?template=csv' % (app.short_name)
        res = self.app.post(url, data={'csv_url': 'http://myfakecsvurl.com',
                                       'formtype': 'csv', 'form_name': 'csv'},
                            follow_redirects=True)
        task = db.session.query(Task).first()
        assert {u'Bar': u'2', u'Foo': u'1', u'Baz': u'3'} == task.info
        assert "1 Task imported successfully!" in res.data

    @with_context
    @patch('pybossa.view.applications.uploader.upload_file', return_value=True)
    @patch('pybossa.importers.requests.get')
    def test_38_bulk_csv_import_with_column_name(self, Mock, mock):
        """Test WEB bulk import with column name works"""
        empty_file = FakeRequest('Foo,Bar,priority_0\n1,2,3', 200,
                                 {'content-type': 'text/plain'})
        Mock.return_value = empty_file
        self.register()
        self.new_application()
        app = db.session.query(App).first()
        url = '/app/%s/tasks/import?template=csv' % (app.short_name)
        res = self.app.post(url, data={'csv_url': 'http://myfakecsvurl.com',
                                       'formtype': 'csv', 'form_name': 'csv'},
                            follow_redirects=True)
        task = db.session.query(Task).first()
        assert {u'Bar': u'2', u'Foo': u'1'} == task.info
        assert task.priority_0 == 3
        assert "1 Task imported successfully!" in res.data

        # Check that only new items are imported
        empty_file = FakeRequest('Foo,Bar,priority_0\n1,2,3\n4,5,6', 200,
                                 {'content-type': 'text/plain'})
        Mock.return_value = empty_file
        app = db.session.query(App).first()
        url = '/app/%s/tasks/import?template=csv' % (app.short_name)
        res = self.app.post(url, data={'csv_url': 'http://myfakecsvurl.com',
                                       'formtype': 'csv', 'form_name': 'csv'},
                            follow_redirects=True)
        app = db.session.query(App).first()
        assert len(app.tasks) == 2, "There should be only 2 tasks"
        n = 0
        csv_tasks = [{u'Foo': u'1', u'Bar': u'2'}, {u'Foo': u'4', u'Bar': u'5'}]
        for t in app.tasks:
            assert t.info == csv_tasks[n], "The task info should be the same"
            n += 1

    @with_context
    @patch('pybossa.view.applications.uploader.upload_file', return_value=True)
    @patch('pybossa.importers.requests.get')
    def test_38_bulk_gdocs_import(self, Mock, mock):
        """Test WEB bulk GDocs import works."""
        empty_file = FakeRequest('Foo,Bar,priority_0\n1,2,3', 200,
                                 {'content-type': 'text/plain'})
        Mock.return_value = empty_file
        self.register()
        self.new_application()
        app = db.session.query(App).first()
        url = '/app/%s/tasks/import?template=csv' % (app.short_name)
        res = self.app.post(url, data={'googledocs_url': 'http://drive.google.com',
                                       'formtype': 'gdocs', 'form_name': 'gdocs'},
                            follow_redirects=True)
        task = db.session.query(Task).first()
        assert {u'Bar': u'2', u'Foo': u'1'} == task.info
        assert task.priority_0 == 3
        assert "1 Task imported successfully!" in res.data

        # Check that only new items are imported
        empty_file = FakeRequest('Foo,Bar,priority_0\n1,2,3\n4,5,6', 200,
                                 {'content-type': 'text/plain'})
        Mock.return_value = empty_file
        app = db.session.query(App).first()
        url = '/app/%s/tasks/import?template=csv' % (app.short_name)
        res = self.app.post(url, data={'googledocs_url': 'http://drive.google.com',
                                       'formtype': 'gdocs', 'form_name': 'gdocs'},
                            follow_redirects=True)
        app = db.session.query(App).first()
        assert len(app.tasks) == 2, "There should be only 2 tasks"
        n = 0
        csv_tasks = [{u'Foo': u'1', u'Bar': u'2'}, {u'Foo': u'4', u'Bar': u'5'}]
        for t in app.tasks:
            assert t.info == csv_tasks[n], "The task info should be the same"
            n += 1

        # Check that only new items are imported
        empty_file = FakeRequest('Foo,Bar,priority_0\n1,2,3\n4,5,6', 200,
                                 {'content-type': 'text/plain'})
        Mock.return_value = empty_file
        app = db.session.query(App).first()
        url = '/app/%s/tasks/import?template=csv' % (app.short_name)
        res = self.app.post(url, data={'googledocs_url': 'http://drive.google.com',
                                       'formtype': 'gdocs', 'form_name': 'gdocs'},
                            follow_redirects=True)
        app = db.session.query(App).first()
        assert len(app.tasks) == 2, "There should be only 2 tasks"
        n = 0
        csv_tasks = [{u'Foo': u'1', u'Bar': u'2'}, {u'Foo': u'4', u'Bar': u'5'}]
        for t in app.tasks:
            assert t.info == csv_tasks[n], "The task info should be the same"
            n += 1
        assert "no new records" in res.data, res.data

    @with_context
    def test_39_google_oauth_creation(self):
        """Test WEB Google OAuth creation of user works"""
        fake_response = {
            u'access_token': u'access_token',
            u'token_type': u'Bearer',
            u'expires_in': 3600,
            u'id_token': u'token'}

        fake_user = {
            u'family_name': u'Doe', u'name': u'John Doe',
            u'picture': u'https://goo.gl/img.jpg',
            u'locale': u'en',
            u'gender': u'male',
            u'email': u'john@gmail.com',
            u'birthday': u'0000-01-15',
            u'link': u'https://plus.google.com/id',
            u'given_name': u'John',
            u'id': u'111111111111111111111',
            u'verified_email': True}

        from pybossa.view import google
        response_user = google.manage_user(fake_response['access_token'],
                                           fake_user, None)

        user = db.session.query(User).get(1)

        assert user.email_addr == response_user.email_addr, response_user

    @with_context
    def test_40_google_oauth_creation(self):
        """Test WEB Google OAuth detects same user name/email works"""
        fake_response = {
            u'access_token': u'access_token',
            u'token_type': u'Bearer',
            u'expires_in': 3600,
            u'id_token': u'token'}

        fake_user = {
            u'family_name': u'Doe', u'name': u'John Doe',
            u'picture': u'https://goo.gl/img.jpg',
            u'locale': u'en',
            u'gender': u'male',
            u'email': u'john@gmail.com',
            u'birthday': u'0000-01-15',
            u'link': u'https://plus.google.com/id',
            u'given_name': u'John',
            u'id': u'111111111111111111111',
            u'verified_email': True}

        self.register()
        self.signout()

        from pybossa.view import google
        response_user = google.manage_user(fake_response['access_token'],
                                           fake_user, None)

        assert response_user is None, response_user

    @with_context
    def test_39_facebook_oauth_creation(self):
        """Test WEB Facebook OAuth creation of user works"""
        fake_response = {
            u'access_token': u'access_token',
            u'token_type': u'Bearer',
            u'expires_in': 3600,
            u'id_token': u'token'}

        fake_user = {
            u'username': u'teleyinex',
            u'first_name': u'John',
            u'last_name': u'Doe',
            u'verified': True,
            u'name': u'John Doe',
            u'locale': u'en_US',
            u'gender': u'male',
            u'email': u'johndoe@example.com',
            u'quotes': u'"quote',
            u'link': u'http://www.facebook.com/johndoe',
            u'timezone': 1,
            u'updated_time': u'2011-11-11T12:33:52+0000',
            u'id': u'11111'}

        from pybossa.view import facebook
        response_user = facebook.manage_user(fake_response['access_token'],
                                             fake_user, None)

        user = db.session.query(User).get(1)

        assert user.email_addr == response_user.email_addr, response_user

    @with_context
    def test_40_facebook_oauth_creation(self):
        """Test WEB Facebook OAuth detects same user name/email works"""
        fake_response = {
            u'access_token': u'access_token',
            u'token_type': u'Bearer',
            u'expires_in': 3600,
            u'id_token': u'token'}

        fake_user = {
            u'username': u'teleyinex',
            u'first_name': u'John',
            u'last_name': u'Doe',
            u'verified': True,
            u'name': u'John Doe',
            u'locale': u'en_US',
            u'gender': u'male',
            u'email': u'johndoe@example.com',
            u'quotes': u'"quote',
            u'link': u'http://www.facebook.com/johndoe',
            u'timezone': 1,
            u'updated_time': u'2011-11-11T12:33:52+0000',
            u'id': u'11111'}

        self.register()
        self.signout()

        from pybossa.view import facebook
        response_user = facebook.manage_user(fake_response['access_token'],
                                             fake_user, None)

        assert response_user is None, response_user

    @with_context
    def test_39_twitter_oauth_creation(self):
        """Test WEB Twitter OAuth creation of user works"""
        fake_response = {
            u'access_token': {u'oauth_token': u'oauth_token',
                              u'oauth_token_secret': u'oauth_token_secret'},
            u'token_type': u'Bearer',
            u'expires_in': 3600,
            u'id_token': u'token'}

        fake_user = {u'screen_name': u'johndoe',
                     u'user_id': u'11111'}

        from pybossa.view import twitter
        response_user = twitter.manage_user(fake_response['access_token'],
                                            fake_user, None)

        user = db.session.query(User).get(1)

        assert user.email_addr == response_user.email_addr, response_user

        res = self.signin(email=user.email_addr, password='wrong')
        msg = "It seems like you signed up with your Twitter account"
        assert msg in res.data, msg

    @with_context
    def test_40_twitter_oauth_creation(self):
        """Test WEB Twitter OAuth detects same user name/email works"""
        fake_response = {
            u'access_token': {u'oauth_token': u'oauth_token',
                              u'oauth_token_secret': u'oauth_token_secret'},
            u'token_type': u'Bearer',
            u'expires_in': 3600,
            u'id_token': u'token'}

        fake_user = {u'screen_name': u'johndoe',
                     u'user_id': u'11111'}

        self.register()
        self.signout()

        from pybossa.view import twitter
        response_user = twitter.manage_user(fake_response['access_token'],
                                            fake_user, None)

        assert response_user is None, response_user

    @with_context
    def test_41_password_change(self):
        """Test WEB password changing"""
        password = "mehpassword"
        self.register(password=password)
        res = self.app.post('/account/johndoe/update',
                            data={'current_password': password,
                                  'new_password': "p4ssw0rd",
                                  'confirm': "p4ssw0rd",
                                  'btn': 'Password'},
                            follow_redirects=True)
        assert "Yay, you changed your password succesfully!" in res.data, res.data

        password = "p4ssw0rd"
        self.signin(password=password)
        res = self.app.post('/account/johndoe/update',
                            data={'current_password': "wrongpassword",
                                  'new_password': "p4ssw0rd",
                                  'confirm': "p4ssw0rd",
                                  'btn': 'Password'},
                            follow_redirects=True)
        msg = "Your current password doesn't match the one in our records"
        assert msg in res.data

        res = self.app.post('/account/johndoe/update',
                            data={'current_password': '',
                                  'new_password':'',
                                  'confirm': '',
                                  'btn': 'Password'},
                            follow_redirects=True)
        msg = "Please correct the errors"
        assert msg in res.data

    @with_context
    def test_42_password_link(self):
        """Test WEB visibility of password change link"""
        self.register()
        res = self.app.get('/account/johndoe/update')
        assert "Change your Password" in res.data
        user = User.query.get(1)
        user.twitter_user_id = 1234
        db.session.add(user)
        db.session.commit()
        res = self.app.get('/account/johndoe/update')
        assert "Change your Password" not in res.data, res.data

    @with_context
    def test_43_terms_of_use_and_data(self):
        """Test WEB terms of use is working"""
        res = self.app.get('account/signin', follow_redirects=True)
        assert "/help/terms-of-use" in res.data, res.data
        assert "http://opendatacommons.org/licenses/by/" in res.data, res.data

        res = self.app.get('account/register', follow_redirects=True)
        assert "http://okfn.org/terms-of-use/" in res.data, res.data
        assert "http://opendatacommons.org/licenses/by/" in res.data, res.data

    @with_context
    @patch('pybossa.view.account.signer.loads')
    def test_44_password_reset_key_errors(self, Mock):
        """Test WEB password reset key errors are caught"""
        self.register()
        user = User.query.get(1)
        userdict = {'user': user.name, 'password': user.passwd_hash}
        fakeuserdict = {'user': user.name, 'password': 'wronghash'}
        fakeuserdict_err = {'user': user.name, 'passwd': 'some'}
        fakeuserdict_form = {'user': user.name, 'passwd': 'p4ssw0rD'}
        key = signer.dumps(userdict, salt='password-reset')
        returns = [BadSignature('Fake Error'), BadSignature('Fake Error'), userdict,
                   fakeuserdict, userdict, userdict, fakeuserdict_err]

        def side_effects(*args, **kwargs):
            result = returns.pop(0)
            if isinstance(result, BadSignature):
                raise result
            return result
        Mock.side_effect = side_effects
        # Request with no key
        res = self.app.get('/account/reset-password', follow_redirects=True)
        assert 403 == res.status_code
        # Request with invalid key
        res = self.app.get('/account/reset-password?key=foo', follow_redirects=True)
        assert 403 == res.status_code
        # Request with key exception
        res = self.app.get('/account/reset-password?key=%s' % (key), follow_redirects=True)
        assert 403 == res.status_code
        res = self.app.get('/account/reset-password?key=%s' % (key), follow_redirects=True)
        assert 200 == res.status_code
        res = self.app.get('/account/reset-password?key=%s' % (key), follow_redirects=True)
        assert 403 == res.status_code

        # Check validation
        res = self.app.post('/account/reset-password?key=%s' % (key),
                            data={'new_password': '',
                                  'confirm': '#4a4'},
                            follow_redirects=True)

        assert "Please correct the errors" in res.data, res.data

        res = self.app.post('/account/reset-password?key=%s' % (key),
                            data={'new_password': 'p4ssw0rD',
                                  'confirm': 'p4ssw0rD'},
                            follow_redirects=True)

        assert "You reset your password successfully!" in res.data

        # Request without password
        res = self.app.get('/account/reset-password?key=%s' % (key), follow_redirects=True)
        assert 403 == res.status_code

    @with_context
    def test_45_password_reset_link(self):
        """Test WEB password reset email form"""
        res = self.app.post('/account/forgot-password',
                            data={'email_addr': "johndoe@example.com"},
                            follow_redirects=True)
        assert ("We don't have this email in our records. You may have"
                " signed up with a different email or used Twitter, "
                "Facebook, or Google to sign-in") in res.data

        self.register()
        self.register(name='janedoe')
        self.register(name='google')
        self.register(name='facebook')
        jane = User.query.get(2)
        jane.twitter_user_id = 10
        google = User.query.get(3)
        google.google_user_id = 103
        facebook = User.query.get(4)
        facebook.facebook_user_id = 104
        db.session.add_all([jane, google, facebook])
        db.session.commit()
        with mail.record_messages() as outbox:
            self.app.post('/account/forgot-password',
                          data={'email_addr': "johndoe@example.com"},
                          follow_redirects=True)
            self.app.post('/account/forgot-password',
                          data={'email_addr': 'janedoe@example.com'},
                          follow_redirects=True)
            self.app.post('/account/forgot-password',
                          data={'email_addr': 'google@example.com'},
                          follow_redirects=True)
            self.app.post('/account/forgot-password',
                          data={'email_addr': 'facebook@example.com'},
                          follow_redirects=True)

            assert 'Click here to recover your account' in outbox[0].body
            assert 'your Twitter account to ' in outbox[1].body
            assert 'your Google account to ' in outbox[2].body
            assert 'your Facebook account to ' in outbox[3].body

        # Test with not valid form
        res = self.app.post('/account/forgot-password',
                            data={'email_addr': ''},
                            follow_redirects=True)
        msg = "Something went wrong, please correct the errors"
        assert msg in res.data, res.data


    @patch('pybossa.view.applications.uploader.upload_file', return_value=True)
    def test_46_tasks_exists(self, mock):
        """Test WEB tasks page works."""
        self.register()
        self.new_application()
        res = self.app.get('/app/sampleapp/tasks/', follow_redirects=True)
        assert "Edit the task presenter" in res.data, \
            "Task Presenter Editor should be an option"

        app = db.session.query(App).first()
        app.hidden = 1
        db.session.add(app)
        db.session.commit()
        # As owner
        res = self.app.get('/app/sampleapp/tasks/', follow_redirects=True)
        assert res.status_code == 200, res.status_code
        assert "Edit the task presenter" in res.data, \
            "Task Presenter Editor should be an option"
        self.signout()
        # As anonymous
        res = self.app.get('/app/sampleapp/tasks/', follow_redirects=True)
        assert res.status_code == 401, res.status_code

        self.create()

        # As another user, but not owner
        self.signin(email=Fixtures.email_addr2, password=Fixtures.password)
        res = self.app.get('/app/sampleapp/tasks/', follow_redirects=True)
        assert res.status_code == 403, res.status_code
        self.signout()

    @with_context
    @patch('pybossa.view.applications.uploader.upload_file', return_value=True)
    def test_47_task_presenter_editor_loads(self, mock):
        """Test WEB task presenter editor loads"""
        self.register()
        self.new_application()
        res = self.app.get('/app/sampleapp/tasks/taskpresentereditor',
                           follow_redirects=True)
        err_msg = "Task Presenter options not found"
        assert "Task Presenter Editor" in res.data, err_msg
        err_msg = "Basic template not found"
        assert "The most basic template" in res.data, err_msg
        err_msg = "Image Pattern Recognition not found"
        assert "Flickr Person Finder template" in res.data, err_msg
        err_msg = "Geo-coding"
        assert "Urban Park template" in res.data, err_msg
        err_msg = "Transcribing documents"
        assert "PDF transcription template" in res.data, err_msg


    @patch('pybossa.view.applications.uploader.upload_file', return_value=True)
    def test_48_task_presenter_editor_works(self, mock):
        """Test WEB task presenter editor works"""
        self.register()
        self.new_application()
        app = db.session.query(App).first()
        err_msg = "Task Presenter should be empty"
        assert not app.info.get('task_presenter'), err_msg

        res = self.app.get('/app/sampleapp/tasks/taskpresentereditor?template=basic',
                           follow_redirects=True)
        assert "var editor" in res.data, "CodeMirror Editor not found"
        assert "Task Presenter" in res.data, "CodeMirror Editor not found"
        assert "Task Presenter Preview" in res.data, "CodeMirror View not found"
        res = self.app.post('/app/sampleapp/tasks/taskpresentereditor',
                            data={'editor': 'Some HTML code!'},
                            follow_redirects=True)
        assert "Sample Project" in res.data, "Does not return to app details"
        app = db.session.query(App).first()
        err_msg = "Task Presenter failed to update"
        assert app.info['task_presenter'] == 'Some HTML code!', err_msg

        # Check it loads the previous posted code:
        res = self.app.get('/app/sampleapp/tasks/taskpresentereditor',
                           follow_redirects=True)
        assert "Some HTML code" in res.data, res.data

        # Now with hidden apps
        app.hidden = 1
        db.session.add(app)
        db.session.commit()
        res = self.app.get('/app/sampleapp/tasks/taskpresentereditor?template=basic',
                           follow_redirects=True)
        assert "var editor" in res.data, "CodeMirror Editor not found"
        assert "Task Presenter" in res.data, "CodeMirror Editor not found"
        assert "Task Presenter Preview" in res.data, "CodeMirror View not found"

        res = self.app.post('/app/sampleapp/tasks/taskpresentereditor',
                            data={'editor': 'Some HTML code!'},
                            follow_redirects=True)
        assert "Sample Project" in res.data, "Does not return to app details"
        app = db.session.query(App).first()
        err_msg = "Task Presenter failed to update"
        assert app.info['task_presenter'] == 'Some HTML code!', err_msg

        # Check it loads the previous posted code:
        res = self.app.get('/app/sampleapp/tasks/taskpresentereditor',
                           follow_redirects=True)
        assert "Some HTML code" in res.data, res.data

        self.signout()
        self.create()
        self.signin(email=Fixtures.email_addr2, password=Fixtures.password)
        res = self.app.get('/app/sampleapp/tasks/taskpresentereditor?template=basic',
                           follow_redirects=True)
        assert res.status_code == 403


    @patch('pybossa.ckan.requests.get')
    @patch('pybossa.view.applications.uploader.upload_file', return_value=True)
    def test_48_update_app_info(self, Mock, mock):
        """Test WEB project update/edit works keeping previous info values"""
        html_request = FakeRequest(json.dumps(self.pkg_json_not_found), 200,
                                   {'content-type': 'application/json'})
        Mock.return_value = html_request

        self.register()
        self.new_application()
        app = db.session.query(App).first()
        err_msg = "Task Presenter should be empty"
        assert not app.info.get('task_presenter'), err_msg

        res = self.app.post('/app/sampleapp/tasks/taskpresentereditor',
                            data={'editor': 'Some HTML code!'},
                            follow_redirects=True)
        assert "Sample Project" in res.data, "Does not return to app details"
        app = db.session.query(App).first()
        for i in range(10):
            key = "key_%s" % i
            app.info[key] = i
        db.session.add(app)
        db.session.commit()
        _info = app.info

        self.update_application()
        app = db.session.query(App).first()
        for key in _info:
            assert key in app.info.keys(), \
                "The key %s is lost and it should be here" % key
        assert app.name == "Sample Project", "The project has not been updated"
        error_msg = "The project description has not been updated"
        assert app.description == "Description", error_msg
        error_msg = "The project long description has not been updated"
        assert app.long_description == "Long desc", error_msg

    @with_context
    @patch('pybossa.view.applications.uploader.upload_file', return_value=True)
    def test_49_announcement_messages(self, mock):
        """Test WEB announcement messages works"""
        self.register()
        res = self.app.get("/", follow_redirects=True)
        error_msg = "There should be a message for the root user"
        print res.data
        assert "Root Message" in res.data, error_msg
        error_msg = "There should be a message for the user"
        assert "User Message" in res.data, error_msg
        error_msg = "There should not be an owner message"
        assert "Owner Message" not in res.data, error_msg
        # Now make the user a project owner
        self.new_application()
        res = self.app.get("/", follow_redirects=True)
        error_msg = "There should be a message for the root user"
        assert "Root Message" in res.data, error_msg
        error_msg = "There should be a message for the user"
        assert "User Message" in res.data, error_msg
        error_msg = "There should be an owner message"
        assert "Owner Message" in res.data, error_msg
        self.signout()

        # Register another user
        self.register(fullname="Jane Doe", name="janedoe",
                      password="janedoe", email="jane@jane.com")
        res = self.app.get("/", follow_redirects=True)
        error_msg = "There should not be a message for the root user"
        assert "Root Message" not in res.data, error_msg
        error_msg = "There should be a message for the user"
        assert "User Message" in res.data, error_msg
        error_msg = "There should not be an owner message"
        assert "Owner Message" not in res.data, error_msg
        self.signout()

        # Now as an anonymous user
        res = self.app.get("/", follow_redirects=True)
        error_msg = "There should not be a message for the root user"
        assert "Root Message" not in res.data, error_msg
        error_msg = "There should not be a message for the user"
        assert "User Message" not in res.data, error_msg
        error_msg = "There should not be an owner message"
        assert "Owner Message" not in res.data, error_msg

    @with_context
    def test_50_export_task_json(self):
        """Test WEB export Tasks to JSON works"""
        Fixtures.create()
        # First test for a non-existant app
        uri = '/app/somethingnotexists/tasks/export'
        res = self.app.get(uri, follow_redirects=True)
        assert res.status == '404 NOT FOUND', res.status
        # Now get the tasks in JSON format
        uri = "/app/somethingnotexists/tasks/export?type=task&format=json"
        res = self.app.get(uri, follow_redirects=True)
        assert res.status == '404 NOT FOUND', res.status

        # Now with a real app
        uri = '/app/%s/tasks/export' % Fixtures.app_short_name
        res = self.app.get(uri, follow_redirects=True)
        heading = "<strong>%s</strong>: Export All Tasks and Task Runs" % Fixtures.app_name
        assert heading in res.data, "Export page should be available\n %s" % res.data
        # Now test that a 404 is raised when an arg is invalid
        uri = "/app/%s/tasks/export?type=ask&format=json" % Fixtures.app_short_name
        res = self.app.get(uri, follow_redirects=True)
        assert res.status == '404 NOT FOUND', res.status
        uri = "/app/%s/tasks/export?format=json" % Fixtures.app_short_name
        res = self.app.get(uri, follow_redirects=True)
        assert res.status == '404 NOT FOUND', res.status
        uri = "/app/%s/tasks/export?type=task" % Fixtures.app_short_name
        res = self.app.get(uri, follow_redirects=True)
        assert res.status == '404 NOT FOUND', res.status
        # And a 415 is raised if the requested format is not supported or invalid
        uri = "/app/%s/tasks/export?type=task&format=gson" % Fixtures.app_short_name
        res = self.app.get(uri, follow_redirects=True)
        assert res.status == '415 UNSUPPORTED MEDIA TYPE', res.status

        # Now get the tasks in JSON format
        uri = "/app/%s/tasks/export?type=task&format=json" % Fixtures.app_short_name
        res = self.app.get(uri, follow_redirects=True)
        exported_tasks = json.loads(res.data)
        app = db.session.query(App)\
                .filter_by(short_name=Fixtures.app_short_name)\
                .first()
        err_msg = "The number of exported tasks is different from App Tasks"
        assert len(exported_tasks) == len(app.tasks), err_msg
        # Tasks are exported as an attached file
        content_disposition = 'attachment; filename=test-app_task.json'
        assert res.headers.get('Content-Disposition') == content_disposition, res.headers

        app.hidden = 1
        db.session.add(app)
        db.session.commit()
        res = self.app.get('app/%s/tasks/export' % (app.short_name),
                           follow_redirects=True)
        assert res.status_code == 401, res.status_code

        self.signin(email=Fixtures.email_addr2, password=Fixtures.password)
        res = self.app.get('app/%s/tasks/export' % (app.short_name),
                           follow_redirects=True)
        assert res.status_code == 403, res.status_code
        # Owner
        self.signin(email=Fixtures.email_addr, password=Fixtures.password)
        res = self.app.get('app/%s/tasks/export' % (app.short_name),
                           follow_redirects=True)
        assert res.status_code == 200, res.status_code

    def test_export_task_json_support_non_latin1_project_names(self):
        app = AppFactory.create(name='Измени Киев!', short_name='Измени Киев!')
        res = self.app.get('app/%s/tasks/export?type=task&format=json' % app.short_name,
                           follow_redirects=True)
        assert 'Измени Киев!' in res.headers.get('Content-Disposition'), res

    def test_export_taskrun_json_support_non_latin1_project_names(self):
        app = AppFactory.create(name='Измени Киев!', short_name='Измени Киев!')
        res = self.app.get('app/%s/tasks/export?type=task_run&format=json' % app.short_name,
                           follow_redirects=True)
        print res
        assert 'Измени Киев!' in res.headers.get('Content-Disposition'), res

    def test_export_task_csv_support_non_latin1_project_names(self):
        app = AppFactory.create(name='Измени Киев!', short_name='Измени Киев!')
        TaskFactory.create(app=app)
        res = self.app.get('/app/%s/tasks/export?type=task&format=csv' % app.short_name,
                           follow_redirects=True)
        assert 'Измени Киев!' in res.headers.get('Content-Disposition'), res

    def test_export_taskrun_csv_support_non_latin1_project_names(self):
        app = AppFactory.create(name='Измени Киев!', short_name='Измени Киев!')
        task = TaskFactory.create(app=app)
        TaskRunFactory.create(task=task)
        res = self.app.get('/app/%s/tasks/export?type=task_run&format=csv' % app.short_name,
                           follow_redirects=True)
        print res
        assert 'Измени Киев!' in res.headers.get('Content-Disposition'), res

    @with_context
    def test_51_export_taskruns_json(self):
        """Test WEB export Task Runs to JSON works"""
        Fixtures.create()
        # First test for a non-existant app
        uri = '/app/somethingnotexists/tasks/export'
        res = self.app.get(uri, follow_redirects=True)
        assert res.status == '404 NOT FOUND', res.status
        # Now get the tasks in JSON format
        uri = "/app/somethingnotexists/tasks/export?type=task&format=json"
        res = self.app.get(uri, follow_redirects=True)
        assert res.status == '404 NOT FOUND', res.status

        # Now with a real app
        uri = '/app/%s/tasks/export' % Fixtures.app_short_name
        res = self.app.get(uri, follow_redirects=True)
        heading = "<strong>%s</strong>: Export All Tasks and Task Runs" % Fixtures.app_name
        assert heading in res.data, "Export page should be available\n %s" % res.data
        # Now get the tasks in JSON format
        uri = "/app/%s/tasks/export?type=task_run&format=json" % Fixtures.app_short_name
        res = self.app.get(uri, follow_redirects=True)
        exported_task_runs = json.loads(res.data)
        app = db.session.query(App)\
                .filter_by(short_name=Fixtures.app_short_name)\
                .first()
        err_msg = "The number of exported task runs is different from App Tasks"
        assert len(exported_task_runs) == len(app.task_runs), err_msg
        # Task runs are exported as an attached file
        content_disposition = 'attachment; filename=test-app_task_run.json'
        assert res.headers.get('Content-Disposition') == content_disposition, res.headers

    @with_context
    @patch('pybossa.view.applications.uploader.upload_file', return_value=True)
    def test_52_export_task_csv(self, mock):
        """Test WEB export Tasks to CSV works"""
        #Fixtures.create()
        # First test for a non-existant app
        uri = '/app/somethingnotexists/tasks/export'
        res = self.app.get(uri, follow_redirects=True)
        assert res.status == '404 NOT FOUND', res.status
        # Now get the tasks in CSV format
        uri = "/app/somethingnotexists/tasks/export?type=task&format=csv"
        res = self.app.get(uri, follow_redirects=True)
        assert res.status == '404 NOT FOUND', res.status
        # Now get the wrong table name in CSV format
        uri = "/app/%s/tasks/export?type=wrong&format=csv" % Fixtures.app_short_name
        res = self.app.get(uri, follow_redirects=True)
        assert res.status == '404 NOT FOUND', res.status

        # Now with a real app
        app = AppFactory.create()
        for i in range(0, 5):
            task = TaskFactory.create(app=app, info={'question': i})
        uri = '/app/%s/tasks/export' % app.short_name
        res = self.app.get(uri, follow_redirects=True)
        heading = "<strong>%s</strong>: Export All Tasks and Task Runs" % app.name
        assert heading in res.data, "Export page should be available\n %s" % res.data
        # Now get the tasks in CSV format
        uri = "/app/%s/tasks/export?type=task&format=csv" % app.short_name
        res = self.app.get(uri, follow_redirects=True)
        csv_content = StringIO.StringIO(res.data)
        csvreader = unicode_csv_reader(csv_content)
        app = db.session.query(App)\
                .filter_by(short_name=app.short_name)\
                .first()
        exported_tasks = []
        n = 0
        for row in csvreader:
            print row
            if n != 0:
                exported_tasks.append(row)
            else:
                keys = row
            n = n + 1
        err_msg = "The number of exported tasks is different from App Tasks"
        assert len(exported_tasks) == len(app.tasks), err_msg
        for t in app.tasks:
            err_msg = "All the task column names should be included"
            for tk in t.dictize().keys():
                expected_key = "task__%s" % tk
                assert expected_key in keys, err_msg
            err_msg = "All the task.info column names should be included"
            for tk in t.info.keys():
                expected_key = "taskinfo__%s" % tk
                assert expected_key in keys, err_msg

        for et in exported_tasks:
            task_id = et[keys.index('task__id')]
            task = db.session.query(Task).get(task_id)
            task_dict = task.dictize()
            for k in task_dict:
                slug = 'task__%s' % k
                err_msg = "%s != %s" % (task_dict[k], et[keys.index(slug)])
                if k != 'info':
                    assert unicode(task_dict[k]) == et[keys.index(slug)], err_msg
                else:
                    assert json.dumps(task_dict[k]) == et[keys.index(slug)], err_msg
            for k in task_dict['info'].keys():
                slug = 'taskinfo__%s' % k
                err_msg = "%s != %s" % (task_dict['info'][k], et[keys.index(slug)])
                assert unicode(task_dict['info'][k]) == et[keys.index(slug)], err_msg
        # Tasks are exported as an attached file
        content_disposition = 'attachment; filename=app1_task.csv'
        assert res.headers.get('Content-Disposition') == content_disposition, res.headers

        # With an empty app
        app = AppFactory.create()
        # Now get the tasks in CSV format
        uri = "/app/%s/tasks/export?type=task&format=csv" % app.short_name
        res = self.app.get(uri, follow_redirects=True)
        msg = "project does not have tasks"
        assert msg in res.data, msg

    @with_context
    def test_53_export_task_runs_csv(self):
        """Test WEB export Task Runs to CSV works"""
        # First test for a non-existant app
        uri = '/app/somethingnotexists/tasks/export'
        res = self.app.get(uri, follow_redirects=True)
        assert res.status == '404 NOT FOUND', res.status
        # Now get the tasks in CSV format
        uri = "/app/somethingnotexists/tasks/export?type=tas&format=csv"
        res = self.app.get(uri, follow_redirects=True)
        assert res.status == '404 NOT FOUND', res.status

        # Now with a real app
        app = AppFactory.create()
        task = TaskFactory.create(app=app)
        for i in range(2):
            task_run = TaskRunFactory.create(app=app, task=task, info={'answer': i})
        uri = '/app/%s/tasks/export' % app.short_name
        res = self.app.get(uri, follow_redirects=True)
        heading = "<strong>%s</strong>: Export All Tasks and Task Runs" % app.name
        assert heading in res.data, "Export page should be available\n %s" % res.data
        # Now get the tasks in CSV format
        uri = "/app/%s/tasks/export?type=task_run&format=csv" % app.short_name
        res = self.app.get(uri, follow_redirects=True)
        csv_content = StringIO.StringIO(res.data)
        csvreader = unicode_csv_reader(csv_content)
        app = db.session.query(App)\
                .filter_by(short_name=app.short_name)\
                .first()
        exported_task_runs = []
        n = 0
        for row in csvreader:
            if n != 0:
                exported_task_runs.append(row)
            else:
                keys = row
            n = n + 1
        err_msg = "The number of exported task runs is different \
                   from App Tasks Runs: %s != %s" % (len(exported_task_runs), len(app.task_runs))
        assert len(exported_task_runs) == len(app.task_runs), err_msg

        for t in app.tasks[0].task_runs:
            for tk in t.dictize().keys():
                expected_key = "task_run__%s" % tk
                assert expected_key in keys, expected_key
            for tk in t.info.keys():
                expected_key = "task_runinfo__%s" % tk
                assert expected_key in keys, expected_key

        for et in exported_task_runs:
            task_run_id = et[keys.index('task_run__id')]
            task_run = db.session.query(TaskRun).get(task_run_id)
            task_run_dict = task_run.dictize()
            for k in task_run_dict:
                slug = 'task_run__%s' % k
                err_msg = "%s != %s" % (task_run_dict[k], et[keys.index(slug)])
                if k != 'info':
                    assert unicode(task_run_dict[k]) == et[keys.index(slug)], err_msg
                else:
                    assert json.dumps(task_run_dict[k]) == et[keys.index(slug)], err_msg
            for k in task_run_dict['info'].keys():
                slug = 'task_runinfo__%s' % k
                err_msg = "%s != %s" % (task_run_dict['info'][k], et[keys.index(slug)])
                assert unicode(task_run_dict['info'][k]) == et[keys.index(slug)], err_msg
        # Task runs are exported as an attached file
        content_disposition = 'attachment; filename=app1_task_run.csv'
        assert res.headers.get('Content-Disposition') == content_disposition, res.headers

    @with_context
    @patch('pybossa.view.applications.Ckan', autospec=True)
    def test_export_tasks_ckan_exception(self, mock1):
        mocks = [Mock()]
        from test_ckan import TestCkanModule
        fake_ckn = TestCkanModule()
        package = fake_ckn.pkg_json_found
        package['id'] = 3
        mocks[0].package_exists.return_value = (False,
                                                Exception("CKAN: error",
                                                          "error", 500))
        # mocks[0].package_create.return_value = fake_ckn.pkg_json_found
        # mocks[0].resource_create.return_value = dict(result=dict(id=3))
        # mocks[0].datastore_create.return_value = 'datastore'
        # mocks[0].datastore_upsert.return_value = 'datastore'

        mock1.side_effect = mocks

        """Test WEB Export CKAN Tasks works."""
        Fixtures.create()
        user = db.session.query(User).filter_by(name=Fixtures.name).first()
        app = db.session.query(App).first()
        user.ckan_api = 'ckan-api-key'
        app.owner_id = user.id
        db.session.add(user)
        db.session.add(app)
        db.session.commit()

        self.signin(email=user.email_addr, password=Fixtures.password)
        # Now with a real app
        uri = '/app/%s/tasks/export' % Fixtures.app_short_name
        res = self.app.get(uri, follow_redirects=True)
        heading = "<strong>%s</strong>: Export All Tasks and Task Runs" % Fixtures.app_name
        assert heading in res.data, "Export page should be available\n %s" % res.data
        # Now get the tasks in CKAN format
        uri = "/app/%s/tasks/export?type=task&format=ckan" % Fixtures.app_short_name
        with patch.dict(self.flask_app.config, {'CKAN_URL': 'http://ckan.com'}):
            # First time exporting the package
            res = self.app.get(uri, follow_redirects=True)
            msg = 'Error'
            err_msg = "An exception should be raised"
            assert msg in res.data, err_msg

    @with_context
    @patch('pybossa.view.applications.Ckan', autospec=True)
    def test_export_tasks_ckan_connection_error(self, mock1):
        mocks = [Mock()]
        from test_ckan import TestCkanModule
        fake_ckn = TestCkanModule()
        package = fake_ckn.pkg_json_found
        package['id'] = 3
        mocks[0].package_exists.return_value = (False, ConnectionError)
        # mocks[0].package_create.return_value = fake_ckn.pkg_json_found
        # mocks[0].resource_create.return_value = dict(result=dict(id=3))
        # mocks[0].datastore_create.return_value = 'datastore'
        # mocks[0].datastore_upsert.return_value = 'datastore'

        mock1.side_effect = mocks

        """Test WEB Export CKAN Tasks works."""
        Fixtures.create()
        user = db.session.query(User).filter_by(name=Fixtures.name).first()
        app = db.session.query(App).first()
        user.ckan_api = 'ckan-api-key'
        app.owner_id = user.id
        db.session.add(user)
        db.session.add(app)
        db.session.commit()

        self.signin(email=user.email_addr, password=Fixtures.password)
        # Now with a real app
        uri = '/app/%s/tasks/export' % Fixtures.app_short_name
        res = self.app.get(uri, follow_redirects=True)
        heading = "<strong>%s</strong>: Export All Tasks and Task Runs" % Fixtures.app_name
        assert heading in res.data, "Export page should be available\n %s" % res.data
        # Now get the tasks in CKAN format
        uri = "/app/%s/tasks/export?type=task&format=ckan" % Fixtures.app_short_name
        with patch.dict(self.flask_app.config, {'CKAN_URL': 'http://ckan.com'}):
            # First time exporting the package
            res = self.app.get(uri, follow_redirects=True)
            msg = 'CKAN server seems to be down'
            err_msg = "A connection exception should be raised"
            assert msg in res.data, err_msg

    @with_context
    @patch('pybossa.view.applications.Ckan', autospec=True)
    def test_task_export_tasks_ckan_first_time(self, mock1):
        """Test WEB Export CKAN Tasks works without an existing package."""
        # Second time exporting the package
        mocks = [Mock()]
        resource = dict(name='task', id=1)
        package = dict(id=3, resources=[resource])
        mocks[0].package_exists.return_value = (None, None)
        mocks[0].package_create.return_value = package
        #mocks[0].datastore_delete.return_value = None
        mocks[0].datastore_create.return_value = None
        mocks[0].datastore_upsert.return_value = None
        mocks[0].resource_create.return_value = dict(result=dict(id=3))
        mocks[0].datastore_create.return_value = 'datastore'
        mocks[0].datastore_upsert.return_value = 'datastore'

        mock1.side_effect = mocks

        Fixtures.create()
        user = db.session.query(User).filter_by(name=Fixtures.name).first()
        app = db.session.query(App).first()
        user.ckan_api = 'ckan-api-key'
        app.owner_id = user.id
        db.session.add(user)
        db.session.add(app)
        db.session.commit()

        self.signin(email=user.email_addr, password=Fixtures.password)
        # First test for a non-existant app
        uri = '/app/somethingnotexists/tasks/export'
        res = self.app.get(uri, follow_redirects=True)
        assert res.status == '404 NOT FOUND', res.status
        # Now get the tasks in CKAN format
        uri = "/app/somethingnotexists/tasks/export?type=task&format=ckan"
        res = self.app.get(uri, follow_redirects=True)
        assert res.status == '404 NOT FOUND', res.status
        # Now get the tasks in CKAN format
        uri = "/app/somethingnotexists/tasks/export?type=other&format=ckan"
        res = self.app.get(uri, follow_redirects=True)
        assert res.status == '404 NOT FOUND', res.status


        # Now with a real app
        uri = '/app/%s/tasks/export' % Fixtures.app_short_name
        res = self.app.get(uri, follow_redirects=True)
        heading = "<strong>%s</strong>: Export All Tasks and Task Runs" % Fixtures.app_name
        assert heading in res.data, "Export page should be available\n %s" % res.data
        # Now get the tasks in CKAN format
        uri = "/app/%s/tasks/export?type=task&format=ckan" % Fixtures.app_short_name
        #res = self.app.get(uri, follow_redirects=True)
        with patch.dict(self.flask_app.config, {'CKAN_URL': 'http://ckan.com'}):
            # First time exporting the package
            res = self.app.get(uri, follow_redirects=True)
            msg = 'Data exported to http://ckan.com'
            err_msg = "Tasks should be exported to CKAN"
            assert msg in res.data, err_msg



    @with_context
    @patch('pybossa.view.applications.Ckan', autospec=True)
    def test_task_export_tasks_ckan_second_time(self, mock1):
        """Test WEB Export CKAN Tasks works with an existing package."""
        # Second time exporting the package
        mocks = [Mock()]
        resource = dict(name='task', id=1)
        package = dict(id=3, resources=[resource])
        mocks[0].package_exists.return_value = (package, None)
        mocks[0].package_update.return_value = package
        mocks[0].datastore_delete.return_value = None
        mocks[0].datastore_create.return_value = None
        mocks[0].datastore_upsert.return_value = None
        mocks[0].resource_create.return_value = dict(result=dict(id=3))
        mocks[0].datastore_create.return_value = 'datastore'
        mocks[0].datastore_upsert.return_value = 'datastore'

        mock1.side_effect = mocks

        Fixtures.create()
        user = db.session.query(User).filter_by(name=Fixtures.name).first()
        app = db.session.query(App).first()
        user.ckan_api = 'ckan-api-key'
        app.owner_id = user.id
        db.session.add(user)
        db.session.add(app)
        db.session.commit()

        self.signin(email=user.email_addr, password=Fixtures.password)
        # First test for a non-existant app
        uri = '/app/somethingnotexists/tasks/export'
        res = self.app.get(uri, follow_redirects=True)
        assert res.status == '404 NOT FOUND', res.status
        # Now get the tasks in CKAN format
        uri = "/app/somethingnotexists/tasks/export?type=task&format=ckan"
        res = self.app.get(uri, follow_redirects=True)
        assert res.status == '404 NOT FOUND', res.status

        # Now with a real app
        uri = '/app/%s/tasks/export' % Fixtures.app_short_name
        res = self.app.get(uri, follow_redirects=True)
        heading = "<strong>%s</strong>: Export All Tasks and Task Runs" % Fixtures.app_name
        assert heading in res.data, "Export page should be available\n %s" % res.data
        # Now get the tasks in CKAN format
        uri = "/app/%s/tasks/export?type=task&format=ckan" % Fixtures.app_short_name
        #res = self.app.get(uri, follow_redirects=True)
        with patch.dict(self.flask_app.config, {'CKAN_URL': 'http://ckan.com'}):
            # First time exporting the package
            res = self.app.get(uri, follow_redirects=True)
            msg = 'Data exported to http://ckan.com'
            err_msg = "Tasks should be exported to CKAN"
            assert msg in res.data, err_msg

    @with_context
    @patch('pybossa.view.applications.Ckan', autospec=True)
    def test_task_export_tasks_ckan_without_resources(self, mock1):
        """Test WEB Export CKAN Tasks works without resources ."""
        mocks = [Mock()]
        package = dict(id=3, resources=[])
        mocks[0].package_exists.return_value = (package, None)
        mocks[0].package_update.return_value = package
        mocks[0].resource_create.return_value = dict(result=dict(id=3))
        mocks[0].datastore_create.return_value = 'datastore'
        mocks[0].datastore_upsert.return_value = 'datastore'


        mock1.side_effect = mocks

        Fixtures.create()
        user = db.session.query(User).filter_by(name=Fixtures.name).first()
        app = db.session.query(App).first()
        user.ckan_api = 'ckan-api-key'
        app.owner_id = user.id
        db.session.add(user)
        db.session.add(app)
        db.session.commit()

        self.signin(email=user.email_addr, password=Fixtures.password)
        # First test for a non-existant app
        uri = '/app/somethingnotexists/tasks/export'
        res = self.app.get(uri, follow_redirects=True)
        assert res.status == '404 NOT FOUND', res.status
        # Now get the tasks in CKAN format
        uri = "/app/somethingnotexists/tasks/export?type=task&format=ckan"
        res = self.app.get(uri, follow_redirects=True)
        assert res.status == '404 NOT FOUND', res.status

        # Now with a real app
        uri = '/app/%s/tasks/export' % Fixtures.app_short_name
        res = self.app.get(uri, follow_redirects=True)
        heading = "<strong>%s</strong>: Export All Tasks and Task Runs" % Fixtures.app_name
        assert heading in res.data, "Export page should be available\n %s" % res.data
        # Now get the tasks in CKAN format
        uri = "/app/%s/tasks/export?type=task&format=ckan" % Fixtures.app_short_name
        #res = self.app.get(uri, follow_redirects=True)
        with patch.dict(self.flask_app.config, {'CKAN_URL': 'http://ckan.com'}):
            # First time exporting the package
            res = self.app.get(uri, follow_redirects=True)
            msg = 'Data exported to http://ckan.com'
            err_msg = "Tasks should be exported to CKAN"
            assert msg in res.data, err_msg

    @with_context
    @patch('pybossa.view.applications.uploader.upload_file', return_value=True)
    def test_54_import_tasks(self, mock):
        """Test WEB import Task templates should work"""
        Fixtures.create()
        self.register()
        self.new_application()
        # Without tasks, there should be a template
        res = self.app.get('/app/sampleapp/tasks/import', follow_redirects=True)
        err_msg = "There should be a CSV template"
        assert "template=csv" in res.data, err_msg
        err_msg = "There should be an Image template"
        assert "mode=image" in res.data, err_msg
        err_msg = "There should be a Map template"
        assert "mode=map" in res.data, err_msg
        err_msg = "There should be a PDF template"
        assert "mode=pdf" in res.data, err_msg
        # With tasks
        self.new_task(1)
        res = self.app.get('/app/sampleapp/tasks/import', follow_redirects=True)
        err_msg = "There should load directly the basic template"
        err_msg = "There should not be a CSV template"
        assert "template=basic" not in res.data, err_msg
        err_msg = "There should not be an Image template"
        assert "template=image" not in res.data, err_msg
        err_msg = "There should not be a Map template"
        assert "template=map" not in res.data, err_msg
        err_msg = "There should not be a PDF template"
        assert "template=pdf" not in res.data, err_msg
        self.signout()

        self.signin(email=Fixtures.email_addr2, password=Fixtures.password)
        res = self.app.get('/app/sampleapp/tasks/import', follow_redirects=True)
        assert res.status_code == 403, res.status_code

    @with_context
    def test_55_facebook_account_warning(self):
        """Test WEB Facebook OAuth user gets a hint to sign in"""
        user = User(fullname='John',
                          name='john',
                          email_addr='john@john.com',
                          info={})

        user.info = dict(facebook_token=u'facebook')
        msg, method = get_user_signup_method(user)
        err_msg = "Should return 'facebook' but returned %s" % method
        assert method == 'facebook', err_msg

        user.info = dict(google_token=u'google')
        msg, method = get_user_signup_method(user)
        err_msg = "Should return 'google' but returned %s" % method
        assert method == 'google', err_msg

        user.info = dict(twitter_token=u'twitter')
        msg, method = get_user_signup_method(user)
        err_msg = "Should return 'twitter' but returned %s" % method
        assert method == 'twitter', err_msg

        user.info = {}
        msg, method = get_user_signup_method(user)
        err_msg = "Should return 'local' but returned %s" % method
        assert method == 'local', err_msg

    @with_context
    def test_56_delete_tasks(self):
        """Test WEB delete tasks works"""
        Fixtures.create()
        # Anonymous user
        res = self.app.get('/app/test-app/tasks/delete', follow_redirects=True)
        err_msg = "Anonymous user should be redirected for authentication"
        assert "Please sign in to access this page" in res.data, err_msg
        err_msg = "Anonymous user should not be allowed to delete tasks"
        res = self.app.post('/app/test-app/tasks/delete', follow_redirects=True)
        err_msg = "Anonymous user should not be allowed to delete tasks"
        assert "Please sign in to access this page" in res.data, err_msg

        # Authenticated user but not owner
        self.register()
        res = self.app.get('/app/test-app/tasks/delete', follow_redirects=True)
        err_msg = "Authenticated user but not owner should get 403 FORBIDDEN in GET"
        assert res.status == '403 FORBIDDEN', err_msg
        res = self.app.post('/app/test-app/tasks/delete', follow_redirects=True)
        err_msg = "Authenticated user but not owner should get 403 FORBIDDEN in POST"
        assert res.status == '403 FORBIDDEN', err_msg
        self.signout()

        # Owner
        tasks = db.session.query(Task).filter_by(app_id=1).all()
        res = self.signin(email=u'tester@tester.com', password=u'tester')
        res = self.app.get('/app/test-app/tasks/delete', follow_redirects=True)
        err_msg = "Owner user should get 200 in GET"
        assert res.status == '200 OK', err_msg
        assert len(tasks) > 0, "len(app.tasks) > 0"
        res = self.app.post('/app/test-app/tasks/delete', follow_redirects=True)
        err_msg = "Owner should get 200 in POST"
        assert res.status == '200 OK', err_msg
        tasks = db.session.query(Task).filter_by(app_id=1).all()
        assert len(tasks) == 0, "len(app.tasks) != 0"

        # Admin
        res = self.signin(email=u'root@root.com', password=u'tester' + 'root')
        res = self.app.get('/app/test-app/tasks/delete', follow_redirects=True)
        err_msg = "Admin user should get 200 in GET"
        assert res.status_code == 200, err_msg
        res = self.app.post('/app/test-app/tasks/delete', follow_redirects=True)
        err_msg = "Admin should get 200 in POST"
        assert res.status_code == 200, err_msg

    @with_context
    def test_57_reset_api_key(self):
        """Test WEB reset api key works"""
        url = "/account/johndoe/update"
        # Anonymous user
        res = self.app.get(url, follow_redirects=True)
        err_msg = "Anonymous user should be redirected for authentication"
        assert "Please sign in to access this page" in res.data, err_msg
        res = self.app.post(url, follow_redirects=True)
        assert "Please sign in to access this page" in res.data, err_msg
        # Authenticated user
        self.register()
        user = db.session.query(User).get(1)
        url = "/account/%s/update" % user.name
        api_key = user.api_key
        res = self.app.get(url, follow_redirects=True)
        err_msg = "Authenticated user should get access to reset api key page"
        assert res.status_code == 200, err_msg
        assert "reset your personal API Key" in res.data, err_msg
        url = "/account/%s/resetapikey" % user.name
        res = self.app.post(url, follow_redirects=True)
        err_msg = "Authenticated user should be able to reset his api key"
        assert res.status_code == 200, err_msg
        user = db.session.query(User).get(1)
        err_msg = "New generated API key should be different from old one"
        assert api_key != user.api_key, err_msg
        self.signout()

        self.register(fullname="new", name="new")
        res = self.app.post(url)
        assert res.status_code == 403, res.status_code

        url = "/account/fake/resetapikey"
        res = self.app.post(url)
        assert res.status_code == 404, res.status_code


    @with_context
    @patch('pybossa.cache.site_stats.get_locs', return_value=[{'latitude':0, 'longitude':0}])
    def test_58_global_stats(self, mock1):
        """Test WEB global stats of the site works"""
        Fixtures.create()

        url = "/stats"
        res = self.app.get(url, follow_redirects=True)
        err_msg = "There should be a Global Statistics page of the project"
        assert "General Statistics" in res.data, err_msg

        with patch.dict(self.flask_app.config, {'GEO': True}):
            res = self.app.get(url, follow_redirects=True)
            assert "GeoLite" in res.data, res.data

    @with_context
    def test_59_help_api(self):
        """Test WEB help api page exists"""
        Fixtures.create()
        url = "/help/api"
        res = self.app.get(url, follow_redirects=True)
        err_msg = "There should be a help api page"
        assert "API Help" in res.data, err_msg

    @with_context
    def test_59_help_license(self):
        """Test WEB help license page exists."""
        url = "/help/license"
        res = self.app.get(url, follow_redirects=True)
        err_msg = "There should be a help license page"
        assert "Licenses" in res.data, err_msg

    @with_context
    def test_59_about(self):
        """Test WEB help about page exists."""
        url = "/about"
        res = self.app.get(url, follow_redirects=True)
        err_msg = "There should be an about page"
        assert "About" in res.data, err_msg

    @with_context
    def test_59_help_tos(self):
        """Test WEB help TOS page exists."""
        url = "/help/terms-of-use"
        res = self.app.get(url, follow_redirects=True)
        err_msg = "There should be a TOS page"
        assert "Terms for use" in res.data, err_msg

    @with_context
    def test_59_help_policy(self):
        """Test WEB help policy page exists."""
        url = "/help/cookies-policy"
        res = self.app.get(url, follow_redirects=True)
        err_msg = "There should be a TOS page"
        assert "uses cookies" in res.data, err_msg

    @with_context
    def test_69_allow_anonymous_contributors(self):
        """Test WEB allow anonymous contributors works"""
        Fixtures.create()
        app = db.session.query(App).first()
        url = '/app/%s/newtask' % app.short_name

        # All users are allowed to participate by default
        # As Anonymous user
        res = self.app.get(url, follow_redirects=True)
        err_msg = "The anonymous user should be able to participate"
        assert app.name in res.data, err_msg

        # As registered user
        self.register()
        self.signin()
        res = self.app.get(url, follow_redirects=True)
        err_msg = "The anonymous user should be able to participate"
        assert app.name in res.data, err_msg
        self.signout()

        # Now only allow authenticated users
        app.allow_anonymous_contributors = False
        db.session.add(app)
        db.session.commit()

        # As Anonymous user
        res = self.app.get(url, follow_redirects=True)
        err_msg = "User should be redirected to sign in"
        app = db.session.query(App).first()
        msg = "Oops! You have to sign in to participate in <strong>%s</strong>" % app.name
        assert msg in res.data, err_msg

        # As registered user
        res = self.signin()
        res = self.app.get(url, follow_redirects=True)
        err_msg = "The authenticated user should be able to participate"
        assert app.name in res.data, err_msg
        self.signout()

        # However if the app is hidden, it should be forbidden
        app.hidden = 1
        db.session.add(app)
        db.session.commit()

        # As Anonymous user
        res = self.app.get(url, follow_redirects=True)
        assert res.status_code == 401, res.status_code

        # As registered user
        self.signin()
        res = self.app.get(url, follow_redirects=True)
        assert res.status_code == 403, res.status_code
        self.signout()

        # As admin
        self.signin(email=Fixtures.root_addr, password=Fixtures.root_password)
        res = self.app.get(url, follow_redirects=True)
        assert res.status_code == 200, res.status_code
        self.signout()

        # As owner
        self.signin(email=Fixtures.email_addr, password=Fixtures.password)
        res = self.app.get(url, follow_redirects=True)
        assert res.status_code == 200, res.status_code
        self.signout()

        # Now only allow authenticated users
        app.allow_anonymous_contributors = False
        app.hidden = 0
        db.session.add(app)
        db.session.commit()
        res = self.app.get(url, follow_redirects=True)
        err_msg = "Only authenticated users can participate"
        assert "You have to sign in" in res.data, err_msg


    @with_context
    def test_70_public_user_profile(self):
        """Test WEB public user profile works"""
        Fixtures.create()

        # Should work as an anonymous user
        url = '/account/%s/' % Fixtures.name
        res = self.app.get(url, follow_redirects=True)
        err_msg = "There should be a public profile page for the user"
        assert Fixtures.fullname in res.data, err_msg

        # Should work as an authenticated user
        self.signin()
        res = self.app.get(url, follow_redirects=True)
        assert Fixtures.fullname in res.data, err_msg

        # Should return 404 when a user does not exist
        url = '/account/a-fake-name-that-does-not-exist/'
        res = self.app.get(url, follow_redirects=True)
        err_msg = "It should return a 404"
        assert res.status_code == 404, err_msg

    @with_context
    @patch('pybossa.view.applications.uploader.upload_file', return_value=True)
    @patch('pybossa.importers.requests.get')
    def test_71_bulk_epicollect_import_unauthorized(self, Mock, mock):
        """Test WEB bulk import unauthorized works"""
        unauthorized_request = FakeRequest('Unauthorized', 403,
                                           {'content-type': 'application/json'})
        Mock.return_value = unauthorized_request
        self.register()
        self.new_application()
        app = db.session.query(App).first()
        url = '/app/%s/tasks/import?template=csv' % (app.short_name)
        res = self.app.post(url, data={'epicollect_project': 'fakeproject',
                                       'epicollect_form': 'fakeform',
                                       'formtype': 'json', 'form_name': 'epicollect'},
                            follow_redirects=True)
        msg = "Oops! It looks like you don't have permission to access the " \
              "EpiCollect Plus project"
        assert msg in res.data

    @with_context
    @patch('pybossa.view.applications.uploader.upload_file', return_value=True)
    @patch('pybossa.importers.requests.get')
    def test_72_bulk_epicollect_import_non_html(self, Mock, mock):
        """Test WEB bulk import non html works"""
        html_request = FakeRequest('Not an application/json', 200,
                                   {'content-type': 'text/html'})
        Mock.return_value = html_request
        self.register()
        self.new_application()
        app = db.session.query(App).first()
        url = '/app/%s/tasks/import?template=csv' % (app.short_name)
        res = self.app.post(url, data={'epicollect_project': 'fakeproject',
                                       'epicollect_form': 'fakeform',
                                       'formtype': 'json', 'form_name': 'epicollect'},
                            follow_redirects=True)
        msg = "Oops! That project and form do not look like the right one."
        assert msg in res.data

    @with_context
    @patch('pybossa.view.applications.uploader.upload_file', return_value=True)
    @patch('pybossa.importers.requests.get')
    def test_73_bulk_epicollect_import_json(self, Mock, mock):
        """Test WEB bulk import json works"""
        data = [dict(DeviceID=23)]
        html_request = FakeRequest(json.dumps(data), 200,
                                   {'content-type': 'application/json'})
        Mock.return_value = html_request
        self.register()
        self.new_application()
        app = db.session.query(App).first()
        res = self.app.post(('/app/%s/tasks/import' % (app.short_name)),
                            data={'epicollect_project': 'fakeproject',
                                  'epicollect_form': 'fakeform',
                                  'formtype': 'json', 'form_name': 'epicollect'},
                            follow_redirects=True)

        app = db.session.query(App).first()
        err_msg = "Tasks should be imported"
        assert "1 Task imported successfully!" in res.data, err_msg
        tasks = db.session.query(Task).filter_by(app_id=app.id).all()
        err_msg = "The imported task from EpiCollect is wrong"
        assert tasks[0].info['DeviceID'] == 23, err_msg

        data = [dict(DeviceID=23), dict(DeviceID=24)]
        html_request = FakeRequest(json.dumps(data), 200,
                                   {'content-type': 'application/json'})
        Mock.return_value = html_request
        res = self.app.post(('/app/%s/tasks/import' % (app.short_name)),
                            data={'epicollect_project': 'fakeproject',
                                  'epicollect_form': 'fakeform',
                                  'formtype': 'json', 'form_name': 'epicollect'},
                            follow_redirects=True)
        app = db.session.query(App).first()
        assert len(app.tasks) == 2, "There should be only 2 tasks"
        n = 0
        epi_tasks = [{u'DeviceID': 23}, {u'DeviceID': 24}]
        for t in app.tasks:
            assert t.info == epi_tasks[n], "The task info should be the same"
            n += 1

    @with_context
    @patch('pybossa.view.applications.uploader.upload_file', return_value=True)
    def test_74_task_settings_page(self, mock):
        """Test WEB TASK SETTINGS page works"""
        # Creat root user
        self.register()
        self.signout()
        # As owner
        self.register(fullname="owner", name="owner")
        res = self.new_application()
        url = "/app/sampleapp/tasks/settings"

        res = self.app.get(url, follow_redirects=True)
        dom = BeautifulSoup(res.data)
        divs = ['task_scheduler', 'task_delete', 'task_redundancy']
        for div in divs:
            err_msg = "There should be a %s section" % div
            assert dom.find(id=div) is not None, err_msg

        self.signout()
        # As an authenticated user
        self.register(fullname="juan", name="juan")
        res = self.app.get(url, follow_redirects=True)
        err_msg = "User should not be allowed to access this page"
        assert res.status_code == 403, err_msg
        self.signout()

        # As an anonymous user
        res = self.app.get(url, follow_redirects=True)
        dom = BeautifulSoup(res.data)
        err_msg = "User should be redirected to sign in"
        assert dom.find(id="signin") is not None, err_msg

        # As root
        self.signin()
        res = self.app.get(url, follow_redirects=True)
        dom = BeautifulSoup(res.data)
        divs = ['task_scheduler', 'task_delete', 'task_redundancy']
        for div in divs:
            err_msg = "There should be a %s section" % div
            assert dom.find(id=div) is not None, err_msg

    @with_context
    @patch('pybossa.view.applications.uploader.upload_file', return_value=True)
    def test_75_task_settings_scheduler(self, mock):
        """Test WEB TASK SETTINGS scheduler page works"""
        # Creat root user
        self.register()
        self.signout()
        # Create owner
        self.register(fullname="owner", name="owner")
        self.new_application()
        url = "/app/sampleapp/tasks/scheduler"
        form_id = 'task_scheduler'
        self.signout()

        # As owner and root
        for i in range(0, 1):
            if i == 0:
                # As owner
                self.signin(email="owner@example.com")
                sched = 'random'
            else:
                sched = 'default'
                self.signin()
            res = self.app.get(url, follow_redirects=True)
            dom = BeautifulSoup(res.data)
            err_msg = "There should be a %s section" % form_id
            assert dom.find(id=form_id) is not None, err_msg
            res = self.task_settings_scheduler(short_name="sampleapp",
                                               sched=sched)
            dom = BeautifulSoup(res.data)
            err_msg = "Task Scheduler should be updated"
            assert dom.find(id='msg_success') is not None, err_msg
            app = db.session.query(App).get(1)
            assert app.info['sched'] == sched, err_msg
            self.signout()

        # As an authenticated user
        self.register(fullname="juan", name="juan")
        res = self.app.get(url, follow_redirects=True)
        err_msg = "User should not be allowed to access this page"
        assert res.status_code == 403, err_msg
        self.signout()

        # As an anonymous user
        res = self.app.get(url, follow_redirects=True)
        dom = BeautifulSoup(res.data)
        err_msg = "User should be redirected to sign in"
        assert dom.find(id="signin") is not None, err_msg

        # With hidden app
        app.hidden = 1
        db.session.add(app)
        db.session.commit()
        self.register(fullname="daniel", name="daniel")
        res = self.app.get(url, follow_redirects=True)
        assert res.status_code == 403, res.status_code
        self.signout()
        self.signin()
        res = self.app.get(url, follow_redirects=True)
        dom = BeautifulSoup(res.data)
        # Correct values
        err_msg = "There should be a %s section" % form_id
        assert dom.find(id=form_id) is not None, err_msg


    @with_context
    @patch('pybossa.view.applications.uploader.upload_file', return_value=True)
    def test_76_task_settings_redundancy(self, mock):
        """Test WEB TASK SETTINGS redundancy page works"""
        # Creat root user
        self.register()
        self.signout()
        # Create owner
        self.register(fullname="owner", name="owner")
        self.new_application()
        self.new_task(1)

        url = "/app/sampleapp/tasks/redundancy"
        form_id = 'task_redundancy'
        self.signout()

        # As owner and root
        for i in range(0, 1):
            if i == 0:
                # As owner
                self.signin(email="owner@example.com")
                n_answers = 20
            else:
                n_answers = 10
                self.signin()
            res = self.app.get(url, follow_redirects=True)
            dom = BeautifulSoup(res.data)
            # Correct values
            err_msg = "There should be a %s section" % form_id
            assert dom.find(id=form_id) is not None, err_msg
            res = self.task_settings_redundancy(short_name="sampleapp",
                                                n_answers=n_answers)
            db.session.close()
            dom = BeautifulSoup(res.data)
            err_msg = "Task Redundancy should be updated"
            assert dom.find(id='msg_success') is not None, err_msg
            app = db.session.query(App).get(1)
            for t in app.tasks:
                assert t.n_answers == n_answers, err_msg
            # Wrong values, triggering the validators
            res = self.task_settings_redundancy(short_name="sampleapp",
                                                n_answers=0)
            dom = BeautifulSoup(res.data)
            err_msg = "Task Redundancy should be a value between 0 and 1000"
            assert dom.find(id='msg_error') is not None, err_msg
            res = self.task_settings_redundancy(short_name="sampleapp",
                                                n_answers=10000000)
            dom = BeautifulSoup(res.data)
            err_msg = "Task Redundancy should be a value between 0 and 1000"
            assert dom.find(id='msg_error') is not None, err_msg

            self.signout()

        # As an authenticated user
        self.register(fullname="juan", name="juan")
        res = self.app.get(url, follow_redirects=True)
        err_msg = "User should not be allowed to access this page"
        assert res.status_code == 403, err_msg
        self.signout()

        # As an anonymous user
        res = self.app.get(url, follow_redirects=True)
        dom = BeautifulSoup(res.data)
        err_msg = "User should be redirected to sign in"
        assert dom.find(id="signin") is not None, err_msg

        # With hidden app
        app.hidden = 1
        db.session.add(app)
        db.session.commit()
        self.register(fullname="daniel", name="daniel")
        res = self.app.get(url, follow_redirects=True)
        assert res.status_code == 403, res.status_code
        self.signout()
        self.signin()
        res = self.app.get(url, follow_redirects=True)
        dom = BeautifulSoup(res.data)
        # Correct values
        err_msg = "There should be a %s section" % form_id
        assert dom.find(id=form_id) is not None, err_msg

    @with_context
    def test_task_redundancy_update_updates_task_state(self):
        """Test WEB when updating the redundancy of the tasks in a project, the
        state of the task is updated in consecuence"""
        # Creat root user
        self.register()
        self.new_application()
        self.new_task(1)

        url = "/app/sampleapp/tasks/redundancy"

        app = db.session.query(App).get(1)
        for t in app.tasks:
            tr = TaskRun(app_id=app.id, task_id=t.id)
            db.session.add(tr)
            db.session.commit()

        err_msg = "Task state should be completed"
        res = self.task_settings_redundancy(short_name="sampleapp",
                                            n_answers=1)

        for t in app.tasks:
            assert t.state == 'completed', err_msg

        res = self.task_settings_redundancy(short_name="sampleapp",
                                            n_answers=2)
        err_msg = "Task state should be ongoing"
        db.session.add(app)
        db.session.commit()

        for t in app.tasks:
            assert t.state == 'ongoing', t.state


    @with_context
    @patch('pybossa.view.applications.uploader.upload_file', return_value=True)
    def test_77_task_settings_priority(self, mock):
        """Test WEB TASK SETTINGS priority page works"""
        # Creat root user
        self.register()
        self.signout()
        # Create owner
        self.register(fullname="owner", name="owner")
        self.new_application()
        self.new_task(1)
        url = "/app/sampleapp/tasks/priority"
        form_id = 'task_priority'
        self.signout()

        # As owner and root
        app = db.session.query(App).get(1)
        _id = app.tasks[0].id
        for i in range(0, 1):
            if i == 0:
                # As owner
                self.signin(email="owner@example.com")
                task_ids = str(_id)
                priority_0 = 1.0
            else:
                task_ids = "1"
                priority_0 = 0.5
                self.signin()
            res = self.app.get(url, follow_redirects=True)
            dom = BeautifulSoup(res.data)
            # Correct values
            err_msg = "There should be a %s section" % form_id
            assert dom.find(id=form_id) is not None, err_msg
            res = self.task_settings_priority(short_name="sampleapp",
                                              task_ids=task_ids,
                                              priority_0=priority_0)
            dom = BeautifulSoup(res.data)
            err_msg = "Task Priority should be updated"
            assert dom.find(id='msg_success') is not None, err_msg
            task = db.session.query(Task).get(_id)
            assert task.id == int(task_ids), err_msg
            assert task.priority_0 == priority_0, err_msg
            # Wrong values, triggering the validators
            res = self.task_settings_priority(short_name="sampleapp",
                                              priority_0=3,
                                              task_ids="1")
            dom = BeautifulSoup(res.data)
            err_msg = "Task Priority should be a value between 0.0 and 1.0"
            assert dom.find(id='msg_error') is not None, err_msg
            res = self.task_settings_priority(short_name="sampleapp",
                                              task_ids="1, 2")
            dom = BeautifulSoup(res.data)
            err_msg = "Task Priority task_ids should be a comma separated, no spaces, integers"
            assert dom.find(id='msg_error') is not None, err_msg
            res = self.task_settings_priority(short_name="sampleapp",
                                              task_ids="1,a")
            dom = BeautifulSoup(res.data)
            err_msg = "Task Priority task_ids should be a comma separated, no spaces, integers"
            assert dom.find(id='msg_error') is not None, err_msg

            self.signout()

        # As an authenticated user
        self.register(fullname="juan", name="juan")
        res = self.app.get(url, follow_redirects=True)
        err_msg = "User should not be allowed to access this page"
        assert res.status_code == 403, err_msg
        self.signout()

        # As an anonymous user
        res = self.app.get(url, follow_redirects=True)
        dom = BeautifulSoup(res.data)
        err_msg = "User should be redirected to sign in"
        assert dom.find(id="signin") is not None, err_msg

        # With hidden app
        app.hidden = 1
        db.session.add(app)
        db.session.commit()
        self.register(fullname="daniel", name="daniel")
        res = self.app.get(url, follow_redirects=True)
        assert res.status_code == 403, res.status_code
        self.signout()
        self.signin()
        res = self.app.get(url, follow_redirects=True)
        dom = BeautifulSoup(res.data)
        # Correct values
        err_msg = "There should be a %s section" % form_id
        assert dom.find(id=form_id) is not None, err_msg


    @with_context
    def test_78_cookies_warning(self):
        """Test WEB cookies warning is displayed"""
        # As Anonymous
        res = self.app.get('/', follow_redirects=True)
        dom = BeautifulSoup(res.data)
        err_msg = "If cookies are not accepted, cookies banner should be shown"
        assert dom.find(id='cookies_warning') is not None, err_msg

        # As user
        self.signin(email=Fixtures.email_addr2, password=Fixtures.password)
        res = self.app.get('/', follow_redirects=True)
        dom = BeautifulSoup(res.data)
        err_msg = "If cookies are not accepted, cookies banner should be shown"
        assert dom.find(id='cookies_warning') is not None, err_msg
        self.signout()

        # As admin
        self.signin(email=Fixtures.root_addr, password=Fixtures.root_password)
        res = self.app.get('/', follow_redirects=True)
        dom = BeautifulSoup(res.data)
        err_msg = "If cookies are not accepted, cookies banner should be shown"
        assert dom.find(id='cookies_warning') is not None, err_msg
        self.signout()

    @with_context
    def test_79_cookies_warning2(self):
        """Test WEB cookies warning is hidden"""
        # As Anonymous
        self.app.set_cookie("localhost", "PyBossa_accept_cookies", "Yes")
        res = self.app.get('/', follow_redirects=True, headers={})
        dom = BeautifulSoup(res.data)
        err_msg = "If cookies are not accepted, cookies banner should be hidden"
        assert dom.find(id='cookies_warning') is None, err_msg

        # As user
        self.signin(email=Fixtures.email_addr2, password=Fixtures.password)
        res = self.app.get('/', follow_redirects=True)
        dom = BeautifulSoup(res.data)
        err_msg = "If cookies are not accepted, cookies banner should be hidden"
        assert dom.find(id='cookies_warning') is None, err_msg
        self.signout()

        # As admin
        self.signin(email=Fixtures.root_addr, password=Fixtures.root_password)
        res = self.app.get('/', follow_redirects=True)
        dom = BeautifulSoup(res.data)
        err_msg = "If cookies are not accepted, cookies banner should be hidden"
        assert dom.find(id='cookies_warning') is None, err_msg
        self.signout()


    @with_context
    def test_user_with_no_more_tasks_find_volunteers(self):
        """Test WEB when a user has contributed to all available tasks, he is
        asked to find new volunteers for a project, if the project is not
        completed yet (overall progress < 100%)"""

        self.register()
        user = User.query.first()
        app = AppFactory.create(owner=user)
        task = TaskFactory.create(app=app)
        taskrun = TaskRunFactory.create(task=task, user=user)
        res = self.app.get('/app/%s/newtask' % app.short_name)

        message = "Sorry, you've contributed to all the tasks for this project, but this project still needs more volunteers, so please spread the word!"
        assert message in res.data
        self.signout()


    @with_context
    def test_user_with_no_more_tasks_find_volunteers_project_completed(self):
        """Test WEB when a user has contributed to all available tasks, he is
        not asked to find new volunteers for a project, if the project is
        completed (overall progress = 100%)"""

        self.register()
        user = User.query.first()
        app = AppFactory.create(owner=user)
        task = TaskFactory.create(app=app, n_answers=1)
        taskrun = TaskRunFactory.create(task=task, user=user)
        res = self.app.get('/app/%s/newtask' % app.short_name)

        assert task.state == 'completed', task.state
        message = "Sorry, you've contributed to all the tasks for this project, but this project still needs more volunteers, so please spread the word!"
        assert message not in res.data
        self.signout()<|MERGE_RESOLUTION|>--- conflicted
+++ resolved
@@ -691,8 +691,6 @@
         html_request = FakeRequest(json.dumps(self.pkg_json_not_found), 200,
                                    {'content-type': 'application/json'})
         Mock.return_value = html_request
-<<<<<<< HEAD
-
         self.register()
         self.new_application()
 
@@ -758,74 +756,6 @@
         res = self.app.get(url, follow_redirects=True)
         assert res.status_code == 403, res.status_code
 
-=======
-
-        self.register()
-        self.new_application()
-
-        # Get the Update Project web page
-        res = self.update_application(method="GET")
-        msg = "Project: Sample Project &middot; Update"
-        assert self.html_title(msg) in res.data, res
-        msg = 'input id="id" name="id" type="hidden" value="1"'
-        assert msg in res.data, res
-        assert "Save the changes" in res.data, res
-
-        # Check form validation
-        res = self.update_application(new_name="",
-                                      new_short_name="",
-                                      new_description="New description",
-                                      new_long_description='New long desc',
-                                      new_hidden=True)
-        assert "Please correct the errors" in res.data, res.data
-
-        # Update the project
-        res = self.update_application(new_name="New Sample Project",
-                                      new_short_name="newshortname",
-                                      new_description="New description",
-                                      new_long_description='New long desc',
-                                      new_hidden=True)
-        app = db.session.query(App).first()
-        assert "Project updated!" in res.data, res
-        err_msg = "Project name not updated %s" % app.name
-        assert app.name == "New Sample Project", err_msg
-        err_msg = "Project short name not updated %s" % app.short_name
-        assert app.short_name == "newshortname", err_msg
-        err_msg = "Project description not updated %s" % app.description
-        assert app.description == "New description", err_msg
-        err_msg = "Project long description not updated %s" % app.long_description
-        assert app.long_description == "New long desc", err_msg
-        err_msg = "Project hidden not updated %s" % app.hidden
-        assert app.hidden == 1, err_msg
-
-
-        # Check that the owner can access it even though is hidden
-
-        user = db.session.query(User).filter_by(name='johndoe').first()
-        user.admin = False
-        db.session.add(user)
-        db.session.commit()
-        res = self.app.get('/app/newshortname/')
-        err_msg = "Owner should be able to see his hidden app"
-        assert app.name in res.data, err_msg
-        self.signout()
-
-        res = self.register(fullname='Paco', name='paco')
-        url = '/app/newshortname/'
-        res = self.app.get(url, follow_redirects=True)
-        assert "Forbidden" in res.data, res.data
-        assert res.status_code == 403
-
-        tmp = db.session.query(App).first()
-        tmp.hidden = 0
-        db.session.add(tmp)
-        db.session.commit()
-
-        url = '/app/newshortname/update'
-        res = self.app.get(url, follow_redirects=True)
-        assert res.status_code == 403, res.status_code
-
->>>>>>> c57c2e30
         tmp.hidden = 1
         db.session.add(tmp)
         db.session.commit()
@@ -986,7 +916,6 @@
         """Test WEB Task Status Completed works"""
         self.register()
         self.new_application()
-<<<<<<< HEAD
 
         app = db.session.query(App).first()
         # We use a string here to check that it works too
@@ -1045,66 +974,6 @@
                            follow_redirects=True)
         assert res.status_code == 401, res.status_code
 
-=======
-
-        app = db.session.query(App).first()
-        # We use a string here to check that it works too
-        task = Task(app_id=app.id, n_answers = 10)
-        db.session.add(task)
-        db.session.commit()
-
-        res = self.app.get('app/%s/tasks/browse' % (app.short_name),
-                           follow_redirects=True)
-        dom = BeautifulSoup(res.data)
-        assert "Sample Project" in res.data, res.data
-        assert '0 of 10' in res.data, res.data
-        err_msg = "Download button should be disabled"
-        assert dom.find(id='nothingtodownload') is not None, err_msg
-
-        for i in range(5):
-            task_run = TaskRun(app_id=app.id, task_id=1,
-                                     info={'answer': 1})
-            db.session.add(task_run)
-            db.session.commit()
-            self.app.get('api/app/%s/newtask' % app.id)
-
-        res = self.app.get('app/%s/tasks/browse' % (app.short_name),
-                           follow_redirects=True)
-        dom = BeautifulSoup(res.data)
-        assert "Sample Project" in res.data, res.data
-        assert '5 of 10' in res.data, res.data
-        err_msg = "Download Partial results button should be shown"
-        assert dom.find(id='partialdownload') is not None, err_msg
-
-        for i in range(5):
-            task_run = TaskRun(app_id=app.id, task_id=1,
-                                     info={'answer': 1})
-            db.session.add(task_run)
-            db.session.commit()
-            self.app.get('api/app/%s/newtask' % app.id)
-
-        self.signout()
-
-        app = db.session.query(App).first()
-
-        res = self.app.get('app/%s/tasks/browse' % (app.short_name),
-                           follow_redirects=True)
-        assert "Sample Project" in res.data, res.data
-        msg = 'Task <span class="label label-success">#1</span>'
-        assert msg in res.data, res.data
-        assert '10 of 10' in res.data, res.data
-        dom = BeautifulSoup(res.data)
-        err_msg = "Download Full results button should be shown"
-        assert dom.find(id='fulldownload') is not None, err_msg
-
-        app.hidden = 1
-        db.session.add(app)
-        db.session.commit()
-        res = self.app.get('app/%s/tasks/browse' % (app.short_name),
-                           follow_redirects=True)
-        assert res.status_code == 401, res.status_code
-
->>>>>>> c57c2e30
         self.create()
         self.signin(email=Fixtures.email_addr2, password=Fixtures.password)
         res = self.app.get('app/%s/tasks/browse' % (app.short_name),
@@ -1117,24 +986,11 @@
         """Test WEB TaskRun export works"""
         self.register()
         self.new_application()
-<<<<<<< HEAD
 
         app = db.session.query(App).first()
         task = Task(app_id=app.id, n_answers = 10)
         db.session.add(task)
         db.session.commit()
-=======
-
-        app = db.session.query(App).first()
-        task = Task(app_id=app.id, n_answers = 10)
-        db.session.add(task)
-        db.session.commit()
-
-        for i in range(10):
-            task_run = TaskRun(app_id=app.id, task_id=1, info={'answer': 1})
-            db.session.add(task_run)
-            db.session.commit()
->>>>>>> c57c2e30
 
         for i in range(10):
             task_run = TaskRun(app_id=app.id, task_id=1, info={'answer': 1})
