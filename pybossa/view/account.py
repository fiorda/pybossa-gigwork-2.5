# -*- coding: utf8 -*-
# This file is part of PyBossa.
#
# Copyright (C) 2013 SF Isle of Man Limited
#
# PyBossa is free software: you can redistribute it and/or modify
# it under the terms of the GNU Affero General Public License as published by
# the Free Software Foundation, either version 3 of the License, or
# (at your option) any later version.
#
# PyBossa is distributed in the hope that it will be useful,
# but WITHOUT ANY WARRANTY; without even the implied warranty of
# MERCHANTABILITY or FITNESS FOR A PARTICULAR PURPOSE.  See the
# GNU Affero General Public License for more details.
#
# You should have received a copy of the GNU Affero General Public License
# along with PyBossa.  If not, see <http://www.gnu.org/licenses/>.
"""
PyBossa Account view for web projects.

This module exports the following endpoints:
    * Accounts index: list of all registered users in PyBossa
    * Signin: method for signin into PyBossa
    * Signout: method for signout from PyBossa
    * Register: method for creating a new PyBossa account
    * Profile: method to manage user's profile (update data, reset password...)

"""
from itsdangerous import BadData
from markdown import markdown
import json
import time

from flask import Blueprint, request, url_for, flash, redirect, abort
from flask import render_template, current_app
from flask.ext.login import login_required, login_user, logout_user, \
    current_user
from rq import Queue

import pybossa.model as model
from flask.ext.babel import gettext
from pybossa.core import signer, uploader, sentinel, newsletter
from pybossa.util import Pagination
from pybossa.util import get_user_signup_method
from pybossa.cache import users as cached_users
from pybossa.auth import ensure_authorized_to
from pybossa.jobs import send_mail
from pybossa.core import user_repo

from pybossa.forms.account_view_forms import *

try:
    import cPickle as pickle
except ImportError:  # pragma: no cover
    import pickle


blueprint = Blueprint('account', __name__)

mail_queue = Queue('super', connection=sentinel.master)


def get_update_feed():
    """Return update feed list."""
    data = sentinel.slave.zrevrange('pybossa_feed', 0, 99, withscores=True)
    update_feed = []
    for u in data:
        tmp = pickle.loads(u[0])
        tmp['updated'] = u[1]
        if tmp.get('info') and type(tmp.get('info')) == unicode:
            tmp['info'] = json.loads(tmp['info'])
        update_feed.append(tmp)
    return update_feed


@blueprint.route('/', defaults={'page': 1})
@blueprint.route('/page/<int:page>')
def index(page):
    """
    Index page for all PyBossa registered users.

    Returns a Jinja2 rendered template with the users.

    """
    update_feed = get_update_feed()
    per_page = 24
    count = cached_users.get_total_users()
    accounts = cached_users.get_users_page(page, per_page)
    if not accounts and page != 1:
        abort(404)
    pagination = Pagination(page, per_page, count)
    if current_user.is_authenticated():
        user_id = current_user.id
    else:
        user_id = 'anonymous'
    top_users = cached_users.get_leaderboard(current_app.config['LEADERBOARD'],
                                             user_id)
    return render_template('account/index.html', accounts=accounts,
                           total=count,
                           top_users=top_users,
                           title="Community", pagination=pagination,
                           update_feed=update_feed)


@blueprint.route('/signin', methods=['GET', 'POST'])
def signin():
    """
    Signin method for PyBossa users.

    Returns a Jinja2 template with the result of signing process.

    """
    form = LoginForm(request.form)
    if request.method == 'POST' and form.validate():
        password = form.password.data
        email = form.email.data
        user = user_repo.get_by(email_addr=email)
        if user and user.check_password(password):
            msg_1 = gettext("Welcome back") + " " + user.fullname
            flash(msg_1, 'success')
            return _sign_in_user(user)
        elif user:
            msg, method = get_user_signup_method(user)
            if method == 'local':
                msg = gettext("Ooops, Incorrect email/password")
                flash(msg, 'error')
            else:
                flash(msg, 'info')
        else:
            msg = gettext("Ooops, we didn't find you in the system, \
                          did you sign up?")
            flash(msg, 'info')

    if request.method == 'POST' and not form.validate():
        flash(gettext('Please correct the errors'), 'error')
    auth = {'twitter': False, 'facebook': False, 'google': False}
    if current_user.is_anonymous():
        # If Twitter is enabled in config, show the Twitter Sign in button
        if ('twitter' in current_app.blueprints):  # pragma: no cover
            auth['twitter'] = True
        if ('facebook' in current_app.blueprints):  # pragma: no cover
            auth['facebook'] = True
        if ('google' in current_app.blueprints):  # pragma: no cover
            auth['google'] = True
        return render_template('account/signin.html',
                               title="Sign in",
                               form=form, auth=auth,
                               next=request.args.get('next'))
    else:
        # User already signed in, so redirect to home page
        return redirect(url_for("home.home"))


def _sign_in_user(user):
    login_user(user, remember=True)
    if newsletter.ask_user_to_subscribe(user):
        return redirect(url_for('account.newsletter_subscribe',
                                 next=request.args.get('next')))
    return redirect(request.args.get("next") or url_for("home.home"))


@blueprint.route('/signout')
def signout():
    """
    Signout PyBossa users.

    Returns a redirection to PyBossa home page.

    """
    logout_user()
    flash(gettext('You are now signed out'), 'success')
    return redirect(url_for('home.home'))


def get_email_confirmation_url(account):
    """Return confirmation url for a given user email."""
    key = signer.dumps(account, salt='account-validation')
    confirm_url = url_for('.confirm_account', key=key, _external=True)
    return confirm_url


@blueprint.route('/confirm-email')
@login_required
def confirm_email():
    """Send email to confirm user email."""
    acc_conf_dis = current_app.config.get('ACCOUNT_CONFIRMATION_DISABLED')
    if acc_conf_dis:
        return abort(404)
    if current_user.valid_email is False:
        user = user_repo.get(current_user.id)
        account = dict(fullname=current_user.fullname, name=current_user.name,
                       email_addr=current_user.email_addr)
        confirm_url = get_email_confirmation_url(account)
        subject = ('Verify your email in %s' % current_app.config.get('BRAND'))
        msg = dict(subject=subject,
                   recipients=[current_user.email_addr],
                   body=render_template('/account/email/validate_email.md',
                                        user=account, confirm_url=confirm_url))
        msg['html'] = render_template('/account/email/validate_email.html',
                                      user=account, confirm_url=confirm_url)
        mail_queue.enqueue(send_mail, msg)
        msg = gettext("An e-mail has been sent to \
                       validate your e-mail address.")
        flash(msg, 'info')
        user.confirmation_email_sent = True
        user_repo.update(user)
    return redirect(url_for('.profile', name=current_user.name))


@blueprint.route('/register', methods=['GET', 'POST'])
def register():
    """
    Register method for creating a PyBossa account.

    Returns a Jinja2 template

    """
    form = RegisterForm(request.form)
    if request.method == 'POST' and form.validate():
        account = dict(fullname=form.fullname.data, name=form.name.data,
                       email_addr=form.email_addr.data,
                       password=form.password.data)
        confirm_url = get_email_confirmation_url(account)
        if current_app.config.get('ACCOUNT_CONFIRMATION_DISABLED'):
            return _create_account(account)
        msg = dict(subject='Welcome to %s!' % current_app.config.get('BRAND'),
                   recipients=[account['email_addr']],
                   body=render_template('/account/email/validate_account.md',
                                        user=account, confirm_url=confirm_url))
        msg['html'] = markdown(msg['body'])
        mail_queue.enqueue(send_mail, msg)
        return render_template('account/account_validation.html')
    if request.method == 'POST' and not form.validate():
        flash(gettext('Please correct the errors'), 'error')
    return render_template('account/register.html',
                           title=gettext("Register"), form=form)


@blueprint.route('/newsletter')
@login_required
def newsletter_subscribe():
    """
    Register method for subscribing user to PyBossa newsletter.

    Returns a Jinja2 template

    """
    # Save that we've prompted the user to sign up in the newsletter
    if newsletter.is_initialized() and current_user.is_authenticated():
        next_url = request.args.get('next') or url_for('home.home')
        user = user_repo.get(current_user.id)
        if current_user.newsletter_prompted is False:
            user.newsletter_prompted = True
            user_repo.update(user)
        if request.args.get('subscribe') == 'True':
            newsletter.subscribe_user(user)
            flash("You are subscribed to our newsletter!")
            return redirect(next_url)
        elif request.args.get('subscribe') == 'False':
            return redirect(next_url)
        else:
            return render_template('account/newsletter.html',
                                   title=gettext("Subscribe to our Newsletter"),
                                   next=next_url)
    else:
        return abort(404)


@blueprint.route('/register/confirmation', methods=['GET'])
def confirm_account():
    """Confir account endpoint."""
    key = request.args.get('key')
    if key is None:
        abort(403)
    try:
        timeout = current_app.config.get('ACCOUNT_LINK_EXPIRATION', 3600)
        userdict = signer.loads(key, max_age=timeout, salt='account-validation')
    except BadData:
        abort(403)
    # First check if the user exists
    user = user_repo.get_by_name(userdict['name'])
    if user is not None:
        return _update_user_with_valid_email(user, userdict['email_addr'])
    return _create_account(userdict)


def _create_account(user_data):
    new_user = model.user.User(fullname=user_data['fullname'],
                               name=user_data['name'],
                               email_addr=user_data['email_addr'],
                               valid_email=True)
    new_user.set_password(user_data['password'])
    user_repo.save(new_user)
    flash(gettext('Thanks for signing-up'), 'success')
    return _sign_in_user(new_user)


def _update_user_with_valid_email(user, email_addr):
    user.valid_email = True
    user.confirmation_email_sent = False
    user.email_addr = email_addr
    user_repo.update(user)
    flash(gettext('Your email has been validated.'))
    return _sign_in_user(user)


@blueprint.route('/profile', methods=['GET'])
def redirect_profile():
    """Redirect method for profile."""
    if current_user.is_anonymous():  # pragma: no cover
        return redirect(url_for('.signin'))
    return redirect(url_for('.profile', name=current_user.name), 302)


@blueprint.route('/<name>/', methods=['GET'])
def profile(name):
    """
    Get user profile.

    Returns a Jinja2 template with the user information.

    """
    user = user_repo.get_by_name(name=name)
    if user is None:
        raise abort(404)
    if current_user.is_anonymous() or (user.id != current_user.id):
        return _show_public_profile(user)
    if current_user.is_authenticated() and user.id == current_user.id:
        return _show_own_profile(user)


def _show_public_profile(user):
    user_dict = cached_users.get_user_summary(user.name)
    projects_contributed = cached_users.projects_contributed_cached(user.id)
    projects_created = cached_users.published_projects_cached(user.id)
    if current_user.is_authenticated() and current_user.admin:
<<<<<<< HEAD
        projects_hidden = cached_users.hidden_projects(user.id)
        projects_created.extend(projects_hidden)
    if user_dict:
        title = "%s &middot; User Profile" % user_dict['fullname']
        return render_template('/account/public_profile.html',
                               title=title,
                               user=user_dict,
                               projects=projects_contributed,
                               projects_created=projects_created)
=======
        apps_hidden = cached_users.hidden_apps(user.id)
        apps_created.extend(apps_hidden)
    title = "%s &middot; User Profile" % user_dict['fullname']
    return render_template('/account/public_profile.html',
                           title=title,
                           user=user_dict,
                           apps=apps_contributed,
                           apps_created=apps_created)
>>>>>>> d5d4fbed


def _show_own_profile(user):
    rank_and_score = cached_users.rank_and_score(user.id)
    user.rank = rank_and_score['rank']
    user.score = rank_and_score['score']
    user.total = cached_users.get_total_users()
<<<<<<< HEAD
    user.valid_email = user.valid_email
    user.confirmation_email_sent = user.confirmation_email_sent
    projects_contributed = cached_users.projects_contributed_cached(user.id)
    projects_published, projects_draft = _get_user_projects(user.id)
    projects_published.extend(cached_users.hidden_projects(user.id))
=======
    apps_contributed = cached_users.apps_contributed_cached(user.id)
    apps_published, apps_draft = _get_user_apps(user.id)
    apps_published.extend(cached_users.hidden_apps(user.id))
>>>>>>> d5d4fbed
    cached_users.get_user_summary(user.name)

    return render_template('account/profile.html', title=gettext("Profile"),
                           projects_contrib=projects_contributed,
                           projects_published=projects_published,
                           projects_draft=projects_draft,
                           user=user)


@blueprint.route('/<name>/applications')
@blueprint.route('/<name>/projects')
@login_required
def projects(name):
    """
    List user's project list.

    Returns a Jinja2 template with the list of projects of the user.

    """
    user = user_repo.get_by_name(name)
    if not user:
        return abort(404)
    if current_user.name != name:
        return abort(403)

    user = user_repo.get(current_user.id)
    projects_published, projects_draft = _get_user_projects(user.id)
    projects_published.extend(cached_users.hidden_projects(user.id))

    return render_template('account/projects.html',
                           title=gettext("Projects"),
                           projects_published=projects_published,
                           projects_draft=projects_draft)


def _get_user_projects(user_id):
    projects_published = cached_users.published_projects(user_id)
    projects_draft = cached_users.draft_projects(user_id)
    return projects_published, projects_draft

@blueprint.route('/<name>/update', methods=['GET', 'POST'])
@login_required
def update_profile(name):
    """
    Update user's profile.

    Returns Jinja2 template.

    """
    user = user_repo.get_by_name(name)
    if not user:
        return abort(404)
    ensure_authorized_to('update', user)
    show_passwd_form = True
    if user.twitter_user_id or user.google_user_id or user.facebook_user_id:
        show_passwd_form = False
    usr = cached_users.get_user_summary(name)
    # Extend the values
    user.rank = usr.get('rank')
    user.score = usr.get('score')
    # Creation of forms
    update_form = UpdateProfileForm(obj=user)
    update_form.set_locales(current_app.config['LOCALES'])
    avatar_form = AvatarUploadForm()
    password_form = ChangePasswordForm()

    if request.method == 'POST':
        # Update user avatar
        if request.form.get('btn') == 'Upload':
<<<<<<< HEAD
            avatar_form = AvatarUploadForm()
            if avatar_form.validate_on_submit():
                file = request.files['avatar']
                coordinates = (avatar_form.x1.data, avatar_form.y1.data,
                               avatar_form.x2.data, avatar_form.y2.data)
                prefix = time.time()
                file.filename = "%s_avatar.png" % prefix
                container = "user_%s" % user.id
                uploader.upload_file(file,
                                     container=container,
                                     coordinates=coordinates)
                # Delete previous avatar from storage
                if user.info.get('avatar'):
                    uploader.delete_file(user.info['avatar'], container)
                user.info = {'avatar': file.filename, 'container': container}
                user_repo.update(user)
                cached_users.delete_user_summary(user.name)
                flash(gettext('Your avatar has been updated! It may \
                              take some minutes to refresh...'), 'success')
                return redirect(url_for('.update_profile', name=user.name))
            else:
                flash("You have to provide an image file to update your avatar",
                      "error")
                return render_template('/account/update.html',
                                       form=update_form,
                                       upload_form=avatar_form,
                                       password_form=password_form,
                                       external_form=external_form,
                                       title=title_msg,
                                       show_passwd_form=show_passwd_form)
        # Update user profile
        elif request.form.get('btn') == 'Profile':
            update_form = UpdateProfileForm()
            update_form.set_locales(current_app.config['LOCALES'])
            if update_form.validate():
                user.id = update_form.id.data
                user.fullname = update_form.fullname.data
                user.name = update_form.name.data
                if (user.email_addr != update_form.email_addr.data and
                        acc_conf_dis is False):
                    user.valid_email = False
                    user.newsletter_prompted = False
                    account = dict(fullname=update_form.fullname.data,
                                   name=update_form.name.data,
                                   email_addr=update_form.email_addr.data)
                    confirm_url = get_email_confirmation_url(account)
                    subject = ('You have updated your email in %s! Verify it'
                               % current_app.config.get('BRAND'))
                    msg = dict(subject=subject,
                               recipients=[update_form.email_addr.data],
                               body=render_template(
                                   '/account/email/validate_email.md',
                                   user=account, confirm_url=confirm_url))
                    msg['html'] = markdown(msg['body'])
                    mail_queue.enqueue(send_mail, msg)
                    user.confirmation_email_sent = True
                    fls = gettext('An email has been sent to verify your \
                                  new email: %s. Once you verify it, it will \
                                  be updated.' % account['email_addr'])
                    flash(fls, 'info')
                if acc_conf_dis:
                    user.email_addr = update_form.email_addr.data
                user.privacy_mode = update_form.privacy_mode.data
                user.locale = update_form.locale.data
                user.subscribed = update_form.subscribed.data
                user_repo.update(user)
                cached_users.delete_user_summary(user.name)
                flash(gettext('Your profile has been updated!'), 'success')
                return redirect(url_for('.update_profile', name=user.name))
            else:
                flash(gettext('Please correct the errors'), 'error')
                title_msg = 'Update your profile: %s' % user.fullname
                return render_template('/account/update.html',
                                       form=update_form,
                                       upload_form=avatar_form,
                                       password_form=password_form,
                                       external_form=external_form,
                                       title=title_msg,
                                       show_passwd_form=show_passwd_form)

        # Update user password
        elif request.form.get('btn') == 'Password':
            # Update the data because passing it in the constructor
            # does not work
            update_form.name.data = user.name
            update_form.fullname.data = user.fullname
            update_form.email_addr.data = user.email_addr
            update_form.ckan_api.data = user.ckan_api
            external_form = update_form
            if password_form.validate_on_submit():
                user = user_repo.get(user.id)
                if user.check_password(password_form.current_password.data):
                    user.set_password(password_form.new_password.data)
                    user_repo.update(user)
                    msg = gettext('Yay, you changed your password succesfully!')
                    flash(msg, 'success')
                    return redirect(url_for('.update_profile', name=name))
                else:
                    msg = gettext("Your current password doesn't match the "
                                  "one in our records")
                    flash(msg, 'error')
                    return render_template('/account/update.html',
                                           form=update_form,
                                           upload_form=avatar_form,
                                           password_form=password_form,
                                           external_form=external_form,
                                           title=title_msg,
                                           show_passwd_form=show_passwd_form)
            else:
                flash(gettext('Please correct the errors'), 'error')
                return render_template('/account/update.html',
                                       form=update_form,
                                       upload_form=avatar_form,
                                       password_form=password_form,
                                       external_form=external_form,
                                       title=title_msg,
                                       show_passwd_form=show_passwd_form)
=======
            _handle_avatar_update(user, avatar_form)
        # Update user profile
        elif request.form.get('btn') == 'Profile':
            _handle_profile_update(user, update_form)
        # Update user password
        elif request.form.get('btn') == 'Password':
            _handle_password_update(user, password_form)
>>>>>>> d5d4fbed
        # Update user external services
        elif request.form.get('btn') == 'External':
            _handle_external_services_update(user, update_form)
        # Otherwise return 415
        else:
            return abort(415)
        return redirect(url_for('.update_profile', name=user.name))

    title_msg = "Update your profile: %s" % user.fullname
    return render_template('/account/update.html',
                           form=update_form,
                           upload_form=avatar_form,
                           password_form=password_form,
                           title=title_msg,
                           show_passwd_form=show_passwd_form)


def _handle_avatar_update(user, avatar_form):
    if avatar_form.validate_on_submit():
        _file = request.files['avatar']
        coordinates = (avatar_form.x1.data, avatar_form.y1.data,
                       avatar_form.x2.data, avatar_form.y2.data)
        prefix = time.time()
        _file.filename = "%s_avatar.png" % prefix
        container = "user_%s" % user.id
        uploader.upload_file(_file,
                             container=container,
                             coordinates=coordinates)
        # Delete previous avatar from storage
        if user.info.get('avatar'):
            uploader.delete_file(user.info['avatar'], container)
        user.info = {'avatar': _file.filename,
                             'container': container}
        user_repo.update(user)
        cached_users.delete_user_summary(user.name)
        flash(gettext('Your avatar has been updated! It may \
                      take some minutes to refresh...'), 'success')
    else:
        flash("You have to provide an image file to update your avatar", "error")


def _handle_profile_update(user, update_form):
    acc_conf_dis = current_app.config.get('ACCOUNT_CONFIRMATION_DISABLED')
    if update_form.validate():
        user.id = update_form.id.data
        user.fullname = update_form.fullname.data
        user.name = update_form.name.data
        if (user.email_addr != update_form.email_addr.data and
                acc_conf_dis is False):
            user.valid_email = False
            user.newsletter_prompted = False
            account = dict(fullname=update_form.fullname.data,
                           name=update_form.name.data,
                           email_addr=update_form.email_addr.data)
            confirm_url = get_email_confirmation_url(account)
            subject = ('You have updated your email in %s! Verify it' \
                       % current_app.config.get('BRAND'))
            msg = dict(subject=subject,
                       recipients=[update_form.email_addr.data],
                       body=render_template(
                           '/account/email/validate_email.md',
                           user=account, confirm_url=confirm_url))
            msg['html'] = markdown(msg['body'])
            mail_queue.enqueue(send_mail, msg)
            user.confirmation_email_sent = True
            fls = gettext('An email has been sent to verify your \
                          new email: %s. Once you verify it, it will \
                          be updated.' % account['email_addr'])
            flash(fls, 'info')
        if acc_conf_dis:
            user.email_addr = update_form.email_addr.data
        user.privacy_mode = update_form.privacy_mode.data
        user.locale = update_form.locale.data
        user.subscribed = update_form.subscribed.data
        user_repo.update(user)
        cached_users.delete_user_summary(user.name)
        flash(gettext('Your profile has been updated!'), 'success')
    else:
        flash(gettext('Please correct the errors'), 'error')


def _handle_password_update(user, password_form):
    if password_form.validate_on_submit():
        user = user_repo.get(user.id)
        if user.check_password(password_form.current_password.data):
            user.set_password(password_form.new_password.data)
            user_repo.update(user)
            flash(gettext('Yay, you changed your password succesfully!'),
                  'success')
        else:
            msg = gettext("Your current password doesn't match the "
                          "one in our records")
            flash(msg, 'error')
    else:
        flash(gettext('Please correct the errors'), 'error')


def _handle_external_services_update(user, update_form):
    del update_form.locale
    del update_form.email_addr
    del update_form.fullname
    del update_form.name
    if update_form.validate():
        user.ckan_api = update_form.ckan_api.data or None
        user_repo.update(user)
        cached_users.delete_user_summary(user.name)
        flash(gettext('Your profile has been updated!'), 'success')
    else:
        flash(gettext('Please correct the errors'), 'error')


@blueprint.route('/reset-password', methods=['GET', 'POST'])
def reset_password():
    """
    Reset password method.

    Returns a Jinja2 template.

    """
    key = request.args.get('key')
    if key is None:
        abort(403)
    userdict = {}
    try:
        timeout = current_app.config.get('ACCOUNT_LINK_EXPIRATION', 3600)
        userdict = signer.loads(key, max_age=timeout, salt='password-reset')
    except BadData:
        abort(403)
    username = userdict.get('user')
    if not username or not userdict.get('password'):
        abort(403)
    user = user_repo.get_by_name(username)
    if user.passwd_hash != userdict.get('password'):
        abort(403)
    form = ChangePasswordForm(request.form)
    if form.validate_on_submit():
        user.set_password(form.new_password.data)
        user_repo.update(user)
        flash(gettext('You reset your password successfully!'), 'success')
        return _sign_in_user(user)
    if request.method == 'POST' and not form.validate():
        flash(gettext('Please correct the errors'), 'error')
    return render_template('/account/password_reset.html', form=form)


@blueprint.route('/forgot-password', methods=['GET', 'POST'])
def forgot_password():
    """
    Request a forgotten password for a user.

    Returns a Jinja2 template.

    """
    form = ForgotPasswordForm(request.form)
    if form.validate_on_submit():
        user = user_repo.get_by(email_addr=form.email_addr.data)
        if user and user.email_addr:
            msg = dict(subject='Account Recovery',
                       recipients=[user.email_addr])
            if user.twitter_user_id:
                msg['body'] = render_template(
                    '/account/email/forgot_password_openid.md',
                    user=user, account_name='Twitter')
                msg['html'] = render_template(
                    '/account/email/forgot_password_openid.html',
                    user=user, account_name='Twitter')
            elif user.facebook_user_id:
                msg['body'] = render_template(
                    '/account/email/forgot_password_openid.md',
                    user=user, account_name='Facebook')
                msg['html'] = render_template(
                    '/account/email/forgot_password_openid.html',
                    user=user, account_name='Facebook')
            elif user.google_user_id:
                msg['body'] = render_template(
                    '/account/email/forgot_password_openid.md',
                    user=user, account_name='Google')
                msg['html'] = render_template(
                    '/account/email/forgot_password_openid.html',
                    user=user, account_name='Google')
            else:
                userdict = {'user': user.name, 'password': user.passwd_hash}
                key = signer.dumps(userdict, salt='password-reset')
                recovery_url = url_for('.reset_password',
                                       key=key, _external=True)
                msg['body'] = render_template(
                    '/account/email/forgot_password.md',
                    user=user, recovery_url=recovery_url)
                msg['html'] = render_template(
                    '/account/email/forgot_password.html',
                    user=user, recovery_url=recovery_url)
            mail_queue.enqueue(send_mail, msg)
            flash(gettext("We've send you an email with account "
                          "recovery instructions!"),
                  'success')
        else:
            flash(gettext("We don't have this email in our records. "
                          "You may have signed up with a different "
                          "email or used Twitter, Facebook, or "
                          "Google to sign-in"), 'error')
    if request.method == 'POST' and not form.validate():
        flash(gettext('Something went wrong, please correct the errors on the '
              'form'), 'error')
    return render_template('/account/password_forgot.html', form=form)


@blueprint.route('/<name>/resetapikey', methods=['POST'])
@login_required
def reset_api_key(name):
    """
    Reset API-KEY for user.

    Returns a Jinja2 template.

    """
    user = user_repo.get_by_name(name)
    if not user:
        return abort(404)
    ensure_authorized_to('update', user)
    user.api_key = model.make_uuid()
    user_repo.update(user)
    cached_users.delete_user_summary(user.name)
    msg = gettext('New API-KEY generated')
    flash(msg, 'success')
    return redirect(url_for('account.profile', name=name))<|MERGE_RESOLUTION|>--- conflicted
+++ resolved
@@ -334,26 +334,14 @@
     projects_contributed = cached_users.projects_contributed_cached(user.id)
     projects_created = cached_users.published_projects_cached(user.id)
     if current_user.is_authenticated() and current_user.admin:
-<<<<<<< HEAD
         projects_hidden = cached_users.hidden_projects(user.id)
         projects_created.extend(projects_hidden)
-    if user_dict:
-        title = "%s &middot; User Profile" % user_dict['fullname']
-        return render_template('/account/public_profile.html',
-                               title=title,
-                               user=user_dict,
-                               projects=projects_contributed,
-                               projects_created=projects_created)
-=======
-        apps_hidden = cached_users.hidden_apps(user.id)
-        apps_created.extend(apps_hidden)
     title = "%s &middot; User Profile" % user_dict['fullname']
     return render_template('/account/public_profile.html',
                            title=title,
                            user=user_dict,
-                           apps=apps_contributed,
-                           apps_created=apps_created)
->>>>>>> d5d4fbed
+                           projects=projects_contributed,
+                           projects_created=projects_created)
 
 
 def _show_own_profile(user):
@@ -361,17 +349,9 @@
     user.rank = rank_and_score['rank']
     user.score = rank_and_score['score']
     user.total = cached_users.get_total_users()
-<<<<<<< HEAD
-    user.valid_email = user.valid_email
-    user.confirmation_email_sent = user.confirmation_email_sent
     projects_contributed = cached_users.projects_contributed_cached(user.id)
     projects_published, projects_draft = _get_user_projects(user.id)
     projects_published.extend(cached_users.hidden_projects(user.id))
-=======
-    apps_contributed = cached_users.apps_contributed_cached(user.id)
-    apps_published, apps_draft = _get_user_apps(user.id)
-    apps_published.extend(cached_users.hidden_apps(user.id))
->>>>>>> d5d4fbed
     cached_users.get_user_summary(user.name)
 
     return render_template('account/profile.html', title=gettext("Profile"),
@@ -441,125 +421,6 @@
     if request.method == 'POST':
         # Update user avatar
         if request.form.get('btn') == 'Upload':
-<<<<<<< HEAD
-            avatar_form = AvatarUploadForm()
-            if avatar_form.validate_on_submit():
-                file = request.files['avatar']
-                coordinates = (avatar_form.x1.data, avatar_form.y1.data,
-                               avatar_form.x2.data, avatar_form.y2.data)
-                prefix = time.time()
-                file.filename = "%s_avatar.png" % prefix
-                container = "user_%s" % user.id
-                uploader.upload_file(file,
-                                     container=container,
-                                     coordinates=coordinates)
-                # Delete previous avatar from storage
-                if user.info.get('avatar'):
-                    uploader.delete_file(user.info['avatar'], container)
-                user.info = {'avatar': file.filename, 'container': container}
-                user_repo.update(user)
-                cached_users.delete_user_summary(user.name)
-                flash(gettext('Your avatar has been updated! It may \
-                              take some minutes to refresh...'), 'success')
-                return redirect(url_for('.update_profile', name=user.name))
-            else:
-                flash("You have to provide an image file to update your avatar",
-                      "error")
-                return render_template('/account/update.html',
-                                       form=update_form,
-                                       upload_form=avatar_form,
-                                       password_form=password_form,
-                                       external_form=external_form,
-                                       title=title_msg,
-                                       show_passwd_form=show_passwd_form)
-        # Update user profile
-        elif request.form.get('btn') == 'Profile':
-            update_form = UpdateProfileForm()
-            update_form.set_locales(current_app.config['LOCALES'])
-            if update_form.validate():
-                user.id = update_form.id.data
-                user.fullname = update_form.fullname.data
-                user.name = update_form.name.data
-                if (user.email_addr != update_form.email_addr.data and
-                        acc_conf_dis is False):
-                    user.valid_email = False
-                    user.newsletter_prompted = False
-                    account = dict(fullname=update_form.fullname.data,
-                                   name=update_form.name.data,
-                                   email_addr=update_form.email_addr.data)
-                    confirm_url = get_email_confirmation_url(account)
-                    subject = ('You have updated your email in %s! Verify it'
-                               % current_app.config.get('BRAND'))
-                    msg = dict(subject=subject,
-                               recipients=[update_form.email_addr.data],
-                               body=render_template(
-                                   '/account/email/validate_email.md',
-                                   user=account, confirm_url=confirm_url))
-                    msg['html'] = markdown(msg['body'])
-                    mail_queue.enqueue(send_mail, msg)
-                    user.confirmation_email_sent = True
-                    fls = gettext('An email has been sent to verify your \
-                                  new email: %s. Once you verify it, it will \
-                                  be updated.' % account['email_addr'])
-                    flash(fls, 'info')
-                if acc_conf_dis:
-                    user.email_addr = update_form.email_addr.data
-                user.privacy_mode = update_form.privacy_mode.data
-                user.locale = update_form.locale.data
-                user.subscribed = update_form.subscribed.data
-                user_repo.update(user)
-                cached_users.delete_user_summary(user.name)
-                flash(gettext('Your profile has been updated!'), 'success')
-                return redirect(url_for('.update_profile', name=user.name))
-            else:
-                flash(gettext('Please correct the errors'), 'error')
-                title_msg = 'Update your profile: %s' % user.fullname
-                return render_template('/account/update.html',
-                                       form=update_form,
-                                       upload_form=avatar_form,
-                                       password_form=password_form,
-                                       external_form=external_form,
-                                       title=title_msg,
-                                       show_passwd_form=show_passwd_form)
-
-        # Update user password
-        elif request.form.get('btn') == 'Password':
-            # Update the data because passing it in the constructor
-            # does not work
-            update_form.name.data = user.name
-            update_form.fullname.data = user.fullname
-            update_form.email_addr.data = user.email_addr
-            update_form.ckan_api.data = user.ckan_api
-            external_form = update_form
-            if password_form.validate_on_submit():
-                user = user_repo.get(user.id)
-                if user.check_password(password_form.current_password.data):
-                    user.set_password(password_form.new_password.data)
-                    user_repo.update(user)
-                    msg = gettext('Yay, you changed your password succesfully!')
-                    flash(msg, 'success')
-                    return redirect(url_for('.update_profile', name=name))
-                else:
-                    msg = gettext("Your current password doesn't match the "
-                                  "one in our records")
-                    flash(msg, 'error')
-                    return render_template('/account/update.html',
-                                           form=update_form,
-                                           upload_form=avatar_form,
-                                           password_form=password_form,
-                                           external_form=external_form,
-                                           title=title_msg,
-                                           show_passwd_form=show_passwd_form)
-            else:
-                flash(gettext('Please correct the errors'), 'error')
-                return render_template('/account/update.html',
-                                       form=update_form,
-                                       upload_form=avatar_form,
-                                       password_form=password_form,
-                                       external_form=external_form,
-                                       title=title_msg,
-                                       show_passwd_form=show_passwd_form)
-=======
             _handle_avatar_update(user, avatar_form)
         # Update user profile
         elif request.form.get('btn') == 'Profile':
@@ -567,7 +428,6 @@
         # Update user password
         elif request.form.get('btn') == 'Password':
             _handle_password_update(user, password_form)
->>>>>>> d5d4fbed
         # Update user external services
         elif request.form.get('btn') == 'External':
             _handle_external_services_update(user, update_form)
