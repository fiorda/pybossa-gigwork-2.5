# -*- coding: utf8 -*-
# This file is part of PyBossa.
#
# Copyright (C) 2013 SF Isle of Man Limited
#
# PyBossa is free software: you can redistribute it and/or modify
# it under the terms of the GNU Affero General Public License as published by
# the Free Software Foundation, either version 3 of the License, or
# (at your option) any later version.
#
# PyBossa is distributed in the hope that it will be useful,
# but WITHOUT ANY WARRANTY; without even the implied warranty of
# MERCHANTABILITY or FITNESS FOR A PARTICULAR PURPOSE.  See the
# GNU Affero General Public License for more details.
#
# You should have received a copy of the GNU Affero General Public License
# along with PyBossa.  If not, see <http://www.gnu.org/licenses/>.

import json
from mock import patch
from base import web, model, Fixtures, db, redis_flushall
from nose.tools import assert_equal, assert_raises


class TestAPI:
    def setUp(self):
        self.app = web.app.test_client()
        model.rebuild_db()
        Fixtures.create()
        self.endpoints = ['app', 'task', 'taskrun']

    def tearDown(self):
        db.session.remove()
        redis_flushall()


    @classmethod
    def teardown_class(cls):
        model.rebuild_db()

    # Helper functions
    def register(self, method="POST", fullname="John Doe", username="johndoe",
                 password="p4ssw0rd", password2=None, email=None):
        """Helper function to register and sign in a user"""
        if password2 is None:
            password2 = password
        if email is None:
            email = username + '@example.com'
        if method == "POST":
            return self.app.post('/account/register',
                                 data={'fullname': fullname,
                                       'username': username,
                                       'email_addr': email,
                                       'password': password,
                                       'confirm': password2
                                       },
                                 follow_redirects=True)
        else:
            return self.app.get('/account/register', follow_redirects=True)

    def signin(self, method="POST", email="johndoe@example.com", password="p4ssw0rd",
               next=None):
        """Helper function to sign in current user"""
        url = '/account/signin'
        if next is not None:
            url = url + '?next=' + next
        if method == "POST":
            return self.app.post(url,
                                 data={'email': email,
                                       'password': password},
                                 follow_redirects=True)
        else:
            return self.app.get(url, follow_redirects=True)

    def signout(self):
        """Helper function to sign out current user"""
        return self.app.get('/account/signout', follow_redirects=True)

    def get_task_run_cookie(self, app_id):
        """Return cookie and init task_run to post it."""
        # Get first the cookie and post should be valid
        url = '/api/app/%s/newtask' % app_id
        res = self.app.get(url)
        cookie = res.headers['set-cookie']
        task = json.loads(res.data)
        task_run = dict(app_id=task['app_id'],
                        task_id=task['id'],
                        info='my task result')
        return cookie, task_run


    # USER API TESTS

    def test_get_limit(self):
        # This is to be moved to test_api_common test_00_limits_query once
        # the pull request refactoring these tests has been approved
        """USER -- Test API GET limits works"""

        # Register 30 new users to test limit on users too
        for i in range(30):
            self.register(fullname="User%s" %i, username="user%s" %i)

        res = self.app.get('/api/user')
        data = json.loads(res.data)
        assert len(data) == 20, len(data)

        res = self.app.get('/api/user?limit=10')
        data = json.loads(res.data)
        print data
        assert len(data) == 10, len(data)

        res = self.app.get('/api/user?limit=10&offset=10')
        data = json.loads(res.data)
        assert len(data) == 10, len(data)
        assert data[0].get('id') == 11

    def test_get_query_with_API_KEY_user(self):
        # This is to be moved to test_api_common test_get_query_with_api_key once
        # the pull request refactoring these tests has been approved
        """USER -- Test API GET query with an API-KEY works"""

        endpoint = 'user'
        url = '/api/' + endpoint + '?api_key=' + Fixtures.api_key
        res = self.app.get(url)
        data = json.loads(res.data)

        if endpoint == 'user':
            # With Fixtures.create() 3 users are created in de DB
            assert len(data) == 3, data
            user = data[0]
            assert user['email_addr'] == 'root@root.com', data
            # The output should have a mime-type: application/json
            assert res.mimetype == 'application/json', res

    def test_user_get(self):
        """USER -- Test API User GET"""
        # Test a GET all users
        res = self.app.get('/api/user')
        data = json.loads(res.data)
        user = data[0]
        assert len(data) == 3, data
        assert user['email_addr'] == 'root@root.com', data

        # The output should have a mime-type: application/json
        assert res.mimetype == 'application/json', res

        # Test GETting a specific user by ID
        res = self.app.get('/api/user/1')
        data = json.loads(res.data)
        user = data
        assert user['email_addr'] == 'root@root.com', data

        # Test a non-existant ID
        res = self.app.get('/api/user/3434209')
        err = json.loads(res.data)
        assert res.status_code == 404, err
        assert err['status'] == 'failed', err
        assert err['target'] == 'user', err
        assert err['exception_cls'] == 'NotFound', err
        assert err['action'] == 'GET', err

    def test_query_user(self):
        """USER -- Test API query for user endpoint works"""

        # When querying with a valid existing field which is unique
        # It should return one correct result if exists
        res = self.app.get('/api/user?name=root')
        data = json.loads(res.data)
        assert len(data) == 1, data
        assert data[0]['name'] == 'root', data
        # And it should return no results if there are no matches
        res = self.app.get('/api/user?name=Godzilla')
        data = json.loads(res.data)
        assert len(data) == 0, data

        # When querying with a valid existing non-unique field
        self.register(fullname='John-Doe', username='fakeUser1')
        self.register(fullname='John-Doe', username='fakeUser2')
        res = self.app.get("/api/user?fullname=John-Doe")
        data = json.loads(res.data)
        # It should return 2 results
        assert len(data) == 2, data
        # And they should be the correct ones
        assert (data[0]['fullname'] == data[1]['fullname'] == 'John-Doe'
               and data[0] != data[1]), data

        # When querying with multiple valid fields
        res = self.app.get('/api/user?name=root&locale=en')
        data = json.loads(res.data)
        # It should find and return one correct result
        assert len(data) == 1, data
        assert data[0]['name'] == 'root', data
        assert data[0]['locale'] == 'en', data

        # When querying with non-valid fields -- Errors
        res = self.app.get('/api/user?something_invalid=whatever')
        err = json.loads(res.data)
        err_msg = "AttributeError exception should be raised"
        assert res.status_code == 415, err_msg
        assert err['action'] == 'GET', err_msg
        assert err['status'] == 'failed', err_msg
        assert err['exception_cls'] == 'AttributeError', err_msg

    def test_user_not_allowed_actions(self):
        """USER -- Test POST, PUT and DELETE actions are not allowed for user
        in the API"""

        post_response = self.app.post('/api/user')
        assert post_response.status_code == 405, post_response.status_code
        delete_response = self.app.delete('/api/user')
        assert delete_response.status_code == 405, delete_response.status_code
        put_response = self.app.put('/api/user')
        assert put_response.status_code == 405, put_response.status_code

    def test_privacy_mode_queries(self):
        """USER -- Test API user queries for privacy mode"""

        # Add user with name publicUser, privacy mode disabled
        user_with_privacy_disabled = model.User(email_addr='public@user.com',
<<<<<<< HEAD
                                    name='publicUser', fullname='Public user'.
=======
                                    name='publicUser', fullname='Public user', 
>>>>>>> 14f4d116
                                    privacy_mode=False)
        db.session.add(user_with_privacy_disabled)
        # Add user with name privateUser, privacy mode enabled
        user_with_privacy_enabled = model.User(email_addr='private@user.com',
                                    name='privateUser', fullname='Private user',
                                    privacy_mode=True)
        db.session.add(user_with_privacy_enabled)
        db.session.commit()

        # With no API-KEY
        # User with privacy disabled
        res = self.app.get('/api/user/4')
        data = json.loads(res.data)
        user_with_privacy_disabled = data
        # When checking a public field it should be returned
        assert user_with_privacy_disabled['locale'] == 'en', data
        # When checking a private field it should be returned too
        assert user_with_privacy_disabled['name'] == 'publicUser', data
        # User with privacy enabled
        res = self.app.get('/api/user/5')
        data = json.loads(res.data)
        user_with_privacy_enabled = data
        # When checking a public field it should be returned
        assert user_with_privacy_enabled['locale'] == 'en', data
        # When checking a private field it should not be returned
        assert 'name' not in user_with_privacy_enabled, data
        # Users with privacy enabled and disabled, mixed together
        res = self.app.get('/api/user')
        data = json.loads(res.data)
        user_with_privacy_disabled = data[3]
        user_with_privacy_enabled = data[4]
        assert user_with_privacy_disabled['locale'] == 'en', data
        assert user_with_privacy_disabled['name'] == 'publicUser', data
        assert user_with_privacy_enabled['locale'] == 'en', data
        assert 'name' not in user_with_privacy_enabled, data

        # With a non-admin API-KEY
        # User with privacy disabled
        res = self.app.get('/api/user/4?api_key=' + Fixtures.api_key)
        data = json.loads(res.data)
        user_with_privacy_disabled = data
        # When checking a public field it should be returned
        assert user_with_privacy_disabled['locale'] == 'en', data
        # When checking a private field it should be returned too
        assert user_with_privacy_disabled['name'] == 'publicUser', data
        # User with privacy enabled
        res = self.app.get('/api/user/5?api_key=' + Fixtures.api_key)
        data = json.loads(res.data)
        user_with_privacy_enabled = data
        # When checking a public field it should be returned
        assert user_with_privacy_enabled['locale'] == 'en', data
        # When checking a private field it should not be returned
        assert 'name' not in user_with_privacy_enabled, data
        # Users with privacy enabled and disabled, mixed together
        res = self.app.get('/api/user?api_key=' + Fixtures.api_key)
        data = json.loads(res.data)
        user_with_privacy_disabled = data[3]
        user_with_privacy_enabled = data[4]
        assert user_with_privacy_disabled['locale'] == 'en', data
        assert user_with_privacy_disabled['name'] == 'publicUser', data
        assert user_with_privacy_enabled['locale'] == 'en', data
        assert 'name' not in user_with_privacy_enabled, data

        # Admin API-KEY should be able to retrieve every field in user
        res = self.app.get('/api/user/4?api_key=' + Fixtures.root_api_key)
        data = json.loads(res.data)
        user_with_privacy_disabled = data
        # When checking a public field it should be returned
        assert user_with_privacy_disabled['locale'] == 'en', data
        # When checking a private field it should be returned too
        assert user_with_privacy_disabled['name'] == 'publicUser', data
        # User with privacy enabled
        res = self.app.get('/api/user/5?api_key=' + Fixtures.root_api_key)
        data = json.loads(res.data)
        user_with_privacy_enabled = data
        # When checking a public field it should be returned
        assert user_with_privacy_enabled['locale'] == 'en', data
        # When checking a private field it should be returned too
        assert user_with_privacy_enabled['name'] == 'privateUser', data
        # Users with privacy enabled and disabled, mixed together
        res = self.app.get('/api/user?api_key=' + Fixtures.root_api_key)
        data = json.loads(res.data)
        user_with_privacy_disabled = data[3]
        user_with_privacy_enabled = data[4]
        assert user_with_privacy_disabled['locale'] == 'en', data
        assert user_with_privacy_disabled['name'] == 'publicUser', data
        assert user_with_privacy_enabled['locale'] == 'en', data
        assert user_with_privacy_enabled['name'] == 'privateUser', data

    # END OF USER API TESTS


    def test_00_limits_query(self):
        """Test API GET limits works"""
        for i in range(30):
            app = model.App(name="name%s" % i,
                            short_name="short_name%s" % i,
                            description="desc",
                            owner_id=1)

            info = dict(a=0)
            task = model.Task(app_id=1, info=info)
            taskrun = model.TaskRun(app_id=1, task_id=1)
            db.session.add(app)
            db.session.add(task)
            db.session.add(taskrun)
        db.session.commit()

        res = self.app.get('/api/app')
        data = json.loads(res.data)
        assert len(data) == 20, len(data)

        res = self.app.get('/api/app?limit=10')
        data = json.loads(res.data)
        assert len(data) == 10, len(data)

        res = self.app.get('/api/app?limit=10&offset=10')
        data = json.loads(res.data)
        assert len(data) == 10, len(data)
        assert data[0].get('name') == 'name9'

        res = self.app.get('/api/task')
        data = json.loads(res.data)
        assert len(data) == 20, len(data)

        res = self.app.get('/api/taskrun')
        data = json.loads(res.data)
        assert len(data) == 20, len(data)


    def test_01_app_query(self):
        """ Test API App query"""
        res = self.app.get('/api/app')
        data = json.loads(res.data)
        assert len(data) == 1, data
        app = data[0]
        assert app['info']['total'] == 150, data

        # The output should have a mime-type: application/json
        assert res.mimetype == 'application/json', res

        # Test a non-existant ID
        res = self.app.get('/api/app/3434209')
        err = json.loads(res.data)
        assert res.status_code == 404, err
        assert err['status'] == 'failed', err
        assert err['target'] == 'app', err
        assert err['exception_cls'] == 'NotFound', err
        assert err['action'] == 'GET', err

    def test_get_query_with_api_key(self):
        """ Test API GET query with an API-KEY"""
        for endpoint in self.endpoints:
            url = '/api/' + endpoint + '?api_key=' + Fixtures.api_key
            res = self.app.get(url)
            data = json.loads(res.data)

            if endpoint == 'app':
                assert len(data) == 1, data
                app = data[0]
                assert app['info']['total'] == 150, data
                # The output should have a mime-type: application/json
                assert res.mimetype == 'application/json', res

            if endpoint == 'task':
                assert len(data) == 10, data
                task = data[0]
                assert task['info']['url'] == 'my url', data
                # The output should have a mime-type: application/json
                assert res.mimetype == 'application/json', res

            if endpoint == 'taskrun':
                assert len(data) == 10, data
                taskrun = data[0]
                assert taskrun['info']['answer'] == 'annakarenina', data
                # The output should have a mime-type: application/json
                assert res.mimetype == 'application/json', res

    def test_query_search_wrongfield(self):
        """ Test API query search works"""
        # Test first a non-existant field for all end-points
        endpoints = ['app', 'task', 'taskrun']
        for endpoint in endpoints:
            res = self.app.get("/api/%s?wrongfield=value" % endpoint)
            err = json.loads(res.data)
            assert res.status_code == 415, err
            assert err['status'] == 'failed', err
            assert err['action'] == 'GET', err
            assert err['exception_cls'] == 'AttributeError', err

    def test_query_sql_injection(self):
        """Test API SQL Injection is not allowed works"""

        q = '1%3D1;SELECT%20*%20FROM%20task%20WHERE%201=1'
        res = self.app.get('/api/task?' + q)
        error = json.loads(res.data)
        assert res.status_code == 415, error
        assert error['action'] == 'GET', error
        assert error['status'] == 'failed', error
        assert error['target'] == 'task', error

        q = 'app_id=1%3D1;SELECT%20*%20FROM%20task%20WHERE%201'
        res = self.app.get('/api/apappp?' + q)
        assert res.status_code == 404, res.data

        q = 'app_id=1%3D1;SELECT%20*%20FROM%20task%20WHERE%201'
        res = self.app.get('/api/' + q)
        assert res.status_code == 404, res.data

        q = 'app_id=1%3D1;SELECT%20*%20FROM%20task%20WHERE%201'
        res = self.app.get('/api' + q)
        assert res.status_code == 404, res.data

    def test_query_app(self):
        """Test API query for app endpoint works"""
        # Test for real field
        res = self.app.get("/api/app?short_name=test-app")
        data = json.loads(res.data)
        # Should return one result
        assert len(data) == 1, data
        # Correct result
        assert data[0]['short_name'] == 'test-app', data

        # Valid field but wrong value
        res = self.app.get("/api/app?short_name=wrongvalue")
        data = json.loads(res.data)
        assert len(data) == 0, data

        # Multiple fields
        res = self.app.get('/api/app?short_name=test-app&name=My New App')
        data = json.loads(res.data)
        # One result
        assert len(data) == 1, data
        # Correct result
        assert data[0]['short_name'] == 'test-app', data
        assert data[0]['name'] == 'My New App', data

        # Limits
        res = self.app.get("/api/taskrun?app_id=1&limit=5")
        print res.data
        data = json.loads(res.data)
        for item in data:
            assert item['app_id'] == 1, item
        assert len(data) == 5, data

    def test_query_category(self):
        """Test API query for category endpoint works"""
        # Test for real field
        url = "/api/category"
        res = self.app.get(url + "?short_name=thinking")
        data = json.loads(res.data)
        # Should return one result
        assert len(data) == 1, data
        # Correct result
        assert data[0]['short_name'] == 'thinking', data

        # Valid field but wrong value
        res = self.app.get(url + "?short_name=wrongvalue")
        data = json.loads(res.data)
        assert len(data) == 0, data

        # Multiple fields
        res = self.app.get(url + '?short_name=thinking&name=thinking')
        data = json.loads(res.data)
        # One result
        assert len(data) == 1, data
        # Correct result
        assert data[0]['short_name'] == 'thinking', data
        assert data[0]['name'] == 'thinking', data

        # Limits
        res = self.app.get(url + "?limit=1")
        data = json.loads(res.data)
        for item in data:
            assert item['short_name'] == 'thinking', item
        assert len(data) == 1, data

        # Errors
        res = self.app.get(url + "?something")
        err = json.loads(res.data)
        err_msg = "AttributeError exception should be raised"
        res.status_code == 415, err_msg
        err['action'] = 'GET', err_msg
        err['status'] = 'failed', err_msg
        err['exception_cls'] = 'AttributeError', err_msg

    def test_query_task(self):
        """Test API query for task endpoint works"""
        # Test for real field
        res = self.app.get("/api/task?app_id=1")
        data = json.loads(res.data)
        # Should return one result
        assert len(data) == 10, data
        # Correct result
        assert data[0]['app_id'] == 1, data

        # Valid field but wrong value
        res = self.app.get("/api/task?app_id=99999999")
        data = json.loads(res.data)
        assert len(data) == 0, data

        # Multiple fields
        res = self.app.get('/api/task?app_id=1&state=0')
        data = json.loads(res.data)
        # One result
        assert len(data) == 10, data
        # Correct result
        assert data[0]['app_id'] == 1, data
        assert data[0]['state'] == '0', data

        # Limits
        res = self.app.get("/api/task?app_id=1&limit=5")
        print res.data
        data = json.loads(res.data)
        for item in data:
            assert item['app_id'] == 1, item
        assert len(data) == 5, data

    def test_query_taskrun(self):
        """Test API query for taskrun endpoint works"""
        # Test for real field
        res = self.app.get("/api/taskrun?app_id=1")
        data = json.loads(res.data)
        # Should return one result
        assert len(data) == 10, data
        # Correct result
        assert data[0]['app_id'] == 1, data

        # Valid field but wrong value
        res = self.app.get("/api/taskrun?app_id=99999999")
        data = json.loads(res.data)
        assert len(data) == 0, data

        # Multiple fields
        res = self.app.get('/api/taskrun?app_id=1&task_id=1')
        data = json.loads(res.data)
        # One result
        assert len(data) == 1, data
        # Correct result
        assert data[0]['app_id'] == 1, data
        assert data[0]['task_id'] == 1, data

        # Limits
        res = self.app.get("/api/taskrun?app_id=1&limit=5")
        print res.data
        data = json.loads(res.data)
        for item in data:
            assert item['app_id'] == 1, item
        assert len(data) == 5, data

    def test_02_task_query(self):
        """ Test API Task query"""
        res = self.app.get('/api/task')
        tasks = json.loads(res.data)
        assert len(tasks) == 10, tasks
        task = tasks[0]
        assert task['info']['question'] == 'My random question', task

        # The output should have a mime-type: application/json
        assert res.mimetype == 'application/json', res

    def test_03_taskrun_query(self):
        """Test API TaskRun query"""
        res = self.app.get('/api/taskrun')
        taskruns = json.loads(res.data)
        assert len(taskruns) == 10, taskruns
        taskrun = taskruns[0]
        #print taskrun
        assert taskrun['info']['answer'] == 'annakarenina', taskrun

        # The output should have a mime-type: application/json
        assert res.mimetype == 'application/json', res

    def test_04_category_post(self):
        """Test API Category creation and auth"""
        name = u'Category'
        category = dict(
            name=name,
            short_name='category',
            description=u'description')
        data = json.dumps(category)
        # no api-key
        url = '/api/category'
        res = self.app.post(url, data=data)
        err = json.loads(res.data)
        err_msg = 'Should not be allowed to create'
        assert res.status_code == 403, err_msg
        assert err['action'] == 'POST', err_msg
        assert err['exception_cls'] == 'Forbidden', err_msg

        # now a real user but not admin
        res = self.app.post(url + '?api_key=' + Fixtures.api_key, data=data)
        err = json.loads(res.data)
        err_msg = 'Should not be allowed to create'
        assert res.status_code == 401, err_msg
        assert err['action'] == 'POST', err_msg
        assert err['exception_cls'] == 'Unauthorized', err_msg

        # now as an admin
        res = self.app.post(url + '?api_key=' + Fixtures.root_api_key,
                            data=data)
        err = json.loads(res.data)
        err_msg = 'Admin should be able to create a Category'
        assert res.status_code == 200, err_msg
        cat = db.session.query(model.Category)\
                .filter_by(short_name=category['short_name']).first()
        id_ = err['id']
        assert err['id'] == cat.id, err_msg
        assert err['name'] == category['name'], err_msg
        assert err['short_name'] == category['short_name'], err_msg
        assert err['description'] == category['description'], err_msg

        # test re-create should fail
        res = self.app.post(url + '?api_key=' + Fixtures.root_api_key,
                            data=data)
        err = json.loads(res.data)
        assert res.status_code == 415, err
        assert err['status'] == 'failed', err
        assert err['action'] == 'POST', err
        assert err['exception_cls'] == "IntegrityError", err

        # test create with non-allowed fields should fail
        data = dict(name='fail', short_name='fail', wrong=15)
        res = self.app.post(url + '?api_key=' + Fixtures.root_api_key,
                            data=data)
        err = json.loads(res.data)
        err_msg = "ValueError exception should be raised"
        assert res.status_code == 415, err
        assert err['action'] == 'POST', err
        assert err['status'] == 'failed', err
        assert err['exception_cls'] == "ValueError", err_msg
        # Now with a JSON object but not valid
        data = json.dumps(data)
        res = self.app.post(url + '?api_key=' + Fixtures.api_key,
                            data=data)
        err = json.loads(res.data)
        err_msg = "TypeError exception should be raised"
        assert err['action'] == 'POST', err_msg
        assert err['status'] == 'failed', err_msg
        assert err['exception_cls'] == "TypeError", err_msg
        assert res.status_code == 415, err_msg

        # test update
        data = {'name': 'My New Title'}
        datajson = json.dumps(data)
        ## anonymous
        res = self.app.put(url + '/%s' % id_,
                           data=data)
        error_msg = 'Anonymous should not be allowed to update'
        assert_equal(res.status, '403 FORBIDDEN', error_msg)
        error = json.loads(res.data)
        assert error['status'] == 'failed', error
        assert error['action'] == 'PUT', error
        assert error['exception_cls'] == 'Forbidden', error

        ### real user but not allowed as not admin!
        url = '/api/category/%s?api_key=%s' % (id_, Fixtures.api_key)
        res = self.app.put(url, data=datajson)
        error_msg = 'Should not be able to update apps of others'
        assert_equal(res.status, '401 UNAUTHORIZED', error_msg)
        error = json.loads(res.data)
        assert error['status'] == 'failed', error
        assert error['action'] == 'PUT', error
        assert error['exception_cls'] == 'Unauthorized', error

        # Now as an admin
        res = self.app.put('/api/category/%s?api_key=%s' % (id_, Fixtures.root_api_key),
                           data=datajson)
        assert_equal(res.status, '200 OK', res.data)
        out2 = db.session.query(model.Category).get(id_)
        assert_equal(out2.name, data['name'])
        out = json.loads(res.data)
        assert out.get('status') is None, error
        assert out.get('id') == id_, error

        # With fake data
        data['algo'] = 13
        datajson = json.dumps(data)
        res = self.app.put('/api/category/%s?api_key=%s' % (id_, Fixtures.root_api_key),
                           data=datajson)
        err = json.loads(res.data)
        assert res.status_code == 415, err
        assert err['status'] == 'failed', err
        assert err['action'] == 'PUT', err
        assert err['exception_cls'] == 'TypeError', err

        # With not JSON data
        datajson = data
        res = self.app.put('/api/category/%s?api_key=%s' % (id_, Fixtures.root_api_key),
                           data=datajson)
        err = json.loads(res.data)
        assert res.status_code == 415, err
        assert err['status'] == 'failed', err
        assert err['action'] == 'PUT', err
        assert err['exception_cls'] == 'ValueError', err

        # With wrong args in the URL
        data = dict(
            name='Category3',
            short_name='category3',
            description=u'description3')

        datajson = json.dumps(data)
        res = self.app.put('/api/category/%s?api_key=%s&search=select1' % (id_, Fixtures.root_api_key),
                           data=datajson)
        err = json.loads(res.data)
        print err
        assert res.status_code == 415, err
        assert err['status'] == 'failed', err
        assert err['action'] == 'PUT', err
        assert err['exception_cls'] == 'AttributeError', err

        # test delete
        ## anonymous
        res = self.app.delete(url + '/%s' % id_, data=data)
        error_msg = 'Anonymous should not be allowed to delete'
        assert_equal(res.status, '403 FORBIDDEN', error_msg)
        error = json.loads(res.data)
        assert error['status'] == 'failed', error
        assert error['action'] == 'DELETE', error
        assert error['target'] == 'category', error
        ### real user but not admin
        url = '/api/category/%s?api_key=%s' % (id_, Fixtures.api_key_2)
        res = self.app.delete(url, data=datajson)
        error_msg = 'Should not be able to delete apps of others'
        assert_equal(res.status, '401 UNAUTHORIZED', error_msg)
        error = json.loads(res.data)
        assert error['status'] == 'failed', error
        assert error['action'] == 'DELETE', error
        assert error['target'] == 'category', error

        # As admin
        url = '/api/category/%s?api_key=%s' % (id_, Fixtures.root_api_key)
        res = self.app.delete(url, data=datajson)

        assert_equal(res.status, '204 NO CONTENT', res.data)

        # delete a category that does not exist
        url = '/api/category/5000?api_key=%s' % Fixtures.root_api_key
        res = self.app.delete(url, data=datajson)
        error = json.loads(res.data)
        assert res.status_code == 404, error
        assert error['status'] == 'failed', error
        assert error['action'] == 'DELETE', error
        assert error['target'] == 'category', error
        assert error['exception_cls'] == 'NotFound', error

        # delete a category that does not exist
        url = '/api/category/?api_key=%s' % Fixtures.root_api_key
        res = self.app.delete(url, data=datajson)
        assert res.status_code == 404, error

    def test_04_app_post(self):
        """Test API App creation and auth"""
        name = u'XXXX Project'
        data = dict(
            name=name,
            short_name='xxxx-project',
            description='description',
            owner_id=1,
            long_description=u'<div id="longdescription">\
                               Long Description</div>')
        data = json.dumps(data)
        # no api-key
        res = self.app.post('/api/app', data=data)
        assert_equal(res.status, '403 FORBIDDEN',
                     'Should not be allowed to create')
        # now a real user
        res = self.app.post('/api/app?api_key=' + Fixtures.api_key,
                            data=data)
        out = db.session.query(model.App).filter_by(name=name).one()
        assert out, out
        assert_equal(out.short_name, 'xxxx-project'), out
        assert_equal(out.owner.name, 'tester')
        id_ = out.id
        db.session.remove()

        # now a real user with headers auth
        headers = [('Authorization', Fixtures.api_key)]
        new_app = dict(
            name=name + '2',
            short_name='xxxx-project2',
            description='description2',
            owner_id=1,
            long_description=u'<div id="longdescription">\
                               Long Description</div>')
        new_app = json.dumps(new_app)
        res = self.app.post('/api/app', headers=headers,
                            data=new_app)
        out = db.session.query(model.App).filter_by(name=name + '2').one()
        assert out, out
        assert_equal(out.short_name, 'xxxx-project2'), out
        assert_equal(out.owner.name, 'tester')
        id_ = out.id
        db.session.remove()

        # test re-create should fail
        res = self.app.post('/api/app?api_key=' + Fixtures.api_key,
                            data=data)
        err = json.loads(res.data)
        assert res.status_code == 415, err
        assert err['status'] == 'failed', err
        assert err['action'] == 'POST', err
        assert err['exception_cls'] == "IntegrityError", err

        # test create with non-allowed fields should fail
        data = dict(name='fail', short_name='fail', link='hateoas', wrong=15)
        res = self.app.post('/api/app?api_key=' + Fixtures.api_key,
                            data=data)
        err = json.loads(res.data)
        err_msg = "ValueError exception should be raised"
        assert res.status_code == 415, err
        assert err['action'] == 'POST', err
        assert err['status'] == 'failed', err
        assert err['exception_cls'] == "ValueError", err_msg
        # Now with a JSON object but not valid
        data = json.dumps(data)
        res = self.app.post('/api/app?api_key=' + Fixtures.api_key,
                            data=data)
        err = json.loads(res.data)
        err_msg = "TypeError exception should be raised"
        assert err['action'] == 'POST', err_msg
        assert err['status'] == 'failed', err_msg
        assert err['exception_cls'] == "TypeError", err_msg
        assert res.status_code == 415, err_msg

        # test update
        data = {'name': 'My New Title'}
        datajson = json.dumps(data)
        ## anonymous
        res = self.app.put('/api/app/%s' % id_,
                           data=data)
        error_msg = 'Anonymous should not be allowed to update'
        assert_equal(res.status, '403 FORBIDDEN', error_msg)
        error = json.loads(res.data)
        assert error['status'] == 'failed', error
        assert error['action'] == 'PUT', error
        assert error['exception_cls'] == 'Forbidden', error

        ### real user but not allowed as not owner!
        url = '/api/app/%s?api_key=%s' % (id_, Fixtures.api_key_2)
        res = self.app.put(url, data=datajson)
        error_msg = 'Should not be able to update apps of others'
        assert_equal(res.status, '401 UNAUTHORIZED', error_msg)
        error = json.loads(res.data)
        assert error['status'] == 'failed', error
        assert error['action'] == 'PUT', error
        assert error['exception_cls'] == 'Unauthorized', error

        res = self.app.put('/api/app/%s?api_key=%s' % (id_, Fixtures.api_key),
                           data=datajson)

        assert_equal(res.status, '200 OK', res.data)
        out2 = db.session.query(model.App).get(id_)
        assert_equal(out2.name, data['name'])
        out = json.loads(res.data)
        assert out.get('status') is None, error
        assert out.get('id') == id_, error

        # With wrong id
        res = self.app.put('/api/app/5000?api_key=%s' % Fixtures.api_key,
                           data=datajson)
        assert_equal(res.status, '404 NOT FOUND', res.data)
        error = json.loads(res.data)
        assert error['status'] == 'failed', error
        assert error['action'] == 'PUT', error
        assert error['exception_cls'] == 'NotFound', error

        # With fake data
        data['algo'] = 13
        datajson = json.dumps(data)
        res = self.app.put('/api/app/%s?api_key=%s' % (id_, Fixtures.api_key),
                           data=datajson)
        err = json.loads(res.data)
        assert res.status_code == 415, err
        assert err['status'] == 'failed', err
        assert err['action'] == 'PUT', err
        assert err['exception_cls'] == 'TypeError', err

        # With empty fields
        data.pop('algo')
        data['name'] = None
        datajson = json.dumps(data)
        res = self.app.put('/api/app/%s?api_key=%s' % (id_, Fixtures.api_key),
                           data=datajson)
        err = json.loads(res.data)
        assert res.status_code == 415, err
        assert err['status'] == 'failed', err
        assert err['action'] == 'PUT', err
        assert err['exception_cls'] == 'IntegrityError', err

        data['name'] = ''
        datajson = json.dumps(data)
        res = self.app.put('/api/app/%s?api_key=%s' % (id_, Fixtures.api_key),
                           data=datajson)
        err = json.loads(res.data)
        assert res.status_code == 415, err
        assert err['status'] == 'failed', err
        assert err['action'] == 'PUT', err
        assert err['exception_cls'] == 'IntegrityError', err

        data['name'] = 'something'
        data['short_name'] = ''
        datajson = json.dumps(data)
        res = self.app.put('/api/app/%s?api_key=%s' % (id_, Fixtures.api_key),
                           data=datajson)
        err = json.loads(res.data)
        assert res.status_code == 415, err
        assert err['status'] == 'failed', err
        assert err['action'] == 'PUT', err
        assert err['exception_cls'] == 'IntegrityError', err


        # With not JSON data
        datajson = data
        res = self.app.put('/api/app/%s?api_key=%s' % (id_, Fixtures.api_key),
                           data=datajson)
        err = json.loads(res.data)
        assert res.status_code == 415, err
        assert err['status'] == 'failed', err
        assert err['action'] == 'PUT', err
        assert err['exception_cls'] == 'ValueError', err

        # With wrong args in the URL
        data = dict(
            name=name,
            short_name='xxxx-project',
            long_description=u'<div id="longdescription">\
                               Long Description</div>')

        datajson = json.dumps(data)
        res = self.app.put('/api/app/%s?api_key=%s&search=select1' % (id_, Fixtures.api_key),
                           data=datajson)
        err = json.loads(res.data)
        print err
        assert res.status_code == 415, err
        assert err['status'] == 'failed', err
        assert err['action'] == 'PUT', err
        assert err['exception_cls'] == 'AttributeError', err

        # test delete
        ## anonymous
        res = self.app.delete('/api/app/%s' % id_, data=data)
        error_msg = 'Anonymous should not be allowed to delete'
        assert_equal(res.status, '403 FORBIDDEN', error_msg)
        error = json.loads(res.data)
        assert error['status'] == 'failed', error
        assert error['action'] == 'DELETE', error
        assert error['target'] == 'app', error
        ### real user but not allowed as not owner!
        url = '/api/app/%s?api_key=%s' % (id_, Fixtures.api_key_2)
        res = self.app.delete(url, data=datajson)
        error_msg = 'Should not be able to delete apps of others'
        assert_equal(res.status, '401 UNAUTHORIZED', error_msg)
        error = json.loads(res.data)
        assert error['status'] == 'failed', error
        assert error['action'] == 'DELETE', error
        assert error['target'] == 'app', error

        url = '/api/app/%s?api_key=%s' % (id_, Fixtures.api_key)
        res = self.app.delete(url, data=datajson)

        assert_equal(res.status, '204 NO CONTENT', res.data)

        # delete an app that does not exist
        url = '/api/app/5000?api_key=%s' % Fixtures.api_key
        res = self.app.delete(url, data=datajson)
        error = json.loads(res.data)
        assert res.status_code == 404, error
        assert error['status'] == 'failed', error
        assert error['action'] == 'DELETE', error
        assert error['target'] == 'app', error
        assert error['exception_cls'] == 'NotFound', error

        # delete an app that does not exist
        url = '/api/app/?api_key=%s' % Fixtures.api_key
        res = self.app.delete(url, data=datajson)
        assert res.status_code == 404, error

    def test_04_admin_app_post(self):
        """Test API App update/delete for ADMIN users"""
        self.register()
        user = db.session.query(model.User).first()
        name = u'XXXX Project'
        data = dict(
            name=name,
            short_name='xxxx-project',
            owner_id=user.id,
            description='description',
            long_description=u'<div id="longdescription">\
                               Long Description</div>')
        datajson = json.dumps(data)
        # now a real user (we use the second api_key as first user is an admin)
        res = self.app.post('/api/app?api_key=' + Fixtures.api_key_2,
                            data=datajson)

        print res.data

        out = db.session.query(model.App).filter_by(name=name).one()
        assert out, out
        assert_equal(out.short_name, 'xxxx-project'), out
        assert_equal(out.owner.name, 'tester-2')
        id_ = out.id
        db.session.remove()

        # POST with not JSON data
        res = self.app.post('/api/app?api_key=' + Fixtures.api_key_2,
                            data=data)
        err = json.loads(res.data)
        assert res.status_code == 415, err
        assert err['status'] == 'failed', err
        assert err['target'] == 'app', err
        assert err['action'] == 'POST', err
        assert err['exception_cls'] == 'ValueError', err

        # POST with not allowed args
        res = self.app.post('/api/app?api_key=%s&foo=bar' % Fixtures.api_key_2,
                            data=data)
        err = json.loads(res.data)
        assert res.status_code == 415, err
        assert err['status'] == 'failed', err
        assert err['target'] == 'app', err
        assert err['action'] == 'POST', err
        assert err['exception_cls'] == 'AttributeError', err

        # POST with fake data
        data['wrongfield'] = 13
        res = self.app.post('/api/app?api_key=' + Fixtures.api_key_2,
                            data=json.dumps(data))
        err = json.loads(res.data)
        assert res.status_code == 415, err
        assert err['status'] == 'failed', err
        assert err['target'] == 'app', err
        assert err['action'] == 'POST', err
        assert err['exception_cls'] == 'TypeError', err
        data.pop('wrongfield')

        # test update
        data = {'name': 'My New Title'}
        datajson = json.dumps(data)
        ### admin user but not owner!
        url = '/api/app/%s?api_key=%s' % (id_, Fixtures.root_api_key)
        res = self.app.put(url, data=datajson)

        assert_equal(res.status, '200 OK', res.data)
        out2 = db.session.query(model.App).get(id_)
        assert_equal(out2.name, data['name'])

        # PUT with not JSON data
        res = self.app.put(url, data=data)
        err = json.loads(res.data)
        assert res.status_code == 415, err
        assert err['status'] == 'failed', err
        assert err['target'] == 'app', err
        assert err['action'] == 'PUT', err
        assert err['exception_cls'] == 'ValueError', err

        # PUT with not allowed args
        res = self.app.put(url + "&foo=bar", data=json.dumps(data))
        err = json.loads(res.data)
        assert res.status_code == 415, err
        assert err['status'] == 'failed', err
        assert err['target'] == 'app', err
        assert err['action'] == 'PUT', err
        assert err['exception_cls'] == 'AttributeError', err

        # PUT with fake data
        data['wrongfield'] = 13
        res = self.app.put(url, data=json.dumps(data))
        err = json.loads(res.data)
        assert res.status_code == 415, err
        assert err['status'] == 'failed', err
        assert err['target'] == 'app', err
        assert err['action'] == 'PUT', err
        assert err['exception_cls'] == 'TypeError', err
        data.pop('wrongfield')

        # test delete
        url = '/api/app/%s?api_key=%s' % (id_, Fixtures.root_api_key)
        # DELETE with not allowed args
        res = self.app.delete(url + "&foo=bar", data=json.dumps(data))
        err = json.loads(res.data)
        assert res.status_code == 415, err
        assert err['status'] == 'failed', err
        assert err['target'] == 'app', err
        assert err['action'] == 'DELETE', err
        assert err['exception_cls'] == 'AttributeError', err

        ### DELETE success real user  not owner!
        res = self.app.delete(url, data=json.dumps(data))
        assert_equal(res.status, '204 NO CONTENT', res.data)

    def test_05_task_post(self):
        '''Test API Task creation and auth'''
        user = db.session.query(model.User)\
                 .filter_by(name=Fixtures.name)\
                 .one()
        app = db.session.query(model.App)\
                .filter_by(owner_id=user.id)\
                .one()
        data = dict(app_id=app.id, state='0', info='my task data')
        root_data = dict(app_id=app.id, state='0', info='my root task data')
        root_data = json.dumps(root_data)

        ########
        # POST #
        ########

        # anonymous user
        # no api-key
        res = self.app.post('/api/task', data=json.dumps(data))
        error_msg = 'Should not be allowed to create'
        assert_equal(res.status, '403 FORBIDDEN', error_msg)

        ### real user but not allowed as not owner!
        res = self.app.post('/api/task?api_key=' + Fixtures.api_key_2,
                            data=json.dumps(data))

        error_msg = 'Should not be able to post tasks for apps of others'
        assert_equal(res.status, '401 UNAUTHORIZED', error_msg)

        # now a real user
        res = self.app.post('/api/task?api_key=' + Fixtures.api_key,
                            data=json.dumps(data))
        assert res.data, res
        datajson = json.loads(res.data)
        out = db.session.query(model.Task)\
                .filter_by(id=datajson['id'])\
                .one()
        assert out, out
        assert_equal(out.info, 'my task data'), out
        assert_equal(out.app_id, app.id)
        id_ = out.id

        # now the root user
        res = self.app.post('/api/task?api_key=' + Fixtures.root_api_key,
                            data=root_data)
        assert res.data, res
        datajson = json.loads(res.data)
        out = db.session.query(model.Task)\
                .filter_by(id=datajson['id'])\
                .one()
        assert out, out
        assert_equal(out.info, 'my root task data'), out
        assert_equal(out.app_id, app.id)
        root_id_ = out.id

        # POST with not JSON data
        url = '/api/task?api_key=%s' % Fixtures.api_key
        res = self.app.post(url, data=data)
        err = json.loads(res.data)
        assert res.status_code == 415, err
        assert err['status'] == 'failed', err
        assert err['target'] == 'task', err
        assert err['action'] == 'POST', err
        assert err['exception_cls'] == 'ValueError', err

        # POST with not allowed args
        res = self.app.post(url + '&foo=bar', data=json.dumps(data))
        err = json.loads(res.data)
        assert res.status_code == 415, err
        assert err['status'] == 'failed', err
        assert err['target'] == 'task', err
        assert err['action'] == 'POST', err
        assert err['exception_cls'] == 'AttributeError', err

        # POST with fake data
        data['wrongfield'] = 13
        res = self.app.post(url, data=json.dumps(data))
        err = json.loads(res.data)
        assert res.status_code == 415, err
        assert err['status'] == 'failed', err
        assert err['target'] == 'task', err
        assert err['action'] == 'POST', err
        assert err['exception_cls'] == 'TypeError', err
        data.pop('wrongfield')

        ##########
        # UPDATE #
        ##########
        data = {'state': '1'}
        datajson = json.dumps(data)
        root_data = {'state': '4'}
        root_datajson = json.dumps(root_data)

        ## anonymous
        res = self.app.put('/api/task/%s' % id_, data=data)
        error_msg = 'Anonymous should not be allowed to update'
        assert_equal(res.status, '403 FORBIDDEN', error_msg)
        ### real user but not allowed as not owner!
        url = '/api/task/%s?api_key=%s' % (id_, Fixtures.api_key_2)
        res = self.app.put(url, data=datajson)
        error_msg = 'Should not be able to update tasks of others'
        assert_equal(res.status, '401 UNAUTHORIZED', error_msg)

        ### real user
        url = '/api/task/%s?api_key=%s' % (id_, Fixtures.api_key)
        res = self.app.put(url, data=datajson)
        out = json.loads(res.data)
        assert_equal(res.status, '200 OK', res.data)
        out2 = db.session.query(model.Task).get(id_)
        assert_equal(out2.state, data['state'])
        assert out2.id == out['id'], out

        ### root
        res = self.app.put('/api/task/%s?api_key=%s' % (root_id_, Fixtures.root_api_key),
                           data=root_datajson)
        assert_equal(res.status, '200 OK', res.data)
        out2 = db.session.query(model.Task).get(root_id_)
        assert_equal(out2.state, root_data['state'])

        # PUT with not JSON data
        res = self.app.put(url, data=data)
        err = json.loads(res.data)
        assert res.status_code == 415, err
        assert err['status'] == 'failed', err
        assert err['target'] == 'task', err
        assert err['action'] == 'PUT', err
        assert err['exception_cls'] == 'ValueError', err

        # PUT with not allowed args
        res = self.app.put(url + "&foo=bar", data=json.dumps(data))
        err = json.loads(res.data)
        assert res.status_code == 415, err
        assert err['status'] == 'failed', err
        assert err['target'] == 'task', err
        assert err['action'] == 'PUT', err
        assert err['exception_cls'] == 'AttributeError', err

        # PUT with fake data
        data['wrongfield'] = 13
        res = self.app.put(url, data=json.dumps(data))
        err = json.loads(res.data)
        assert res.status_code == 415, err
        assert err['status'] == 'failed', err
        assert err['target'] == 'task', err
        assert err['action'] == 'PUT', err
        assert err['exception_cls'] == 'TypeError', err
        data.pop('wrongfield')

        ##########
        # DELETE #
        ##########
        ## anonymous
        res = self.app.delete('/api/task/%s' % id_)
        error_msg = 'Anonymous should not be allowed to update'
        assert_equal(res.status, '403 FORBIDDEN', error_msg)

        ### real user but not allowed as not owner!
        url = '/api/task/%s?api_key=%s' % (id_, Fixtures.api_key_2)
        res = self.app.delete(url)
        error_msg = 'Should not be able to update tasks of others'
        assert_equal(res.status, '401 UNAUTHORIZED', error_msg)

        #### real user
        # DELETE with not allowed args
        res = self.app.delete(url + "&foo=bar", data=json.dumps(data))
        err = json.loads(res.data)
        assert res.status_code == 415, err
        assert err['status'] == 'failed', err
        assert err['target'] == 'task', err
        assert err['action'] == 'DELETE', err
        assert err['exception_cls'] == 'AttributeError', err

        # DELETE returns 204
        url = '/api/task/%s?api_key=%s' % (id_, Fixtures.api_key)
        res = self.app.delete(url)
        assert_equal(res.status, '204 NO CONTENT', res.data)
        assert res.data == '', res.data

        #### root user
        url = '/api/task/%s?api_key=%s' % (root_id_, Fixtures.root_api_key)
        res = self.app.delete(url)
        assert_equal(res.status, '204 NO CONTENT', res.data)

        tasks = db.session.query(model.Task)\
                  .filter_by(app_id=app.id)\
                  .all()
        assert tasks, tasks

    def test_06_taskrun_post(self):
        """Test API TaskRun creation and auth"""
        app = db.session.query(model.App)\
                .filter_by(short_name=Fixtures.app_short_name)\
                .one()
        tasks = db.session.query(model.Task)\
                  .filter_by(app_id=app.id)

        app_id = app.id

        # Create taskrun
        data = dict(
            app_id=app_id,
            task_id=tasks[0].id,
            info='my task result')

        datajson = json.dumps(data)

        # anonymous user
        # any user cannot create a TaskRun without the proper cookie
        res = self.app.post('/api/taskrun', data=datajson)
        err_msg = "POST should be unauthorized without proper task cookie"
        assert res.status_code == 401, err_msg

        # Get NotFound for an non-existing app
        url = '/api/app/5000/newtask'
        res = self.app.get(url)
        err = json.loads(res.data)
        err_msg = "The app does not exist"
        assert err['status'] == 'failed', err_msg
        assert err['status_code'] == 404, err_msg
        assert err['exception_cls'] == 'NotFound', err_msg
        assert err['target'] == 'app', err_msg

        # Get an empty task
        url = '/api/app/%s/newtask?offset=1000' % app_id
        res = self.app.get(url)
        assert res.data == '{}', res.data

        # Get first the cookie and post should be valid
        url = '/api/app/%s/newtask' % app_id
        res = self.app.get(url)
        cookie = res.headers['set-cookie']
        task = json.loads(res.data)
        # Post for current task with cookies
        # Create taskrun
        data = dict(
            app_id=task['app_id'],
            task_id=task['id'],
            info='my task result')
        # With wrong app_id
        data['app_id'] = 100000000000000000
        datajson = json.dumps(data)
        tmp = self.app.post('/api/taskrun', data=datajson,
                            headers=[('Cookie', cookie)])
        err_msg = "This post should fail as the app_id is wrong"
        err = json.loads(tmp.data)
        assert tmp.status_code == 403, err_msg
        assert err['status'] == 'failed', err_msg
        assert err['status_code'] == 403, err_msg
        assert err['exception_msg'] == 'Invalid app_id', err_msg
        assert err['exception_cls'] == 'Forbidden', err_msg
        assert err['target'] == 'taskrun', err_msg

        # With wrong task_id
        data['app_id'] = task['app_id']
        data['task_id'] = 100000000000000000000
        datajson = json.dumps(data)
        tmp = self.app.post('/api/taskrun', data=datajson,
                            headers=[('Cookie', cookie)])
        err_msg = "This post should fail as the task_id is wrong"
        err = json.loads(tmp.data)
        assert tmp.status_code == 401, err_msg
        assert err['status'] == 'failed', err_msg
        assert err['status_code'] == 401, err_msg
        msg = 'Missing task cookie for posting a valid task_run'
        assert err['exception_msg'] == msg, err_msg
        assert err['exception_cls'] == 'Unauthorized', err_msg
        assert err['target'] == 'taskrun', err_msg

        # Now with everything fine
        data = dict(
            app_id=task['app_id'],
            task_id=task['id'],
            info='my task result')
        datajson = json.dumps(data)
        tmp = self.app.post('/api/taskrun', data=datajson,
                            headers=[('Cookie', cookie)])
        r_taskrun = json.loads(tmp.data)
        taskrun = db.session.query(model.TaskRun)\
                    .get(r_taskrun['id'])
        assert tmp.status_code == 200, r_taskrun
        err_msg = "Task run created has a different ID"
        assert taskrun.id == r_taskrun['id'], err_msg

        # If the anonymous tries again it should be forbidden
        tmp = self.app.post('/api/taskrun', data=datajson,
                            headers=[('Cookie', cookie)])
        err_msg = ("Anonymous users should be only allowed to post \
                    one task_run per task")
        assert tmp.status_code == 403, err_msg

    def test_06_taskrun_authenticated_post(self):
        app = db.session.query(model.App)\
                .filter_by(short_name=Fixtures.app_short_name)\
                .one()
        tasks = db.session.query(model.Task)\
                  .filter_by(app_id=app.id)

        task_runs = db.session.query(model.TaskRun).all()
        for tr in task_runs:
            db.session.delete(tr)
        db.session.commit()

        app_id = app.id

        # Create taskrun
        data = dict(
            app_id=0,
            task_id=0,
            info='my task result')

        datajson = json.dumps(data)
        url = '/api/taskrun?api_key=%s' % Fixtures.api_key
        res = self.app.post(url, data=datajson)
        err_msg = "POST should be unauthorized without proper task cookie"
        assert res.status_code == 401, err_msg

        # Get first the cookie and post should be valid
        url = '/api/app/%s/newtask' % app_id
        res = self.app.get(url)
        cookie = res.headers['set-cookie']
        task = json.loads(res.data)
        data = dict(
            app_id=task['app_id'],
            task_id=task['id'],
            info='my task result')

        # Post for current task with cookies

        # With wrong app_id
        data['app_id'] = 100000000000000000
        datajson = json.dumps(data)
        url = '/api/taskrun?api_key=%s' % Fixtures.api_key
        tmp = self.app.post(url, data=datajson,
                            headers=[('Cookie', cookie)])
        err_msg = "This post should fail as the app_id is wrong"
        err = json.loads(tmp.data)
        print tmp.data
        assert tmp.status_code == 403, err_msg
        assert err['status'] == 'failed', err_msg
        assert err['status_code'] == 403, err_msg
        assert err['exception_msg'] == 'Invalid app_id', err_msg
        assert err['exception_cls'] == 'Forbidden', err_msg
        assert err['target'] == 'taskrun', err_msg

        # With wrong task_id
        data['app_id'] = task['app_id']
        data['task_id'] = 100000000000000000000
        datajson = json.dumps(data)
        tmp = self.app.post(url, data=datajson,
                            headers=[('Cookie', cookie)])
        err_msg = "This post should fail as the task_id is wrong"
        err = json.loads(tmp.data)
        assert tmp.status_code == 401, err_msg
        assert err['status'] == 'failed', err_msg
        assert err['status_code'] == 401, err_msg
        msg = 'Missing task cookie for posting a valid task_run'
        assert err['exception_msg'] == msg, err_msg
        assert err['exception_cls'] == 'Unauthorized', err_msg
        assert err['target'] == 'taskrun', err_msg

        # Now with everything fine
        data = dict(
            app_id=task['app_id'],
            task_id=task['id'],
            info='my task result')
        datajson = json.dumps(data)
        tmp = self.app.post(url, data=datajson,
                            headers=[('Cookie', cookie)])
        r_taskrun = json.loads(tmp.data)
        taskrun = db.session.query(model.TaskRun)\
                    .get(r_taskrun['id'])
        assert tmp.status_code == 200, r_taskrun
        err_msg = "Task run created has a different ID"
        assert taskrun.id == r_taskrun['id'], err_msg

        # If the user tries again it should be forbidden
        tmp = self.app.post(url, data=datajson,
                            headers=[('Cookie', cookie)])
        err_msg = ("Anonymous users should be only allowed to post \
                    one task_run per task")
        assert tmp.status_code == 403, err_msg

    def test_06_taskrun_post_with_bad_data(self):
        """Test API TaskRun error messages."""
        app = db.session.query(model.App)\
                .filter_by(short_name=Fixtures.app_short_name)\
                .one()
        tasks = db.session.query(model.Task)\
                  .filter_by(app_id=app.id)

        app_id = app.id

        url = '/api/taskrun?api_key=%s' % Fixtures.api_key
        # POST with not JSON data
        cookie, task_run = self.get_task_run_cookie(app_id)
        res = self.app.post(url, data=task_run)
        err = json.loads(res.data)
        assert res.status_code == 415, err
        assert err['status'] == 'failed', err
        assert err['target'] == 'taskrun', err
        assert err['action'] == 'POST', err
        assert err['exception_cls'] == 'ValueError', err

        # POST with not allowed args
        res = self.app.post(url + '&foo=bar', data=task_run)
        err = json.loads(res.data)
        assert res.status_code == 415, err
        assert err['status'] == 'failed', err
        assert err['target'] == 'taskrun', err
        assert err['action'] == 'POST', err
        assert err['exception_cls'] == 'AttributeError', err

        # POST with fake data
        task_run['wrongfield'] = 13
        res = self.app.post(url, data=json.dumps(task_run))
        err = json.loads(res.data)
        assert res.status_code == 415, err
        assert err['status'] == 'failed', err
        assert err['target'] == 'taskrun', err
        assert err['action'] == 'POST', err
        assert err['exception_cls'] == 'TypeError', err
        task_run.pop('wrongfield')


    def test_06_taskrun_update(self):
        """Test TaskRun API update works."""
        app = db.session.query(model.App)\
                .filter_by(short_name=Fixtures.app_short_name)\
                .one()
        tasks = db.session.query(model.Task)\
                  .filter_by(app_id=app.id)

        task_runs = db.session.query(model.TaskRun).all()
        for tr in task_runs:
            db.session.delete(tr)
        db.session.commit()

        app_id = app.id

        cookie, task_run = self.get_task_run_cookie(app_id)
        # Post a task_run

        url = '/api/taskrun'
        tmp = self.app.post(url, data=json.dumps(task_run),
                            headers=[('Cookie', cookie)])

        # Save task_run ID for anonymous user
        _id_anonymous = json.loads(tmp.data)['id']

        url = '/api/taskrun?api_key=%s' % Fixtures.api_key
        tmp = self.app.post(url, data=json.dumps(task_run),
                            headers=[('Cookie', cookie)])

        # Save task_run ID for real user
        _id = json.loads(tmp.data)['id']

        task_run['info'] = 'another result, I had a typo in the previous one'
        datajson = json.dumps(task_run)

        # anonymous user
        # No one can update anonymous TaskRuns
        url = '/api/taskrun/%s' % _id_anonymous
        res = self.app.put(url, data=datajson)
        taskrun = db.session.query(model.TaskRun)\
                    .filter_by(id=_id_anonymous)\
                    .one()
        assert taskrun, taskrun
        assert_equal(taskrun.user, None)
        error_msg = 'Should not be allowed to update'
        assert_equal(res.status, '403 FORBIDDEN', error_msg)

        # real user but not allowed as not owner!
        url = '/api/taskrun/%s?api_key=%s' % (_id, Fixtures.api_key_2)
        res = self.app.put(url, data=datajson)
        error_msg = 'Should not be able to update TaskRuns of others'
        assert_equal(res.status, '401 UNAUTHORIZED', error_msg)

        # real user
        url = '/api/taskrun/%s' % _id
        out = self.app.get(url, follow_redirects=True)
        task = json.loads(out.data)
        datajson = json.loads(datajson)
        datajson['link'] = task['link']
        datajson['links'] = task['links']
        datajson = json.dumps(datajson)
        url = '/api/taskrun/%s?api_key=%s' % (_id, Fixtures.api_key)
        res = self.app.put(url, data=datajson)
        out = json.loads(res.data)
        assert_equal(res.status, '200 OK', res.data)
        out2 = db.session.query(model.TaskRun).get(_id)
        assert_equal(out2.info, task_run['info'])
        assert_equal(out2.user.name, Fixtures.name)
        assert out2.id == out['id'], out

        # PUT with not JSON data
        res = self.app.put(url, data=task_run)
        err = json.loads(res.data)
        assert res.status_code == 415, err
        assert err['status'] == 'failed', err
        assert err['target'] == 'taskrun', err
        assert err['action'] == 'PUT', err
        assert err['exception_cls'] == 'ValueError', err

        # PUT with not allowed args
        res = self.app.put(url + "&foo=bar", data=json.dumps(task_run))
        err = json.loads(res.data)
        assert res.status_code == 415, err
        assert err['status'] == 'failed', err
        assert err['target'] == 'taskrun', err
        assert err['action'] == 'PUT', err
        assert err['exception_cls'] == 'AttributeError', err

        # PUT with fake data
        task_run['wrongfield'] = 13
        res = self.app.put(url, data=json.dumps(task_run))
        err = json.loads(res.data)
        assert res.status_code == 415, err
        assert err['status'] == 'failed', err
        assert err['target'] == 'taskrun', err
        assert err['action'] == 'PUT', err
        assert err['exception_cls'] == 'TypeError', err
        task_run.pop('wrongfield')

        # root user
        url = '/api/taskrun/%s?api_key=%s' % (_id, Fixtures.root_api_key)
        res = self.app.put(url, data=datajson)
        assert_equal(res.status, '200 OK', res.data)
        out2 = db.session.query(model.TaskRun).get(_id)
        assert_equal(out2.info, task_run['info'])
        assert_equal(out2.user.name, Fixtures.name)

        ##########
        # DELETE #
        ##########

        ## anonymous
        res = self.app.delete('/api/taskrun/%s' % _id)
        error_msg = 'Anonymous should not be allowed to delete'
        assert_equal(res.status, '403 FORBIDDEN', error_msg)

        ### real user but not allowed to delete anonymous TaskRuns
        url = '/api/taskrun/%s?api_key=%s' % (_id_anonymous, Fixtures.api_key)
        res = self.app.delete(url)
        error_msg = 'Authenticated user should not be allowed ' \
                    'to delete anonymous TaskRuns'
        assert_equal(res.status, '401 UNAUTHORIZED', error_msg)

        ### real user but not allowed as not owner!
        url = '/api/taskrun/%s?api_key=%s' % (_id, Fixtures.api_key_2)
        res = self.app.delete(url)
        error_msg = 'Should not be able to delete TaskRuns of others'
        assert_equal(res.status, '401 UNAUTHORIZED', error_msg)

        #### real user
        # DELETE with not allowed args
        url = '/api/taskrun/%s?api_key=%s' % (_id, Fixtures.api_key)
        res = self.app.delete(url + "&foo=bar", data=json.dumps(task_run))
        err = json.loads(res.data)
        assert res.status_code == 415, err
        assert err['status'] == 'failed', err
        assert err['target'] == 'taskrun', err
        assert err['action'] == 'DELETE', err
        assert err['exception_cls'] == 'AttributeError', err

        res = self.app.delete(url)
        assert_equal(res.status, '204 NO CONTENT', res.data)

        tasks = db.session.query(model.Task)\
                  .filter_by(app_id=app_id)\
                  .all()
        assert tasks, tasks

        ### root
        url = '/api/taskrun/%s?api_key=%s' % (_id_anonymous, Fixtures.root_api_key)
        res = self.app.delete(url)
        print res.data
        error_msg = 'Admin should be able to delete TaskRuns of others'
        assert_equal(res.status, '204 NO CONTENT', error_msg)

    def test_taskrun_newtask(self):
        """Test API App.new_task method and authentication"""
        app = db.session.query(model.App)\
                .filter_by(short_name=Fixtures.app_short_name)\
                .one()

        # anonymous
        # test getting a new task
        res = self.app.get('/api/app/%s/newtask' % app.id)
        assert res, res
        task = json.loads(res.data)
        assert_equal(task['app_id'], app.id)

        # The output should have a mime-type: application/json
        assert res.mimetype == 'application/json', res

        # as a real user
        url = '/api/app/%s/newtask?api_key=%s' % (app.id, Fixtures.api_key)
        res = self.app.get(url)
        assert res, res
        task = json.loads(res.data)
        assert_equal(task['app_id'], app.id)

        # test wit no TaskRun items in the db
        db.session.query(model.TaskRun).delete()
        db.session.commit()

        # anonymous
        # test getting a new task
        res = self.app.get('/api/app/%s/newtask' % app.id)
        assert res, res
        task = json.loads(res.data)
        assert_equal(task['app_id'], app.id)

        # as a real user
        url = '/api/app/%s/newtask?api_key=%s' % (app.id, Fixtures.api_key)
        res = self.app.get(url)
        assert res, res
        task = json.loads(res.data)
        assert_equal(task['app_id'], app.id)

    def test_07_user_progress_anonymous(self):
        """Test API userprogress as anonymous works"""
        self.signout()
        app = db.session.query(model.App).get(1)
        tasks = db.session.query(model.Task)\
                  .filter(model.Task.app_id == app.id)\
                  .all()

        # User ID = 2 because, the 1 is the root user
        taskruns = db.session.query(model.TaskRun)\
                     .filter(model.TaskRun.app_id == app.id)\
                     .filter(model.TaskRun.user_id == 2)\
                     .all()

        res = self.app.get('/api/app/1/userprogress', follow_redirects=True)
        data = json.loads(res.data)

        error_msg = "The reported total number of tasks is wrong"
        assert len(tasks) == data['total'], error_msg

        error_msg = "The reported number of done tasks is wrong"
        print len(taskruns)
        assert len(taskruns) == data['done'], data

        res = self.app.get('/api/app/1/newtask')
        data = json.loads(res.data)
        # Add a new TaskRun and check again
        tr = model.TaskRun(app_id=1, task_id=data['id'], user_id=1,
                           info={'answer': u'annakarenina'})
        db.session.add(tr)
        db.session.commit()

        res = self.app.get('/api/app/1/userprogress', follow_redirects=True)
        data = json.loads(res.data)
        error_msg = "The reported total number of tasks is wrong"
        assert len(tasks) == data['total'], error_msg

        error_msg = "Number of done tasks is wrong: %s" % len(taskruns)
        assert len(taskruns) + 1 == data['done'], error_msg

    def test_08_user_progress_authenticated_user(self):
        """Test API userprogress as an authenticated user works"""
        self.register()
        self.signin()
        user = db.session.query(model.User)\
                 .filter(model.User.name == 'johndoe')\
                 .first()
        app = db.session.query(model.App)\
                .get(1)
        tasks = db.session.query(model.Task)\
                  .filter(model.Task.app_id == app.id)\
                  .all()

        taskruns = db.session.query(model.TaskRun)\
                     .filter(model.TaskRun.app_id == app.id)\
                     .filter(model.TaskRun.user_id == user.id)\
                     .all()

        res = self.app.get('/api/app/1/userprogress', follow_redirects=True)
        data = json.loads(res.data)
        error_msg = "The reported total number of tasks is wrong"
        assert len(tasks) == data['total'], error_msg

        url = '/api/app/%s/userprogress' % app.short_name
        res = self.app.get(url, follow_redirects=True)
        data = json.loads(res.data)
        error_msg = "The reported total number of tasks is wrong"
        assert len(tasks) == data['total'], error_msg

        url = '/api/app/5000/userprogress'
        res = self.app.get(url, follow_redirects=True)
        assert res.status_code == 404, res.status_code

        url = '/api/app/userprogress'
        res = self.app.get(url, follow_redirects=True)
        assert res.status_code == 404, res.status_code

        error_msg = "The reported number of done tasks is wrong"
        assert len(taskruns) == data['done'], error_msg

        res = self.app.get('/api/app/1/newtask')
        data = json.loads(res.data)

        # Add a new TaskRun and check again
        tr = model.TaskRun(app_id=1, task_id=data['id'], user_id=user.id,
                           info={'answer': u'annakarenina'})
        db.session.add(tr)
        db.session.commit()

        res = self.app.get('/api/app/1/userprogress', follow_redirects=True)
        data = json.loads(res.data)
        error_msg = "The reported total number of tasks is wrong"
        assert len(tasks) == data['total'], error_msg

        error_msg = "Number of done tasks is wrong: %s" % len(taskruns)
        assert len(taskruns) + 1 == data['done'], error_msg
        self.signout()

    def test_09_delete_app_cascade(self):
        """Test API delete app deletes associated tasks and taskruns"""
        tasks = self.app.get('/api/task?app_id=1&limit=1000')
        tasks = json.loads(tasks.data)

        task_runs = self.app.get('/api/taskrun?app_id=1&limit=1000')
        task_runs = json.loads(task_runs.data)
        url = '/api/app/%s?api_key=%s' % (1, Fixtures.api_key)
        self.app.delete(url)

        for task in tasks:
            t = db.session.query(model.Task)\
                  .filter_by(app_id=1)\
                  .filter_by(id=task['id'])\
                  .all()
            assert len(t) == 0, "There should not be any task"

            tr = db.session.query(model.TaskRun)\
                   .filter_by(app_id=1)\
                   .filter_by(task_id=task['id'])\
                   .all()
            assert len(tr) == 0, "There should not be any task run"

    def test_10_delete_task_cascade(self):
        """Test API delete app deletes associated tasks and taskruns"""
        tasks = self.app.get('/api/task?app_id=1&limit=1000')
        tasks = json.loads(tasks.data)

        for t in tasks:
            url = '/api/task/%s?api_key=%s' % (t['id'], Fixtures.api_key)
            res = self.app.delete(url)
            assert_equal(res.status, '204 NO CONTENT', res.data)
            tr = []
            tr = db.session.query(model.TaskRun)\
                   .filter_by(app_id=1)\
                   .filter_by(task_id=t['id'])\
                   .all()
            assert len(tr) == 0, "There should not be any task run for task"

    def test_11_allow_anonymous_contributors(self):
        """Test API allow anonymous contributors works"""
        app = db.session.query(model.App).first()

        # All users are allowed to participate by default
        # As Anonymous user
        url = '/api/app/%s/newtask' % app.id
        res = self.app.get(url, follow_redirects=True)
        task = json.loads(res.data)
        err_msg = "The task.app_id is different from the app.id"
        assert task['app_id'] == app.id, err_msg
        err_msg = "There should not be an error message"
        assert task['info'].get('error') is None, err_msg
        err_msg = "There should be a question"
        assert task['info'].get('question') == 'My random question', err_msg

        # As registered user
        self.register()
        self.signin()
        url = '/api/app/%s/newtask' % app.id
        res = self.app.get(url, follow_redirects=True)
        task = json.loads(res.data)
        err_msg = "The task.app_id is different from the app.id"
        assert task['app_id'] == app.id, err_msg
        err_msg = "There should not be an error message"
        assert task['info'].get('error') is None, err_msg
        err_msg = "There should be a question"
        assert task['info'].get('question') == 'My random question', err_msg
        self.signout()

        # Now only allow authenticated users
        app.allow_anonymous_contributors = False
        db.session.add(app)
        db.session.commit()

        # As Anonymous user
        url = '/api/app/%s/newtask' % app.id
        res = self.app.get(url, follow_redirects=True)
        task = json.loads(res.data)
        err_msg = "The task.app_id should be null"
        print task
        assert task['app_id'] is None, err_msg
        err_msg = "There should be an error message"
        err = "This application does not allow anonymous contributors"
        assert task['info'].get('error') == err, err_msg
        err_msg = "There should not be a question"
        assert task['info'].get('question') is None, err_msg

        # As registered user
        res = self.signin()
        print res.data
        url = '/api/app/%s/newtask' % app.id
        res = self.app.get(url, follow_redirects=True)
        task = json.loads(res.data)
        err_msg = "The task.app_id is different from the app.id"
        assert task['app_id'] == app.id, err_msg
        err_msg = "There should not be an error message"
        assert task['info'].get('error') is None, err_msg
        err_msg = "There should be a question"
        assert task['info'].get('question') == 'My random question', err_msg
        self.signout()

    def test_vcmp(self):
        """Test VCMP without key fail works."""
        if web.app.config.get('VMCP_KEY'):
            web.app.config.pop('VMCP_KEY')
        res = self.app.get('api/vmcp', follow_redirects=True)
        err = json.loads(res.data)
        assert res.status_code == 501, err
        assert err['status_code'] == 501, err
        assert err['status'] == "failed", err
        assert err['target'] == "vmcp", err
        assert err['action'] == "GET", err

    @patch.dict(web.app.config, {'VMCP_KEY': 'invalid.key'})
    def test_vmcp_file_not_found(self):
        """Test VMCP with invalid file key works."""
        res = self.app.get('api/vmcp', follow_redirects=True)
        err = json.loads(res.data)
        assert res.status_code == 501, err
        assert err['status_code'] == 501, err
        assert err['status'] == "failed", err
        assert err['target'] == "vmcp", err
        assert err['action'] == "GET", err

    @patch.dict(web.app.config, {'VMCP_KEY': 'invalid.key'})
    def test_vmcp_01(self):
        """Test VMCP errors works"""
        # Even though the key does not exists, let's patch it to test
        # all the errors
        with patch('os.path.exists', return_value=True):
            res = self.app.get('api/vmcp', follow_redirects=True)
            err = json.loads(res.data)
            assert res.status_code == 415, err
            assert err['status_code'] == 415, err
            assert err['status'] == "failed", err
            assert err['target'] == "vmcp", err
            assert err['action'] == "GET", err
            assert err['exception_msg'] == 'cvm_salt parameter is missing'

    @patch.dict(web.app.config, {'VMCP_KEY': 'invalid.key'})
    def test_vmcp_02(self):
        """Test VMCP signing works."""
        signature = dict(signature='XX')
        with patch('os.path.exists', return_value=True):
            with patch('pybossa.vmcp.sign', return_value=signature):
                res = self.app.get('api/vmcp?cvm_salt=testsalt',
                                   follow_redirects=True)
                out = json.loads(res.data)
                assert res.status_code == 200, out
                assert out['signature'] == signature['signature'], out

                # Now with a post
                res = self.app.post('api/vmcp?cvm_salt=testsalt',
                                   follow_redirects=True)
                assert res.status_code == 405, res.status_code

    def test_global_stats(self):
        """Test Global Stats works."""
        res = self.app.get('api/globalstats')
        stats = json.loads(res.data)
        assert res.status_code == 200, res.status_code
        keys = ['n_projects', 'n_pending_tasks', 'n_users', 'n_task_runs']
        for k in keys:
            err_msg = "%s should be in stats JSON object" % k
            assert k in stats.keys(), err_msg

    def test_post_global_stats(self):
        """Test Global Stats Post works."""
        res = self.app.post('api/globalstats')
        assert res.status_code == 405, res.status_code<|MERGE_RESOLUTION|>--- conflicted
+++ resolved
@@ -217,11 +217,7 @@
 
         # Add user with name publicUser, privacy mode disabled
         user_with_privacy_disabled = model.User(email_addr='public@user.com',
-<<<<<<< HEAD
-                                    name='publicUser', fullname='Public user'.
-=======
-                                    name='publicUser', fullname='Public user', 
->>>>>>> 14f4d116
+                                    name='publicUser', fullname='Public user',
                                     privacy_mode=False)
         db.session.add(user_with_privacy_disabled)
         # Add user with name privateUser, privacy mode enabled
