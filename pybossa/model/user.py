# -*- coding: utf8 -*-
# This file is part of PyBossa.
#
# Copyright (C) 2013 SF Isle of Man Limited
#
# PyBossa is free software: you can redistribute it and/or modify
# it under the terms of the GNU Affero General Public License as published by
# the Free Software Foundation, either version 3 of the License, or
# (at your option) any later version.
#
# PyBossa is distributed in the hope that it will be useful,
# but WITHOUT ANY WARRANTY; without even the implied warranty of
# MERCHANTABILITY or FITNESS FOR A PARTICULAR PURPOSE.  See the
# GNU Affero General Public License for more details.
#
# You should have received a copy of the GNU Affero General Public License
# along with PyBossa.  If not, see <http://www.gnu.org/licenses/>.

from sqlalchemy import Integer, Boolean, Unicode, Text, String, BigInteger
from sqlalchemy.schema import Column, ForeignKey
from sqlalchemy.orm import relationship, backref
<<<<<<< HEAD
from sqlalchemy.dialects.postgresql import JSON
from sqlalchemy.ext.mutable import MutableDict
from sqlalchemy import event
from flask.ext.login import UserMixin

from pybossa.core import db, signer
from pybossa.model import DomainObject, make_timestamp, make_uuid, update_redis
=======
from flask.ext.login import UserMixin

from pybossa.core import db, signer
from pybossa.model import DomainObject, make_timestamp, JSONEncodedDict, make_uuid
>>>>>>> 93a4d5e1
from pybossa.model.project import Project
from pybossa.model.task_run import TaskRun
from pybossa.model.blogpost import Blogpost


class User(db.Model, DomainObject, UserMixin):
    '''A registered user of the PyBossa system'''

    __tablename__ = 'user'

    id = Column(Integer, primary_key=True)
    #: UTC timestamp of the user when it's created.
    created = Column(Text, default=make_timestamp)
    email_addr = Column(Unicode(length=254), unique=True, nullable=False)
    #: Name of the user (this is used as the nickname).
    name = Column(Unicode(length=254), unique=True, nullable=False)
    #: Fullname of the user.
    fullname = Column(Unicode(length=500), nullable=False)
    #: Language used by the user in the PyBossa server.
    locale = Column(Unicode(length=254), default=u'en', nullable=False)
    api_key = Column(String(length=36), default=make_uuid, unique=True)
    passwd_hash = Column(Unicode(length=254), unique=True)
    admin = Column(Boolean, default=False)
    pro = Column(Boolean, default=False)
    privacy_mode = Column(Boolean, default=True, nullable=False)
    category = Column(Integer)
    flags = Column(Integer)
    twitter_user_id = Column(BigInteger, unique=True)
    facebook_user_id = Column(BigInteger, unique=True)
    google_user_id = Column(String, unique=True)
    ckan_api = Column(String, unique=True)
    newsletter_prompted = Column(Boolean, default=False)
    valid_email = Column(Boolean, default=False)
    confirmation_email_sent = Column(Boolean, default=False)
    subscribed = Column(Boolean, default=True)
    info = Column(MutableDict.as_mutable(JSON))

    ## Relationships
    task_runs = relationship(TaskRun, backref='user')
    projects = relationship(Project, backref='owner')
    blogposts = relationship(Blogpost, backref='owner')


    def get_id(self):
        '''id for login system. equates to name'''
        return self.name


    def set_password(self, password):
        self.passwd_hash = signer.generate_password_hash(password)


    def check_password(self, password):
        # OAuth users do not have a password
        if self.passwd_hash:
            return signer.check_password_hash(self.passwd_hash, password)
        return False<|MERGE_RESOLUTION|>--- conflicted
+++ resolved
@@ -19,20 +19,12 @@
 from sqlalchemy import Integer, Boolean, Unicode, Text, String, BigInteger
 from sqlalchemy.schema import Column, ForeignKey
 from sqlalchemy.orm import relationship, backref
-<<<<<<< HEAD
 from sqlalchemy.dialects.postgresql import JSON
 from sqlalchemy.ext.mutable import MutableDict
-from sqlalchemy import event
 from flask.ext.login import UserMixin
 
 from pybossa.core import db, signer
-from pybossa.model import DomainObject, make_timestamp, make_uuid, update_redis
-=======
-from flask.ext.login import UserMixin
-
-from pybossa.core import db, signer
-from pybossa.model import DomainObject, make_timestamp, JSONEncodedDict, make_uuid
->>>>>>> 93a4d5e1
+from pybossa.model import DomainObject, make_timestamp, make_uuid
 from pybossa.model.project import Project
 from pybossa.model.task_run import TaskRun
 from pybossa.model.blogpost import Blogpost
