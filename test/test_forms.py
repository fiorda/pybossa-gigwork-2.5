--- conflicted
+++ resolved
@@ -84,18 +84,6 @@
     @with_context
     @raises(ValidationError)
     def test_check_password_strength(self):
-<<<<<<< HEAD
-        """Test VALIDATOR CheckPasswordStrength  for new user password"""
-        form = RegisterForm()
-        form.password.data = 'Abcd12345'
-        u = validator.CheckPasswordStrength()
-        u.__call__(form, form.password)
-
-    @with_context
-    @raises(ValidationError)
-    def test_check_password_strength(self):
-=======
->>>>>>> 26d81c2a
         """Test VALIDATOR CheckPasswordStrength for new user password"""
         form = RegisterForm()
         form.password.data = 'Abcd12345'
