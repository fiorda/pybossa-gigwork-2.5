from setuptools import setup, find_packages

requirements = [
    "alembic>=0.6.4, <1.0",
    "beautifulsoup4>=4.3.2, <5.0",
    "blinker>=1.3, <2.0",
    "Flask-Babel>=0.9, <1.0",
    "Flask-Cache>=0.12, <1.0",
    "Flask-Gravatar>=0.4.1, <1.0",
    "flask-heroku>=0.1.8, <1.0",
    "Flask-Login",                      # was pinned to Flask-Login==0.2.3 in the past. GitHub version 3.0+ is used now.
    "Flask-Mail>=0.9.0, <1.0",
    "Flask-Misaka>=0.2.0, <1.0",
    "Flask-OAuth>=0.12, <0.13",         # was pinned to Flask-OAuth==0.12
    "Flask-SQLAlchemy>=2.0, <2.1",
    "Flask-WTF>=0.9.5, <0.9.6",         # was pinned to Flask-WTF==0.9.5
    "Flask>=0.10.1, <0.10.2",           # was pinned to Flask==0.10.1
    "html2text>=2014.4.5, <2014.9.7",
    "itsdangerous>=0.24, <1.0",
    "M2Crypto>=0.22.3, <0.22.4",        # let's be more restrictive on M2Crypto version
    "markdown>=2.4, <3.0",
    "psycopg2>=2.5.2, <3.0",
    "pygeoip>=0.3.1, <1.0",
    "python-dateutil>=2.2, <3.0",
    "raven>=4.1.1, <5.0",
    "requests>=2.2.1, <3.0",
    "SQLAlchemy>=0.9.6, <0.9.7",
    "six>=1.8.0, <1.9.0",
    "nose",
    "rednose",
    "redis>=2.9, <2.10",
    "sphinx>=1.2.2, <2.0",
    "coverage",
    "mock",
    "pyrax>=1.9.3, <2.0",
    "pillow>=2.4, <2.5",
    "flask-debugtoolbar>=0.9.0, <1.0",
    "factory_boy>=2.4.1, <2.5",
    "rq>=0.4.6, <0.5",
    "rq-scheduler",
    "rq-dashboard",
<<<<<<< HEAD
    "unidecode>=0.04.16, <0.05"
=======
    "mailchimp"
>>>>>>> 8bf45b2b
]

setup(
    name = 'pybossa',
    version = '0.2.1',
    packages = find_packages(),
    install_requires = requirements,
    # only needed when installing directly from setup.py (PyPi, eggs?) and pointing to e.g. a git repo.
    # Keep in mind that dependency_links are not used when installing with requirements.txt
    # and need to be added redundant to requirements.txt in this case!
    # Example:
    # dependency_links = ['git+https://github.com/Hypernode/M2Crypto#egg=M2Crypto-0.22.dev'],
    dependency_links = ['git+https://github.com/maxcountryman/flask-login.git@13af160b3fd14dfb5f35f9cdc3863771efe194eb#egg=Flask-Login',
                        'git+https://github.com/PyBossa/rq-scheduler.git@2406f77fa08d465dd5b18801736538686dd24590#egg=rq-scheduler',
                        'git+https://github.com/PyBossa/rq-dashboard.git#egg=rq-dashboard'],

    # metadata for upload to PyPI
    author = 'SF Isle of Man Limited',
    # TODO: change
    author_email = 'info@pybossa.com',
    description = 'Open Source CrowdSourcing framework',
    long_description = '''PyBossa is an open source crowdsourcing solution for volunteer computing, thinking and sensing ''',
    license = 'AGPLv3',
    url = 'https://github.com/PyBossa/pybossa',
    download_url = '',
    include_package_data = True,
    classifiers = [
        'Development Status :: 3 - Alpha',
        'Environment :: Console',
        'Intended Audience :: Developers',
        'License :: OSI Approved :: GNU Affero v3',
        'Operating System :: OS Independent',
        'Programming Language :: Python',
        'Topic :: Software Development :: Libraries :: Python Modules'
    ],
    entry_points = '''
    '''
)
<|MERGE_RESOLUTION|>--- conflicted
+++ resolved
@@ -39,11 +39,8 @@
     "rq>=0.4.6, <0.5",
     "rq-scheduler",
     "rq-dashboard",
-<<<<<<< HEAD
-    "unidecode>=0.04.16, <0.05"
-=======
+    "unidecode>=0.04.16, <0.05",
     "mailchimp"
->>>>>>> 8bf45b2b
 ]
 
 setup(
