#-*- coding: utf8 -*-
# This file is part of PYBOSSA.
#
# Copyright (C) 2017 Scifabric LTD.
#
# PYBOSSA is free software: you can redistribute it and/or modify
# it under the terms of the GNU Affero General Public License as published by
# the Free Software Foundation, either version 3 of the License, or
# (at your option) any later version.
#
# PYBOSSA is distributed in the hope that it will be useful,
# but WITHOUT ANY WARRANTY; without even the implied warranty of
# MERCHANTABILITY or FITNESS FOR A PARTICULAR PURPOSE.  See the
# GNU Affero General Public License for more details.
#
# You should have received a copy of the GNU Affero General Public License
# along with PYBOSSA.  If not, see <http://www.gnu.org/licenses/>.

import codecs
import copy
import json
import os
import shutil
import zipfile
from StringIO import StringIO
from default import db, Fixtures, with_context, with_context_settings, FakeResponse, mock_contributions_guard
from helper import web
from mock import patch, Mock, call, MagicMock
from flask import redirect
from itsdangerous import BadSignature
from pybossa.util import get_user_signup_method, unicode_csv_reader
from bs4 import BeautifulSoup
from requests.exceptions import ConnectionError
from pybossa.model.project import Project
from pybossa.model.category import Category
from pybossa.model.task import Task
from pybossa.model.task_run import TaskRun
from pybossa.model.user import User
from pybossa.model.result import Result
from pybossa.messages import *
from pybossa.leaderboard.jobs import leaderboard as update_leaderboard
from pybossa.core import user_repo, project_repo, result_repo, signer
from pybossa.jobs import send_mail, import_tasks
from pybossa.importers import ImportReport
from pybossa.cache.project_stats import update_stats
from factories import AnnouncementFactory, ProjectFactory, CategoryFactory, TaskFactory, TaskRunFactory, UserFactory
from unidecode import unidecode
from werkzeug.utils import secure_filename
from nose.tools import assert_raises
from flatten_json import flatten
from nose.tools import nottest


class TestWeb(web.Helper):
    pkg_json_not_found = {
        "help": "Return ...",
        "success": False,
        "error": {
            "message": "Not found",
            "__type": "Not Found Error"}}

    def clear_temp_container(self, user_id):
        """Helper function which deletes all files in temp folder of a given owner_id"""
        temp_folder = os.path.join('/tmp', 'user_%d' % user_id)
        if os.path.isdir(temp_folder):
            shutil.rmtree(temp_folder)

    @with_context
    def test_01_index(self):
        """Test WEB home page works"""
        self.register(name="juan")
        self.signin(email="juan@example.com", password="p4ssw0rd")
        res = self.app.get("/", follow_redirects=True)
        assert self.html_title() in res.data, res.data
        assert "Create" in res.data, res

    @with_context
    def test_01_index_json(self):
        """Test WEB JSON home page works"""
        project = ProjectFactory.create(featured=True)
        user = UserFactory.create()
        for i in range(0, 31):
            TaskRunFactory.create(user=user, project=project)
        res = self.app_get_json("/")
        data = json.loads(res.data)
        keys = ['top_projects', 'categories_projects', 'categories', 'template',
                'top_users']
        for key in keys:
            assert key in data.keys(), data
        assert project.category.short_name in data.get('categories_projects').keys(), data
        projects = data.get('categories_projects').get(project.category.short_name)
        for cat in data.get('categories_projects').keys():
            for p in data.get('categories_projects')[cat]:
                assert sorted(p['info'].keys()) == sorted(Project().public_info_keys())
        for p in data.get('top_projects'):
            assert sorted(p['info'].keys()) == sorted(Project().public_info_keys())

        for u in data.get('top_users'):
            assert sorted(u['info'].keys()) == sorted(User().public_info_keys()), u


    @with_context
    def test_01_search(self):
        """Test WEB search page works."""
        self.register(name="juan")
        self.signin(email="juan@example.com", password="p4ssw0rd")
        res = self.app.get('/search')
        err_msg = "Search page should be accessible"
        assert "Search" in res.data, err_msg

    @with_context
    def test_01_search_json(self):
        """Test WEB JSON search page works."""
        res = self.app_get_json('/search')
        err_msg = "Search page should be accessible"
        data = json.loads(res.data)
        assert data.get('template') == '/home/search.html', err_msg


    @with_context
    def test_result_view(self):
        """Test WEB result page works."""
        import os
        APP_ROOT = os.path.dirname(os.path.abspath(__file__))
        template_folder = os.path.join(APP_ROOT, '..', 'pybossa',
                                       self.flask_app.template_folder)
        file_name = os.path.join(template_folder, "home", "_results.html")
        with open(file_name, "w") as f:
            f.write("foobar")
        self.register(name="juan")
        self.signin(email="juan@example.com", password="p4ssw0rd")
        res = self.app.get('/results')
        assert "foobar" in res.data, res.data
        os.remove(file_name)


    @with_context
    def test_result_view_json(self):
        """Test WEB JSON result page works."""
        import os
        APP_ROOT = os.path.dirname(os.path.abspath(__file__))
        template_folder = os.path.join(APP_ROOT, '..', 'pybossa',
                                       self.flask_app.template_folder)
        file_name = os.path.join(template_folder, "home", "_results.html")
        with open(file_name, "w") as f:
            f.write("foobar")
        res = self.app_get_json('/results')
        data = json.loads(res.data)
        assert data.get('template') == '/home/_results.html', data
        os.remove(file_name)


    @with_context
    def test_00000_results_not_found(self):
        """Test WEB results page returns 404 when no template is found works."""
        res = self.app.get('/results')
        assert res.status_code == 404, res.status_code

    @with_context
    def test_leaderboard(self):
        """Test WEB leaderboard works"""
        user = UserFactory.create()
        TaskRunFactory.create(user=user)
        update_leaderboard()
        res = self.app.get('/leaderboard', follow_redirects=True)
        assert self.html_title("Community Leaderboard") in res.data, res
        assert user.name in res.data, res.data
        assert_raises(ValueError, json.loads, res.data)

    @with_context
    def test_leaderboard_json(self):
        """Test leaderboard json works"""
        user = UserFactory.create()
        TaskRunFactory.create(user=user)
        TaskRunFactory.create(user=user)
        update_leaderboard()
        res = self.app_get_json('/leaderboard/')
        data = json.loads(res.data)
        err_msg = 'Template wrong'
        assert data['template'] == '/stats/index.html', err_msg
        err_msg = 'Title wrong'
        assert data['title'] == 'Community Leaderboard', err_msg
        err_msg = 'Top users missing'
        assert 'top_users' in data, err_msg
        err_msg = 'leaderboard user information missing'
        first_user = data['top_users'][0]
        assert 'created' in first_user, err_msg
        assert first_user['fullname'] == 'User 1', err_msg
        assert first_user['name'] == 'user1', err_msg
        assert first_user['rank'] == 1, err_msg
        assert first_user['score'] == 2, err_msg
        assert 'registered_ago' in first_user, err_msg
        assert 'n_answers' in first_user, err_msg
        assert 'info' in first_user, err_msg
        assert 'avatar' in first_user['info'], err_msg
        assert 'container' in first_user['info'], err_msg
        err_msg = 'privacy leak in user information'
        assert 'id' not in first_user, err_msg
        assert 'api_key' not in first_user, err_msg

        users = UserFactory.create_batch(40)
        for u in users[0:22]:
            TaskRunFactory.create(user=u)
            TaskRunFactory.create(user=u)
            TaskRunFactory.create(user=u)
            TaskRunFactory.create(user=u)

        for u in users[22:28]:
            TaskRunFactory.create(user=u)
            TaskRunFactory.create(user=u)
            TaskRunFactory.create(user=u)

        update_leaderboard()

        for score in range(1, 11):
            UserFactory.create(info=dict(n=score))

        update_leaderboard(info='n')

        res = self.app_get_json('/leaderboard/window/3?api_key=%s' % user.api_key)
        data = json.loads(res.data)
        err_msg = 'Top users missing'
        assert 'top_users' in data, err_msg
        err_msg = 'leaderboard user information missing'
        leaders = data['top_users']
        assert len(leaders) == (20+3+1+3), len(leaders)
        assert leaders[23]['name'] == user.name

        res = self.app_get_json('/leaderboard/window/11?api_key=%s' % user.api_key)
        data = json.loads(res.data)
        err_msg = 'Top users missing'
        assert 'top_users' in data, err_msg
        err_msg = 'leaderboard user information missing'
        leaders = data['top_users']
        assert len(leaders) == (20+10+1+10), len(leaders)
        assert leaders[30]['name'] == user.name

<<<<<<< HEAD
        res = self.app_get_json('/leaderboard/?info=n')
        data = json.loads(res.data)
        err_msg = 'Top users missing'
        assert 'top_users' in data, err_msg
        err_msg = 'leaderboard user information missing'
        leaders = data['top_users']
        assert len(leaders) == (20), len(leaders)
        score = 10
        rank = 1
        for u in leaders[0:10]:
            assert u['score'] == score, u
            assert u['rank'] == rank, u
            score = score - 1
            rank = rank + 1

        res = self.app_get_json('/leaderboard/window/3?api_key=%s&info=n' % user.api_key)
        data = json.loads(res.data)
        err_msg = 'Top users missing'
        assert 'top_users' in data, err_msg
        err_msg = 'leaderboard user information missing'
        leaders = data['top_users']
        assert len(leaders) == (20+3+1+3), len(leaders)
        assert leaders[23]['name'] == user.name
        assert leaders[23]['score'] == 0
=======
        res = self.app_get_json('/leaderboard/?info=noleaderboards')
        assert res.status_code == 404,  res.status_code

        with patch.dict(self.flask_app.config, {'LEADERBOARDS': ['n']}):
            res = self.app_get_json('/leaderboard/?info=n')
            data = json.loads(res.data)
            err_msg = 'Top users missing'
            assert 'top_users' in data, err_msg
            err_msg = 'leaderboard user information missing'
            leaders = data['top_users']
            assert len(leaders) == (20), len(leaders)
            score = 10
            rank = 1
            for u in leaders[0:10]:
                assert u['score'] == score, u
                assert u['rank'] == rank, u
                score = score - 1
                rank = rank + 1

            res = self.app_get_json('/leaderboard/window/3?api_key=%s&info=n' % user.api_key)
            data = json.loads(res.data)
            err_msg = 'Top users missing'
            assert 'top_users' in data, err_msg
            err_msg = 'leaderboard user information missing'
            leaders = data['top_users']
            assert len(leaders) == (20+3+1+3), len(leaders)
            assert leaders[23]['name'] == user.name
            assert leaders[23]['score'] == 0

            res = self.app_get_json('/leaderboard/?info=new')
            assert res.status_code == 404,  res.status_code
>>>>>>> 902e65fc


    @with_context
    def test_announcement_json(self):
        """Test public announcements"""
        url = '/announcements/'
        err_msg = "It should return 200"
        res = self.app_get_json(url)
        data = json.loads(res.data)
        assert res.status_code == 200, err_msg
        assert "announcements" in data.keys(), data
        assert "template" in data.keys(), data
        # create an announcement in DB
        announcement = AnnouncementFactory.create()
        res = self.app_get_json(url)
        data = json.loads(res.data)
        announcement0 = data['announcements'][0]
        assert announcement0['body'] == 'Announcement body text'
        assert announcement0['title'] == 'Announcement title'
        assert announcement0['id'] == 1

    @with_context
    @patch('pybossa.cache.project_stats.pygeoip', autospec=True)
    def test_project_stats(self, mock1):
        """Test WEB project stats page works"""
        res = self.register()
        res = self.signin()
        res = self.new_project(short_name="igil")
        returns = [Mock()]
        returns[0].GeoIP.return_value = 'gic'
        returns[0].GeoIP.record_by_addr.return_value = {}
        mock1.side_effects = returns

        project = db.session.query(Project).first()
        user = db.session.query(User).first()
        # Without stats
        url = '/project/%s/stats' % project.short_name
        res = self.app.get(url)
        assert "Sorry" in res.data, res.data

        # We use a string here to check that it works too
        task = Task(project_id=project.id, n_answers=10)
        db.session.add(task)
        db.session.commit()

        for i in range(10):
            task_run = TaskRun(project_id=project.id, task_id=1,
                               user_id=user.id,
                               info={'answer': 1})
            db.session.add(task_run)
            db.session.commit()
            res = self.app.get('api/project/%s/newtask' % project.id)

        # With stats
        url = '/project/%s/stats' % project.short_name
        update_stats(project.id)
        res = self.app.get(url)
        assert res.status_code == 200, res.status_code
        assert "Distribution" in res.data, res.data

        return
        with patch.dict(self.flask_app.config, {'GEO': True}):
            url = '/project/%s/stats' % project.short_name
            res = self.app.get(url)
            assert_raises(ValueError, json.loads, res.data)
            assert "GeoLite" in res.data, res.data

    @with_context
    @patch('pybossa.cache.project_stats.pygeoip', autospec=True)
    def test_project_stats_json(self, mock1):
        """Test WEB project stats page works JSON"""
        res = self.register()
        res = self.signin()
        res = self.new_project(short_name="igil")
        returns = [Mock()]
        returns[0].GeoIP.return_value = 'gic'
        returns[0].GeoIP.record_by_addr.return_value = {}
        mock1.side_effects = returns

        project = db.session.query(Project).first()
        user = db.session.query(User).first()
        # Without stats
        url = '/project/%s/stats' % project.short_name
        res = self.app_get_json(url)
        data = json.loads(res.data)
        err_msg = 'Field should not be present'
        assert 'avg_contrib_time' not in data, err_msg
        assert 'projectStats' not in data, err_msg
        assert 'userStats' not in data, err_msg
        err_msg = 'Field should be present'
        assert 'n_completed_tasks' in data, err_msg
        assert 'n_tasks' in data, err_msg
        assert 'n_volunteers' in data, err_msg
        assert 'overall_progress' in data, err_msg
        assert 'owner' in data, err_msg
        assert 'pro_features' in data, err_msg
        assert 'project' in data, err_msg
        err_msg = 'Field should not be private'
        assert 'id' in data['owner'], err_msg
        assert 'api_key' in data['owner'], err_msg
        assert 'secret_key' in data['project'], err_msg
        assert res.status_code == 200, res.status_code

        # We use a string here to check that it works too
        task = Task(project_id=project.id, n_answers=10)
        db.session.add(task)
        db.session.commit()

        for i in range(10):
            task_run = TaskRun(project_id=project.id, task_id=1,
                               user_id=user.id,
                               info={'answer': 1})
            db.session.add(task_run)
            db.session.commit()
            self.app_get_json('api/project/%s/newtask' % project.id)

        # With stats
        update_stats(project.id)

        url = '/project/%s/stats' % project.short_name
        res = self.app_get_json(url)
        data = json.loads(res.data)
        err_msg = 'Field missing in JSON response'
        assert 'avg_contrib_time' in data, (err_msg, data.keys())
        assert 'n_completed_tasks' in data, err_msg
        assert 'n_tasks' in data, err_msg
        assert 'n_volunteers' in data, err_msg
        assert 'overall_progress' in data, err_msg
        assert 'owner' in data, err_msg
        assert 'pro_features' in data, err_msg
        assert 'project' in data, err_msg
        assert 'projectStats' in data, err_msg
        assert 'userStats' in data, err_msg
        err_msg = 'Field should not be private'
        assert 'id' in data['owner'], err_msg
        assert 'api_key' in data['owner'], err_msg
        assert 'secret_key' in data['project'], err_msg
        assert res.status_code == 200, res.status_code

        with patch.dict(self.flask_app.config, {'GEO': True}):
            url = '/project/%s/stats' % project.short_name
            res = self.app_get_json(url)
            data = json.loads(res.data)
            err_msg = 'Field missing in JSON response'
            assert 'avg_contrib_time' in data, err_msg
            assert 'n_completed_tasks' in data, err_msg
            assert 'n_tasks' in data, err_msg
            assert 'n_volunteers' in data, err_msg
            assert 'overall_progress' in data, err_msg
            assert 'owner' in data, err_msg
            assert 'pro_features' in data, err_msg
            assert 'project' in data, err_msg
            assert 'projectStats' in data, err_msg
            assert 'userStats' in data, err_msg
            err_msg = 'Field should not be private'
            assert 'id' in data['owner'], err_msg
            assert 'api_key' in data['owner'], err_msg
            assert 'secret_key' in data['project'], err_msg
            assert res.status_code == 200, res.status_code
            err_msg = 'no geo data'
            assert data['userStats']['geo'] == True, err_msg


    @with_context
    def test_contribution_time_shown_for_admins_for_every_project(self):
        admin = UserFactory.create(admin=True)
        admin.set_password('1234')
        user_repo.save(admin)
        owner = UserFactory.create(pro=False)
        project = ProjectFactory.create(owner=owner)
        task = TaskFactory.create(project=project)
        TaskRunFactory.create(task=task)
        update_stats(project.id)
        url = '/project/%s/stats' % project.short_name
        self.signin(email=admin.email_addr, password='1234')
        res = self.app.get(url)
        assert_raises(ValueError, json.loads, res.data)
        assert 'Average contribution time' in res.data


    @with_context
    def test_contribution_time_shown_for_admins_for_every_project_json(self):
        admin = UserFactory.create(admin=True)
        admin.set_password('1234')
        user_repo.save(admin)
        owner = UserFactory.create(pro=False)
        project = ProjectFactory.create(owner=owner)
        task = TaskFactory.create(project=project)
        TaskRunFactory.create(task=task)
        url = '/project/%s/stats' % project.short_name
        self.signin(email=admin.email_addr, password='1234')
        update_stats(project.id)
        res = self.app_get_json(url)
        data = json.loads(res.data)
        err_msg = 'Field missing in JSON response'
        assert 'avg_contrib_time' in data, err_msg
        assert 'n_completed_tasks' in data, err_msg
        assert 'n_tasks' in data, err_msg
        assert 'n_volunteers' in data, err_msg
        assert 'overall_progress' in data, err_msg
        assert 'owner' in data, err_msg
        assert 'pro_features' in data, err_msg
        assert 'project' in data, err_msg
        assert 'projectStats' in data, err_msg
        assert 'userStats' in data, err_msg
        err_msg = 'Field should be private'
        assert 'id' not in data['owner'], err_msg
        assert 'api_key' not in data['owner'], err_msg
        assert 'secret_key' not in data['project'], err_msg


    @with_context
    def test_contribution_time_shown_in_pro_owned_projects(self):
        pro_owner = UserFactory.create(pro=True)
        pro_owner.set_password('1234')
        pro_owned_project = ProjectFactory.create(owner=pro_owner)
        task = TaskFactory.create(project=pro_owned_project)
        TaskRunFactory.create(task=task)
        update_stats(task.project.id)
        pro_url = '/project/%s/stats' % pro_owned_project.short_name
        self.signin(email=pro_owner.email_addr, password='1234')
        res = self.app.get(pro_url)
        assert_raises(ValueError, json.loads, res.data)
        assert 'Average contribution time' in res.data

    @with_context
    def test_contribution_time_shown_in_pro_owned_projects_json(self):
        pro_owner = UserFactory.create(pro=True)
        pro_owned_project = ProjectFactory.create(owner=pro_owner)
        task = TaskFactory.create(project=pro_owned_project)
        TaskRunFactory.create(task=task)
        update_stats(task.project.id)
        pro_url = '/project/%s/stats' % pro_owned_project.short_name

        res = self.app_get_json(pro_url)
        data = json.loads(res.data)
        err_msg = 'Field missing in JSON response'
        assert 'avg_contrib_time' in data, err_msg
        assert 'n_completed_tasks' in data, err_msg
        assert 'n_tasks' in data, err_msg
        assert 'n_volunteers' in data, err_msg
        assert 'overall_progress' in data, err_msg
        assert 'owner' in data, err_msg
        assert 'pro_features' in data, err_msg
        assert 'project' in data, err_msg
        assert 'projectStats' in data, err_msg
        assert 'userStats' in data, err_msg
        err_msg = 'Field should be private'
        assert 'id' not in data['owner'], err_msg
        assert 'api_key' not in data['owner'], err_msg
        assert 'secret_key' not in data['project'], err_msg

    @with_context
    def test_contribution_time_not_shown_in_regular_user_owned_projects(self):
        project = ProjectFactory.create()
        task = TaskFactory.create(project=project)
        TaskRunFactory.create(task=task)
        url = '/project/%s/stats' % project.short_name
        res = self.app.get(url)
        assert_raises(ValueError, json.loads, res.data)
        assert 'Average contribution time' not in res.data

    @with_context
    def test_contribution_time_not_shown_in_regular_user_owned_projects_json(self):
        project = ProjectFactory.create()
        task = TaskFactory.create(project=project)
        TaskRunFactory.create(task=task)
        url = '/project/%s/stats' % project.short_name

        update_stats(project.id)

        res = self.app_get_json(url)
        data = json.loads(res.data)
        err_msg = 'Field missing in JSON response'
        assert 'avg_contrib_time' in data, err_msg
        assert 'n_completed_tasks' in data, err_msg
        assert 'n_tasks' in data, err_msg
        assert 'n_volunteers' in data, err_msg
        assert 'overall_progress' in data, err_msg
        assert 'owner' in data, err_msg
        assert 'pro_features' in data, err_msg
        assert 'project' in data, err_msg
        assert 'projectStats' in data, err_msg
        assert 'userStats' in data, err_msg
        err_msg = 'Field should be private'
        assert 'id' not in data['owner'], err_msg
        assert 'api_key' not in data['owner'], err_msg
        assert 'secret_key' not in data['project'], err_msg

    @with_context
    def test_03_account_index(self):
        """Test WEB account index works."""
        # Without users
        self.register()
        self.signin()
        res = self.app.get('/account/page/15', follow_redirects=True)
        assert res.status_code == 404, res.data

        self.create()
        res = self.app.get('/account', follow_redirects=True)
        assert res.status_code == 200, res.status_code
        err_msg = "There should be a Community page"
        assert "Community" in res.data, err_msg

    @with_context
    def test_03_account_index_json(self):
        """Test WEB account index JSON works."""
        # Without users
        self.register()
        self.signin()
        res = self.app.get('/account/page/15',
                           content_type='application/json')
        assert res.status_code == 404, res.status_code
        data = json.loads(res.data)
        assert data['code'] == 404, res.status_code

        self.create()
        res = self.app_get_json('/account/')
        print res.data
        data = json.loads(res.data)
        assert res.status_code == 200, res.status_code
        err_msg = "There should be a Community page"
        assert data['title'] == 'Community', err_msg
        err_msg = "There should be a next, prev item in pagination"
        assert data['pagination']['next'] is False, err_msg
        assert data['pagination']['prev'] is False, err_msg
        assert data['pagination']['per_page'] == 24, err_msg
        # page 1 should also work
        res = self.app_get_json('/account/page/1')
        print res.data
        data = json.loads(res.data)
        assert res.status_code == 200, res.status_code
        err_msg = "There should be a Community page"
        assert data['title'] == 'Community', err_msg
        err_msg = "There should be a next, prev item in pagination"
        assert data['pagination']['next'] is False, err_msg
        assert data['pagination']['prev'] is False, err_msg
        assert data['pagination']['per_page'] == 24, err_msg


    @with_context
    def test_register_get(self):
        """Test WEB register user works"""
        self.register(fullname="juan", name="juan")
        self.signin(email="juan@example.com", password="p4ssw0rd")
        res = self.app.get('/account/register')
        # The output should have a mime-type: text/html
        assert res.mimetype == 'text/html', res
        assert self.html_title("Register") in res.data, res

    @with_context
    def test_register_get_json(self):
        """Test WEB register JSON user works"""
        from pybossa.forms.account_view_forms import RegisterForm
        self.register()
        self.signin()
        res = self.app.get('/account/register',
                           content_type='application/json')
        data = json.loads(res.data)

        form = RegisterForm()
        expected_fields = form.data.keys()

        err_msg = "There should be a form"
        assert data.get('form'), err_msg
        for field in expected_fields:
            err_msg = "%s form field is missing"
            assert field in data.get('form').keys(), err_msg
        err_msg = "There should be a CSRF field"
        assert data.get('form').get('csrf'), err_msg
        err_msg = "There should be no errors"
        assert data.get('form').get('errors') == {}, err_msg
        err_msg = "There should be a template field"
        assert data.get('template') == 'account/register.html', err_msg
        err_msg = "There should be a title"
        assert data.get('title') == 'Register', err_msg


    @with_context
    def test_register_errors_get(self):
        """Test WEB register errors works"""
        userdict = {'fullname': 'a', 'name': 'name',
                    'email_addr': None, 'password':'p'}
        self.register(fullname="juan", name="juan")
        self.signin(email="juan@example.com", password="p4ssw0rd")
        res = self.app.post('/account/register', data=userdict)
        # The output should have a mime-type: text/html
        assert res.mimetype == 'text/html', res
        assert "correct the errors" in res.data, res.data


    @with_context
    def test_register_wrong_content_type(self):
        """Test WEB Register JSON wrong content type."""
        self.register()
        self.signin()
        with patch.dict(self.flask_app.config, {'WTF_CSRF_ENABLED': True}):
            url = '/account/register'
            csrf = self.get_csrf(url)
            userdict = {'fullname': 'a', 'name': 'name',
                       'email_addr': None, 'password': 'p'}

            res = self.app.post('/account/register', data=userdict,
                                content_type='application/json',
                                headers={'X-CSRFToken': csrf})
            errors = json.loads(res.data)
            assert errors.get('status') == ERROR, errors
            assert errors.get('form').get('name') is None, errors
            assert len(errors.get('form').get('errors').get('email_addr')) > 0, errors

            res = self.app_post_json(url, data="{stringoftext")
            data = json.loads(res.data)
            err_msg = "The browser (or proxy) sent a request that this server could not understand."
            assert res.status_code == 400, data
            assert data.get('code') == 400, data
            assert data.get('description') == err_msg, data

            data = json.dumps(userdict)
            data += "}"
            print data
            res = self.app.post('/account/register', data=data,
                                content_type='application/json',
                                headers={'X-CSRFToken': csrf})
            data = json.loads(res.data)
            assert res.status_code == 400, data
            assert data.get('code') == 400, data
            assert data.get('description') == err_msg, data

    @with_context
    def test_register_csrf_missing(self):
        """Test WEB Register JSON CSRF token missing."""
        with patch.dict(self.flask_app.config, {'WTF_CSRF_ENABLED': True}):
            userdict = {'fullname': 'a', 'name': 'name',
                       'email_addr': None, 'password': 'p'}

            res = self.app.post('/account/register', data=json.dumps(userdict),
                                content_type='application/json')
            errors = json.loads(res.data)
            err_msg = "CSRF token missing or incorrect."
            assert errors.get('description') == err_msg, err_msg
            err_msg = "Error code should be 400"
            assert errors.get('code') == 400, err_msg
            assert res.status_code == 400, err_msg


    @with_context
    def test_register_csrf_wrong(self):
        """Test WEB Register JSON CSRF token wrong."""
        with patch.dict(self.flask_app.config, {'WTF_CSRF_ENABLED': True}):
            userdict = {'fullname': 'a', 'name': 'name',
                       'email_addr': None, 'password': 'p'}

            res = self.app.post('/account/register', data=json.dumps(userdict),
                                content_type='application/json',
                                headers={'X-CSRFToken': 'wrong'})
            errors = json.loads(res.data)
            err_msg = "CSRF token missing or incorrect."
            assert errors.get('description') == err_msg, err_msg
            err_msg = "Error code should be 400"
            assert errors.get('code') == 400, err_msg
            assert res.status_code == 400, err_msg


    @with_context
    def test_register_json_errors_get(self):
        """Test WEB register errors JSON works"""
        with patch.dict(self.flask_app.config, {'WTF_CSRF_ENABLED': True}):
            csrf = self.get_csrf('/account/register')

            userdict = {'fullname': 'a', 'name': 'name',
                        'email_addr': None, 'password': 'p'}

            res = self.app.post('/account/register', data=json.dumps(userdict),
                                content_type='application/json',
                                headers={'X-CSRFToken': csrf})
            # The output should have a mime-type: application/json
            errors = json.loads(res.data).get('form').get('errors')
            assert res.mimetype == 'application/json', res.data
            err_msg = "There should be an error with the email"
            assert errors.get('email_addr'), err_msg
            err_msg = "There should be an error with fullname"
            assert errors.get('fullname'), err_msg
            err_msg = "There should be an error with password"
            assert errors.get('password'), err_msg
            err_msg = "There should NOT be an error with name"
            assert errors.get('name') is None, err_msg


    @with_context
    @patch('pybossa.view.account.mail_queue', autospec=True)
    @patch('pybossa.view.account.render_template')
    @patch('pybossa.view.account.signer')
    def test_register_post_creates_email_with_link(self, signer, render, queue):
        """Test WEB register post creates and sends the confirmation email if
        account validation is enabled"""
        from flask import current_app
        current_app.config['ACCOUNT_CONFIRMATION_DISABLED'] = False
        self.register()
        self.signin()
        signer.dumps.return_value = ''
        render.return_value = ''
        self.update_profile(email_addr="new@mail.com")
        current_app.config['ACCOUNT_CONFIRMATION_DISABLED'] = True
        data = dict(fullname="John Doe", name="johndoe",
                    email_addr="new@mail.com",
                    consent=False)

        signer.dumps.assert_called_with(data, salt='account-validation')
        render.assert_any_call('/account/email/validate_email.md',
                               user=data,
                               confirm_url='http://localhost/account/register/confirmation?key=')
        assert send_mail == queue.enqueue.call_args[0][0], "send_mail not called"
        mail_data = queue.enqueue.call_args[0][1]
        assert 'subject' in mail_data.keys()
        assert 'recipients' in mail_data.keys()
        assert 'body' in mail_data.keys()
        assert 'html' in mail_data.keys()

    @with_context
    @patch('pybossa.view.account.mail_queue', autospec=True)
    @patch('pybossa.view.account.render_template')
    @patch('pybossa.view.account.signer')
    def test_register_post_json_creates_email_with_link(self, signer, render, queue):
        """Test WEB register post JSON creates and sends the confirmation email if
        account validation is enabled"""
        from flask import current_app
        current_app.config['ACCOUNT_CONFIRMATION_DISABLED'] = False
        with patch.dict(self.flask_app.config, {'WTF_CSRF_ENABLED': True}):
            self.register()
            self.signin()
            csrf = self.get_csrf('/account/register')
            data = dict(fullname="John Doe", name="johndoe",
                        password="p4ssw0rd", confirm="p4ssw0rd",
<<<<<<< HEAD
                        email_addr="johndoe@example.com",
=======
                        email_addr="johndoe2@example.com")
>>>>>>> 902e65fc
                        consent=False)
            signer.dumps.return_value = ''
            render.return_value = ''
            res = self.app.post('/account/register', data=json.dumps(data),
                                content_type='application/json',
                                headers={'X-CSRFToken': csrf})
            del data['confirm']
            current_app.config['ACCOUNT_CONFIRMATION_DISABLED'] = True

            signer.dumps.assert_called_with(data, salt='account-validation')
            render.assert_any_call('/account/email/validate_account.md',
                                   user=data,
                                   confirm_url='http://localhost/account/register/confirmation?key=')
            assert send_mail == queue.enqueue.call_args[0][0], "send_mail not called"
            mail_data = queue.enqueue.call_args[0][1]
            assert 'subject' in mail_data.keys()
            assert 'recipients' in mail_data.keys()
            assert 'body' in mail_data.keys()
            assert 'html' in mail_data.keys()


    @with_context
    @patch('pybossa.view.account.mail_queue', autospec=True)
    @patch('pybossa.view.account.render_template')
    @patch('pybossa.view.account.signer')
    def test_update_email_validates_email(self, signer, render, queue):
        """Test WEB update user email creates and sends the confirmation email
        if account validation is enabled"""
        from flask import current_app
        current_app.config['ACCOUNT_CONFIRMATION_DISABLED'] = False
        self.register()
        self.signin()
        signer.dumps.return_value = ''
        render.return_value = ''
        self.update_profile(email_addr="new@mail.com")
        current_app.config['ACCOUNT_CONFIRMATION_DISABLED'] = True
        data = dict(fullname="John Doe", name="johndoe",
                    email_addr="new@mail.com")

        signer.dumps.assert_called_with(data, salt='account-validation')
        render.assert_any_call('/account/email/validate_email.md',
                               user=data,
                               confirm_url='http://localhost/account/register/confirmation?key=')
        assert send_mail == queue.enqueue.call_args[0][0], "send_mail not called"
        mail_data = queue.enqueue.call_args[0][1]
        assert 'subject' in mail_data.keys()
        assert 'recipients' in mail_data.keys()
        assert 'body' in mail_data.keys()
        assert 'html' in mail_data.keys()
        assert mail_data['recipients'][0] == data['email_addr']
        user = db.session.query(User).get(1)
        msg = "Confirmation email flag not updated"
        assert user.confirmation_email_sent, msg
        msg = "Email not marked as invalid"
        assert user.valid_email is False, msg
        msg = "Email should remain not updated, as it's not been validated"
        assert user.email_addr != 'new@email.com', msg

    @with_context
    def test_register_json(self):
        """Test WEB register JSON creates a new user and logs in."""
        with patch.dict(self.flask_app.config, {'WTF_CSRF_ENABLED': True}):
            csrf = self.get_csrf('/account/register')
            data = dict(fullname="John Doe", name="johndoe", password='daniel',
                        email_addr="new@mail.com", confirm='daniel',
                        consent=True)
            res = self.app.post('/account/register', data=json.dumps(data),
                                content_type='application/json',
                                headers={'X-CSRFToken': csrf},
                                follow_redirects=False)
            cookie = self.check_cookie(res, 'remember_token')
            err_msg = "User should be logged in"
            assert "johndoe" in cookie, err_msg
            user = user_repo.get_by(name='johndoe')
            assert user.consent, user
            assert user.name == 'johndoe', user
            assert user.email_addr == 'new@mail.com', user

    @with_context
    def test_register_json_error(self):
        """Test WEB register JSON does not create a new user
        and does not log in."""
        with patch.dict(self.flask_app.config, {'WTF_CSRF_ENABLED': True}):
            csrf = self.get_csrf('/account/register')
            data = dict(fullname="John Doe", name="johndoe", password='daniel',
                        email_addr="new@mailcom", confirm='')
            res = self.app.post('/account/register', data=json.dumps(data),
                                content_type='application/json',
                                headers={'X-CSRFToken': csrf},
                                follow_redirects=False)
            cookie = self.check_cookie(res, 'remember_token')
            err_msg = "User should not be logged in"
            assert cookie is False, err_msg
            errors = json.loads(res.data)
            assert errors.get('form').get('errors').get('password'), err_msg


    @with_context
    def test_confirm_email_returns_404(self):
        """Test WEB confirm_email returns 404 when disabled."""
        res = self.app.get('/account/confir-email', follow_redirects=True)
        assert res.status_code == 404, res.status_code

    @with_context
    @patch('pybossa.view.account.mail_queue', autospec=True)
    @patch('pybossa.view.account.render_template')
    @patch('pybossa.view.account.signer')
    def test_validate_email(self, signer, render, queue):
        """Test WEB validate email sends the confirmation email
        if account validation is enabled"""
        from flask import current_app
        current_app.config['ACCOUNT_CONFIRMATION_DISABLED'] = False
        self.register()
        self.signin()
        user = db.session.query(User).get(1)
        user.valid_email = False
        db.session.commit()
        signer.dumps.return_value = ''
        render.return_value = ''
        data = dict(fullname=user.fullname, name=user.name,
                    email_addr=user.email_addr)

        res = self.app.get('/account/confirm-email', follow_redirects=True)
        signer.dumps.assert_called_with(data, salt='account-validation')
        render.assert_any_call('/account/email/validate_email.md',
                               user=data,
                               confirm_url='http://localhost/account/register/confirmation?key=')
        assert send_mail == queue.enqueue.call_args[0][0], "send_mail not called"
        mail_data = queue.enqueue.call_args[0][1]
        assert 'subject' in mail_data.keys()
        assert 'recipients' in mail_data.keys()
        assert 'body' in mail_data.keys()
        assert 'html' in mail_data.keys()
        assert mail_data['recipients'][0] == data['email_addr']
        user = db.session.query(User).get(1)
        msg = "Confirmation email flag not updated"
        assert user.confirmation_email_sent, msg
        msg = "Email not marked as invalid"
        assert user.valid_email is False, msg
        current_app.config['ACCOUNT_CONFIRMATION_DISABLED'] = True

    @with_context
    @patch('pybossa.view.account.mail_queue', autospec=True)
    @patch('pybossa.view.account.render_template')
    @patch('pybossa.view.account.signer')
    def test_validate_email_json(self, signer, render, queue):
        """Test WEB validate email sends the confirmation email
        if account validation is enabled"""
        from flask import current_app
        current_app.config['ACCOUNT_CONFIRMATION_DISABLED'] = False
        self.register()
        user = db.session.query(User).get(1)
        user.valid_email = False
        db.session.commit()
        signer.dumps.return_value = ''
        render.return_value = ''
        data = dict(fullname=user.fullname, name=user.name,
                    email_addr=user.email_addr)

        self.signin()
        res = self.app_get_json('/account/confirm-email')

        signer.dumps.assert_called_with(data, salt='account-validation')
        render.assert_any_call('/account/email/validate_email.md',
                               user=data,
                               confirm_url='http://localhost/account/register/confirmation?key=')
        assert send_mail == queue.enqueue.call_args[0][0], "send_mail not called"
        mail_data = queue.enqueue.call_args[0][1]
        assert 'subject' in mail_data.keys()
        assert 'recipients' in mail_data.keys()
        assert 'body' in mail_data.keys()
        assert 'html' in mail_data.keys()
        assert mail_data['recipients'][0] == data['email_addr']
        user = db.session.query(User).get(1)
        msg = "Confirmation email flag not updated"
        assert user.confirmation_email_sent, msg
        msg = "Email not marked as invalid"
        assert user.valid_email is False, msg
        current_app.config['ACCOUNT_CONFIRMATION_DISABLED'] = True
        # JSON validation
        data = json.loads(res.data)
        assert data.get('status') == INFO, data
        assert "An e-mail has been sent to" in data.get('flash'), data
        assert data.get('next') == '/account/' + user.name + "/", data


    @nottest
    @with_context
    def test_register_post_valid_data_validation_enabled(self):
        """Test WEB register post with valid form data and account validation
        enabled"""
        from flask import current_app
        current_app.config['ACCOUNT_CONFIRMATION_DISABLED'] = False
        data = dict(fullname="John Doe", name="johndoe",
                    password="p4ssw0rd", confirm="p4ssw0rd",
                    email_addr="johndoe@example.com")
        self.register()
        self.signin()
        res = self.app.post('/account/register', data=data)
        res = self.signin(email="johndoe@example.com",password="p4ssw0rd")
        current_app.config['ACCOUNT_CONFIRMATION_DISABLED'] = True
        assert "Account validation" in res.data, res
        assert "Just one more step, please" in res.data, res.data
        assert_raises(ValueError, json.loads, res.data)

    @with_context
    def test_register_post_valid_data_validation_enabled_json(self):
        """Test WEB register post with valid form data and account validation
        enabled for JSON"""
        from flask import current_app
        email = "jd@there.net"
        self.register(name="jd", email=email)
        self.signin(email=email)
        current_app.config['ACCOUNT_CONFIRMATION_DISABLED'] = False
        data = dict(fullname="John Doe", name="johndoe",
                    password="p4ssw0rd", confirm="p4ssw0rd",
                    email_addr="johndoe@example.com")
        res = self.app_post_json('/account/register', data=data)
        current_app.config['ACCOUNT_CONFIRMATION_DISABLED'] = True
        data = json.loads(res.data)
        assert data['status'] == 'info'
        assert data['template'] == 'account/account_validation.html'
        assert data['title'] == 'Account validation'

    @with_context
    def test_register_post_valid_data_validation_enabled_wrong_data_json(self):
        """Test WEB register post with valid form data and account validation
        enabled for JSON"""
        from flask import current_app

        self.register()
        self.signin()
        current_app.config['ACCOUNT_CONFIRMATION_DISABLED'] = False
        data = dict(fullname="John Doe", name="johndoe",
                    password="p4ssw0rd", confirm="anotherp4ssw0rd",
                    email_addr="johndoe@example.com")
        res = self.app_post_json('/account/register', data=data)
        current_app.config['ACCOUNT_CONFIRMATION_DISABLED'] = True
        data = json.loads(res.data)
        assert data['status'] == 'error'
        assert data['form']['errors']['password'][0] == 'Passwords must match'

        current_app.config['ACCOUNT_CONFIRMATION_DISABLED'] = False
        data = dict(fullname="John Doe", name="johndoe",
                    password="p4ssw0rd", confirm="p4ssw0rd")
        res = self.app_post_json('/account/register', data=data)
        current_app.config['ACCOUNT_CONFIRMATION_DISABLED'] = True
        data = json.loads(res.data)
        assert 'email_addr' in data['form']['errors']
        assert data['status'] == 'error'

        current_app.config['ACCOUNT_CONFIRMATION_DISABLED'] = False
        data = dict(name="johndoe",
                    password="p4ssw0rd", confirm="p4ssw0rd",
                    email_addr="johndoe@example.com")
        res = self.app_post_json('/account/register', data=data)
        current_app.config['ACCOUNT_CONFIRMATION_DISABLED'] = True
        data = json.loads(res.data)
        assert 'fullname' in data['form']['errors']
        assert data['status'] == 'error'

        current_app.config['ACCOUNT_CONFIRMATION_DISABLED'] = False
        data = dict(fullname="John Doe",
                    password="p4ssw0rd", confirm="p4ssw0rd",
                    email_addr="johndoe@example.com")
        res = self.app_post_json('/account/register', data=data)
        current_app.config['ACCOUNT_CONFIRMATION_DISABLED'] = True
        data = json.loads(res.data)
        assert 'name' in data['form']['errors']
        assert data['status'] == 'error'

        current_app.config['ACCOUNT_CONFIRMATION_DISABLED'] = False
        data = dict(fullname="John Doe", name="johndoe",
                    password="p4ssw0rd", confirm="p4ssw0rd",
                    email_addr="wrongemail")
        res = self.app_post_json('/account/register', data=data)
        current_app.config['ACCOUNT_CONFIRMATION_DISABLED'] = True
        data = json.loads(res.data)
        assert data['status'] == 'error'
        assert data['form']['errors']['email_addr'][0] == 'Invalid email address.'

    @with_context
    @patch('pybossa.util.redirect', wraps=redirect)
    def test_register_post_valid_data_validation_disabled(self, mockredirect):
        """Test WEB register post with valid form data and account validation
        disabled redirects to home page"""
        from flask import current_app
        current_app.config['ACCOUNT_CONFIRMATION_DISABLED'] = True
        data = dict(fullname="John Doe", name="johndoe",
                    password="p4ssw0rd", confirm="p4ssw0rd",
                    email_addr="johndoe@example.com")
        self.register()
        self.signin()
        res = self.app.post('/account/register', data=data)
        print dir(redirect)
        mockredirect.assert_called_with('/')

    @with_context
    def test_register_confirmation_fails_without_key(self):
        """Test WEB register confirmation returns 403 if no 'key' param is present"""
        res = self.app.get('/account/register/confirmation')

        assert res.status_code == 403, res.status

    @with_context
    def test_register_confirmation_fails_with_invalid_key(self):
        """Test WEB register confirmation returns 403 if an invalid key is given"""
        res = self.app.get('/account/register/confirmation?key=invalid')

        assert res.status_code == 403, res.status

    @with_context
    @patch('pybossa.view.account.signer')
    def test_register_confirmation_gets_account_data_from_key(self, fake_signer):
        """Test WEB register confirmation gets the account data from the key"""
        exp_time = self.flask_app.config.get('ACCOUNT_LINK_EXPIRATION')
        fake_signer.loads.return_value = dict(fullname='FN', name='name',
                                              email_addr='email',
                                              password='password',
                                              consent=True)
        res = self.app.get('/account/register/confirmation?key=valid-key')

        fake_signer.loads.assert_called_with('valid-key', max_age=exp_time, salt='account-validation')

    @with_context
    @patch('pybossa.view.account.signer')
    def test_register_confirmation_validates_email(self, fake_signer):
        """Test WEB validates email"""
        self.register()
        user = db.session.query(User).get(1)
        user.valid_email = False
        user.confirmation_email_sent = True
        db.session.commit()

        fake_signer.loads.return_value = dict(fullname=user.fullname,
                                              name=user.name,
                                              email_addr=user.email_addr,
                                              consent=False)
        self.app.get('/account/register/confirmation?key=valid-key')

        user = db.session.query(User).get(1)
        assert user is not None
        msg = "Email has not been validated"
        assert user.valid_email, msg
        msg = "Confirmation email flag has not been restored"
        assert user.confirmation_email_sent is False, msg

    @with_context
    @patch('pybossa.view.account.signer')
    def test_register_confirmation_validates_n_updates_email(self, fake_signer):
        """Test WEB validates and updates email"""
        self.register()
        user = db.session.query(User).get(1)
        user.valid_email = False
        user.confirmation_email_sent = True
        db.session.commit()

        fake_signer.loads.return_value = dict(fullname=user.fullname,
                                              name=user.name,
                                              email_addr='new@email.com',
                                              consent=True)
        self.app.get('/account/register/confirmation?key=valid-key')

        user = db.session.query(User).get(1)
        assert user is not None
        msg = "Email has not been validated"
        assert user.valid_email, msg
        msg = "Confirmation email flag has not been restored"
        assert user.confirmation_email_sent is False, msg
        msg = 'Email should be updated after validation.'
        assert user.email_addr == 'new@email.com', msg

    @with_context
    @patch('pybossa.view.account.newsletter', autospec=True)
    @patch('pybossa.view.account.url_for')
    @patch('pybossa.view.account.signer')
    def test_confirm_account_newsletter(self, fake_signer, url_for, newsletter):
        """Test WEB confirm email shows newsletter or home."""
        newsletter.ask_user_to_subscribe.return_value = True
        self.register()
        user = db.session.query(User).get(1)
        user.valid_email = False
        db.session.commit()
        fake_signer.loads.return_value = dict(fullname=user.fullname,
                                              name=user.name,
                                              email_addr=user.email_addr)
        self.app.get('/account/register/confirmation?key=valid-key')

        url_for.assert_called_with('account.newsletter_subscribe', next=None)

        newsletter.ask_user_to_subscribe.return_value = False
        self.app.get('/account/register/confirmation?key=valid-key')
        url_for.assert_called_with('home.home')

    @with_context
    @patch('pybossa.view.account.newsletter', autospec=True)
    @patch('pybossa.view.account.url_for')
    @patch('pybossa.view.account.signer')
    def test_newsletter_json(self, fake_signer, url_for, newsletter):
        """Test WEB confirm email shows newsletter or home with JSON."""
        newsletter.ask_user_to_subscribe.return_value = True
        self.register()
        user = db.session.query(User).get(1)
        user.valid_email = True
        url = '/account/newsletter'
        res = self.app_get_json(url)
        data = json.loads(res.data)
        assert data.get('title') == 'Subscribe to our Newsletter', data
        assert data.get('template') == 'account/newsletter.html', data


        res = self.app_get_json(url + "?subscribe=True")
        data = json.loads(res.data)
        assert data.get('flash') == 'You are subscribed to our newsletter!', data
        assert data.get('status') == SUCCESS, data


    @with_context
    @patch('pybossa.view.account.signer')
    def test_register_confirmation_creates_new_account(self, fake_signer):
        """Test WEB register confirmation creates the new account"""
        fake_signer.loads.return_value = dict(fullname='FN', name='name',
                                              email_addr='email',
                                              password='password',
                                              consent=False)
        res = self.app.get('/account/register/confirmation?key=valid-key')

        user = db.session.query(User).filter_by(name='name').first()

        assert user is not None
        assert user.check_password('password')

    @with_context
    def test_04_signin_signout_json(self):
        """Test WEB sign in and sign out JSON works"""
        res = self.register()
        # Log out as the registration already logs in the user
        res = self.signout()

        res = self.signin(method="GET", content_type="application/json",
                          follow_redirects=False)
        data = json.loads(res.data)
        err_msg = "There should be a form with two keys email & password"
        csrf = data.get('csrf')
        assert data.get('title') == "Sign in", data
        assert 'email' in data.get('form').keys(), (err_msg, data)
        assert 'password' in data.get('form').keys(), (err_msg, data)

        res = self.signin(email='', content_type="application/json",
                          follow_redirects=False, csrf=csrf)

        data = json.loads(res.data)
        err_msg = "There should be errors in email"
        assert data.get('form').get('errors'), (err_msg, data)
        assert data.get('form').get('errors').get('email'), (err_msg, data)
        msg = "Please correct the errors"
        assert data.get('flash') == msg, (data, err_msg)
        res = self.signin(password='', content_type="application/json",
                          follow_redirects=False, csrf=csrf)
        data = json.loads(res.data)
        assert data.get('flash') == msg, (data, err_msg)
        msg = "You must provide a password"
        assert msg in data.get('form').get('errors').get('password'), (err_msg, data)

        res = self.signin(email='', password='',
                          content_type='application/json',
                          follow_redirects=False,
                          csrf=csrf)
        msg = "Please correct the errors"
        data = json.loads(res.data)
        err_msg = "There should be a flash message"
        assert data.get('flash') == msg, (err_msg, data)
        msg = "The e-mail is required"
        assert data.get('form').get('errors').get('email')[0] == msg, (msg, data)
        msg = "You must provide a password"
        assert data.get('form').get('errors').get('password')[0] == msg, (msg, data)


        # Non-existant user
        msg = "t find you in the system"
        res = self.signin(email='wrongemail', content_type="application/json",
                          follow_redirects=False, csrf=csrf)
        data = json.loads(res.data)
        assert msg in data.get('flash'), (msg, data)
        assert data.get('status') == INFO, (data)

        res = self.signin(email='wrongemail', password='wrongpassword')
        res = self.signin(email='wrongemail', password='wrongpassword',
                          content_type="application/json",
                          follow_redirects=False, csrf=csrf)
        data = json.loads(res.data)
        assert msg in data.get('flash'), (msg, data)
        assert data.get('status') == INFO, (data)

        # Real user but wrong password or username
        msg = "Ooops, Incorrect email/password"
        res = self.signin(password='wrongpassword',
                          content_type="application/json",
                          csrf=csrf,
                          follow_redirects=False)
        data = json.loads(res.data)
        assert msg in data.get('flash'), (msg, data)
        assert data.get('status') == ERROR, (data)

        res = self.signin(content_type="application/json",
                          csrf=csrf, follow_redirects=False)
        data = json.loads(res.data)
        msg = "Welcome back John Doe"
        assert data.get('flash') == msg, (msg, data)
        assert data.get('status') == SUCCESS, (msg, data)
        assert data.get('next') == '/', (msg, data)

        # TODO: add JSON support to profile page.
        # # Check profile page with several information chunks
        # res = self.profile()
        # assert self.html_title("Profile") in res.data, res
        # assert "John Doe" in res.data, res
        # assert "johndoe@example.com" in res.data, res

        # Log out
        res = self.signout(content_type="application/json",
                           follow_redirects=False)
        msg = "You are now signed out"
        data = json.loads(res.data)
        assert data.get('flash') == msg, (msg, data)
        assert data.get('status') == SUCCESS, data
        assert data.get('next') == '/', data

        # TODO: add json to profile public page
        # # Request profile as an anonymous user
        # # Check profile page with several information chunks
        # res = self.profile()
        # assert "John Doe" in res.data, res
        # assert "johndoe@example.com" not in res.data, res

        # Try to access protected areas like update
        res = self.app.get('/account/johndoe/update', follow_redirects=True,
                           content_type="application/json")
        # As a user must be signed in to access, the page the title will be the
        # redirection to log in
        assert self.html_title("Sign in") in res.data, res.data
        assert "This feature requires being logged in." in res.data, res.data

        # TODO: Add JSON to profile
        # res = self.signin(next='%2Faccount%2Fprofile',
        #                   content_type="application/json",
        #                   csrf=csrf)
        # assert self.html_title("Profile") in res.data, res
        # assert "Welcome back %s" % "John Doe" in res.data, res


    @with_context
    def test_04_signin_signout(self):
        """Test WEB sign in and sign out works"""
        res = self.register()
        # Log out as the registration already logs in the user
        res = self.signout()

        res = self.signin(method="GET")
        assert self.html_title("Sign in") in res.data, res.data
        assert "Sign in" in res.data, res.data

        res = self.signin(email='')
        assert "Please correct the errors" in res.data, res
        assert "The e-mail is required" in res.data, res

        res = self.signin(password='')
        assert "Please correct the errors" in res.data, res
        assert "You must provide a password" in res.data, res

        res = self.signin(email='', password='')
        assert "Please correct the errors" in res.data, res
        assert "The e-mail is required" in res.data, res
        assert "You must provide a password" in res.data, res

        # Non-existant user
        msg = "t find you in the system"
        res = self.signin(email='wrongemail')
        assert msg in res.data, res.data

        res = self.signin(email='wrongemail', password='wrongpassword')
        assert msg in res.data, res

        # Real user but wrong password or username
        msg = "Ooops, Incorrect email/password"
        res = self.signin(password='wrongpassword')
        assert msg in res.data, res

        res = self.signin()
        assert self.html_title() in res.data, res
        assert "Welcome back %s" % "John Doe" in res.data, res

        # Check profile page with several information chunks
        res = self.profile()
        assert self.html_title("Profile") in res.data, res
        assert "John Doe" in res.data, res
        assert "johndoe@example.com" in res.data, res

        # Log out
        res = self.signout()
        assert self.html_title() in res.data, res
        assert "You are now signed out" in res.data, res

        # Request profile as an anonymous user
        # Check profile page with several information chunks
        # res = self.profile()
        # assert "John Doe" in res.data, res
        # assert "johndoe@example.com" not in res.data, res

        # Try to access protected areas like update
        res = self.app.get('/account/johndoe/update', follow_redirects=True)
        # As a user must be signed in to access, the page the title will be the
        # redirection to log in
        assert self.html_title("Sign in") in res.data, res.data
        assert "This feature requires being logged in." in res.data, res.data

        res = self.signin(next='%2Faccount%2Fprofile')
        assert self.html_title("Profile") in res.data, res
        assert "Welcome back %s" % "John Doe" in res.data, res


    @with_context
    def test_05_test_signout_json(self):
        """Test WEB signout works with json."""
        res = self.app.get('/account/signout',
                           content_type='application/json')
        assert res.status_code == 200, res.status_code
        data = json.loads(res.data)
        err_msg = "next URI is wrong in redirction"
        assert data['next'] == '/', err_msg
        err_msg = "success message missing"
        assert data['status'] == 'success', err_msg


    @with_context
    @patch('pybossa.view.projects.uploader.upload_file', return_value=True)
    def test_profile_applications(self, mock):
        """Test WEB user profile project page works."""
        self.create()
        self.signin(email=Fixtures.email_addr, password=Fixtures.password)
        self.new_project()
        url = '/account/%s/applications' % Fixtures.name
        res = self.app.get(url)
        assert "Projects" in res.data, res.data
        assert "Published" in res.data, res.data
        assert Fixtures.project_name in res.data, res.data

        url = '/account/fakename/applications'
        res = self.app.get(url)
        assert res.status_code == 404, res.status_code

        url = '/account/%s/applications' % Fixtures.name2
        res = self.app.get(url)
        assert res.status_code == 403, res.status_code


    @with_context
    @patch('pybossa.view.projects.uploader.upload_file', return_value=True)
    def test_profile_projects(self, mock):
        """Test WEB user profile project page works."""
        self.create()
        self.signin(email=Fixtures.email_addr, password=Fixtures.password)
        self.new_project()
        url = '/account/%s/projects' % Fixtures.name
        res = self.app.get(url)
        assert "Projects" in res.data, res.data
        assert "Published" in res.data, res.data
        assert Fixtures.project_name in res.data, res.data

        url = '/account/fakename/projects'
        res = self.app.get(url)
        assert res.status_code == 404, res.status_code

        url = '/account/%s/projects' % Fixtures.name2
        res = self.app.get(url)
        assert res.status_code == 403, res.status_code


    @with_context
    @patch('pybossa.view.projects.uploader.upload_file', return_value=True)
    def test_profile_projects_json(self, mock):
        """Test WEB user profile project page works."""
        self.create()
        self.signin(email=Fixtures.email_addr, password=Fixtures.password)
        self.new_project()
        url = '/account/%s/projects' % Fixtures.name
        res = self.app_get_json(url)
        data = json.loads(res.data)
        assert data['title'] == 'Projects', data
        assert data['template'] == 'account/projects.html', data
        assert 'projects_draft' in data, data
        assert 'projects_published' in data, data

        assert data['projects_draft'][0]['id'] == 2
        assert data['projects_published'][0]['id'] == 1
        assert data['projects_published'][0]['name'] == Fixtures.project_name

        url = '/account/fakename/projects'
        res = self.app.get(url)
        assert res.status_code == 404, res.status_code

        url = '/account/%s/projects' % Fixtures.name2
        res = self.app.get(url)
        assert res.status_code == 403, res.status_code


    @with_context
    def test_05_update_user_profile_json(self):
        """Test WEB update user profile JSON"""

        # Create an account and log in
        self.register()
        self.signin()
        url = "/account/fake/update"
        res = self.app.get(url, content_type="application/json")
        data = json.loads(res.data)
        assert res.status_code == 404, res.status_code
        assert data.get('code') == 404, res.status_code

        # Update profile with new data
        res = self.update_profile(method="GET", content_type="application/json")
        data = json.loads(res.data)
        msg = "Update your profile: %s" % "John Doe"
        err_msg = "There should be a title"
        assert data['title'] == msg, err_msg
        err_msg = "There should be 3 forms"
        assert data['form'] is not None, err_msg
        assert data['password_form'] is not None, err_msg
        assert data['upload_form'] is not None, err_msg
        err_msg = "There should be a csrf token"
        assert data['form']['csrf'] is not None, err_msg
        assert data['password_form']['csrf'] is not None, err_msg
        assert data['upload_form']['csrf'] is not None, err_msg

        csrf = data['form']['csrf']

        res = self.update_profile(fullname="John Doe 2",
                                  email_addr="johndoe2@example",
                                  locale="en",
                                  content_type="application/json",
                                  csrf=csrf)
        data = json.loads(res.data)

        err_msg = "There should be errors"
        assert data['form']['errors'] is not None, err_msg
        assert data['form']['errors']['email_addr'] is not None, err_msg

        res = self.update_profile(fullname="John Doe 2",
                                  email_addr="johndoe2@example.com",
                                  locale="en",
                                  content_type="application/json",
                                  csrf=csrf)
        data = json.loads(res.data)
        title = "Update your profile: John Doe 2"
        assert data.get('status') == SUCCESS, res.data
        user = user_repo.get_by(email_addr='johndoe2@example.com')
        url = '/account/%s/update' % user.name
        assert data.get('next') == url, res.data
        flash = u"Your profile has been updated!"
        err_msg = "There should be a flash message"
        assert data.get('flash') == flash, (data, err_msg)
        err_msg = "It should return the same updated data"
        assert "John Doe 2" == user.fullname, user.fullname
        assert "johndoe" == user.name, err_msg
        assert "johndoe2@example.com" == user.email_addr, err_msg
        assert user.subscribed is False, err_msg

        # Updating the username field forces the user to re-log in
        res = self.update_profile(fullname="John Doe 2",
                                  email_addr="johndoe2@example.com",
                                  locale="en",
                                  new_name="johndoe2",
                                  content_type='application/json',
                                  csrf=csrf)
        data = json.loads(res.data)
        err_msg = "Update should work"
        assert data.get('status') == SUCCESS, (err_msg, data)
        url = "/account/johndoe2/update"
        assert data.get('next') == url, (err_msg, data)
        res = self.app.get(url, follow_redirects=False,
                           content_type='application/json')
        assert res.status_code == 302, res.status_code
        assert "/account/signin" in res.data, res.data

        res = self.signin(method="POST", email="johndoe2@example.com",
                          password="p4ssw0rd",
                          next="%2Faccount%2Fprofile")
        assert "Welcome back John Doe 2" in res.data, res.data
        assert "John Doe 2" in res.data, res
        assert "johndoe2" in res.data, res
        assert "johndoe2@example.com" in res.data, res

        res = self.app.get('/', follow_redirects=False)
        assert "::logged-in::johndoe2" in res.data, res.data


        res = self.signout(follow_redirects=False,
                           content_type="application/json")

        data = json.loads(res.data)
        err_msg = "User should be logged out"
        assert not self.check_cookie(res, 'remember_token'), err_msg
        assert data.get('status') == SUCCESS, (err_msg, data)
        assert data.get('next') == '/', (err_msg, data)
        assert "You are now signed out" == data.get('flash'), (err_msg, data)
        res = self.app.get('/', follow_redirects=False)
        assert "::logged-in::johndoe2" not in res.data, err_msg

        # A user must be signed in to access the update page, the page
        # the title will be the redirection to log in
        res = self.update_profile(method="GET", follow_redirects=False,
                                  content_type="application/json")
        err_msg = "User should be requested to log in"
        assert res.status_code == 302, err_msg
        assert "/account/signin" in res.data, err_msg

        self.register(fullname="new", name="new")
        self.signin(email="new@example.com")
        url = "/account/johndoe2/update"
        res = self.app.get(url, content_type="application/json")
        data = json.loads(res.data)
        assert res.status_code == 403
        assert data.get('code') == 403
        assert data.get('description') == FORBIDDEN, data


    @with_context
    def test_05_update_user_profile(self):
        """Test WEB update user profile"""

        # Create an account and log in
        self.register()
        self.signin()
        url = "/account/fake/update"
        res = self.app.get(url, follow_redirects=True)
        assert res.status_code == 404, res.status_code

        # Update profile with new data
        res = self.update_profile(method="GET")
        msg = "Update your profile: %s" % "John Doe"
        assert self.html_title(msg) in res.data, res.data
        msg = 'input id="id" name="id" type="hidden" value="1"'
        assert msg in res.data, res
        assert "John Doe" in res.data, res
        assert "Save the changes" in res.data, res

        res = self.update_profile(fullname="John Doe 2",
                                  email_addr="johndoe2@example",
                                  locale="en")
        assert "Please correct the errors" in res.data, res.data

        res = self.update_profile(fullname="John Doe 2",
                                  email_addr="johndoe2@example.com",
                                  locale="en")
        title = "Update your profile: John Doe 2"
        assert self.html_title(title) in res.data, res.data
        user = user_repo.get_by(email_addr='johndoe2@example.com')
        assert "Your profile has been updated!" in res.data, res.data
        assert "John Doe 2" in res.data, res
        assert "John Doe 2" == user.fullname, user.fullname
        assert "johndoe" in res.data, res
        assert "johndoe" == user.name, user.name
        assert "johndoe2@example.com" in res.data, res
        assert "johndoe2@example.com" == user.email_addr, user.email_addr
        assert user.subscribed is False, user.subscribed

        # Updating the username field forces the user to re-log in
        res = self.update_profile(fullname="John Doe 2",
                                  email_addr="johndoe2@example.com",
                                  locale="en",
                                  new_name="johndoe2")
        assert "Your profile has been updated!" in res.data, res
        assert "This feature requires being logged in" in res.data, res.data

        res = self.signin(method="POST", email="johndoe2@example.com",
                          password="p4ssw0rd",
                          next="%2Faccount%2Fprofile")
        assert "Welcome back John Doe 2" in res.data, res.data
        assert "John Doe 2" in res.data, res
        assert "johndoe2" in res.data, res
        assert "johndoe2@example.com" in res.data, res

        res = self.signout()
        assert self.html_title() in res.data, res
        assert "You are now signed out" in res.data, res

        # A user must be signed in to access the update page, the page
        # the title will be the redirection to log in
        res = self.update_profile(method="GET")
        assert self.html_title("Sign in") in res.data, res
        assert "This feature requires being logged in." in res.data, res

        # A user must be signed in to access the update page, the page
        # the title will be the redirection to log in
        res = self.update_profile()
        assert self.html_title("Sign in") in res.data, res
        assert "This feature requires being logged in." in res.data, res

        self.register(fullname="new", name="new")
        self.signin(email="new@example.com", password="p4ssw0rd")
        url = "/account/johndoe2/update"
        res = self.app.get(url)
        assert res.status_code == 403

    @with_context
    def test_05a_get_nonexistant_app(self):
        """Test WEB get not existant project should return 404"""
        self.register()
        self.signin()
        res = self.app.get('/project/nonapp', follow_redirects=True)
        assert res.status == '404 NOT FOUND', res.status

    @with_context
    def test_05b_get_nonexistant_app_newtask(self):
        """Test WEB get non existant project newtask should return 404"""
        self.register()
        self.signin()
        res = self.app.get('/project/noapp/presenter', follow_redirects=True)
        assert res.status == '404 NOT FOUND', res.status
        res = self.app.get('/project/noapp/newtask', follow_redirects=True)
        assert res.status == '404 NOT FOUND', res.status

    @with_context
    def test_05c_get_nonexistant_app_tutorial(self):
        """Test WEB get non existant project tutorial should return 404"""
        self.register(fullname="new", name="new")
        self.signin(email="new@example.com", password="p4ssw0rd")
        res = self.app.get('/project/noapp/tutorial', follow_redirects=True)
        assert res.status == '404 NOT FOUND', res.status
        res = self.app_get_json('/project/noapp/tutorial')
        assert res.status == '404 NOT FOUND', res.status

    @with_context
    def test_05d_get_nonexistant_app_delete(self):
        """Test WEB get non existant project delete should return 404"""
        self.register()
        self.signin()
        # GET
        res = self.app.get('/project/noapp/delete', follow_redirects=True)
        assert res.status == '404 NOT FOUND', res.data
        # POST
        res = self.delete_project(short_name="noapp")
        assert res.status == '404 NOT FOUND', res.status

    @with_context
    def test_delete_project(self):
        """Test WEB JSON delete project."""
        owner = UserFactory.create()
        user = UserFactory.create()
        project = ProjectFactory.create(short_name="algo", owner=owner)
        # As anon
        url = '/project/%s/delete' % project.short_name
        res = self.app_get_json(url, follow_redirects=True)
        assert 'signin' in res.data, res.data

        url = '/project/%s/delete' % project.short_name
        res = self.app_post_json(url)
        assert 'signin' in res.data, res.data

        # As not owner
        url = '/project/%s/delete?api_key=%s' % (project.short_name, user.api_key)
        res = self.app_get_json(url, follow_redirects=True)
        data = json.loads(res.data)
        assert res.status_code == 403, data
        assert data['code'] == 403, data

        url = '/project/%s/delete?api_key=%s' % (project.short_name, user.api_key)
        res = self.app_post_json(url, follow_redirects=True)
        data = json.loads(res.data)
        assert res.status_code == 403, data
        assert data['code'] == 403, data

        # As owner
        url = '/project/%s/delete?api_key=%s' % (project.short_name, owner.api_key)
        res = self.app_get_json(url, follow_redirects=True)
        data = json.loads(res.data)
        assert res.status_code == 200, data
        assert data['project']['name'] == project.name, data

        res = self.app_post_json(url)
        data = json.loads(res.data)
        assert data['status'] == SUCCESS, data
        p = db.session.query(Project).get(project.id)
        assert p is None

    @with_context
    def test_05d_get_nonexistant_project_update(self):
        """Test WEB get non existant project update should return 404"""
        self.register()
        self.signin()
        # GET
        res = self.app.get('/project/noapp/update', follow_redirects=True)
        assert res.status == '404 NOT FOUND', res.status
        # POST
        res = self.update_project(short_name="noapp")
        assert res.status == '404 NOT FOUND', res.status

    @with_context
    def test_project_upload_thumbnail(self):
        """Test WEB Project upload thumbnail."""
        import io
        owner = UserFactory.create()
        project = ProjectFactory.create(owner=owner)
        url = '/project/%s/update?api_key=%s' % (project.short_name,
                                                 owner.api_key)
        avatar = (io.BytesIO(b'test'), 'test_file.jpg')
        payload = dict(btn='Upload', avatar=avatar,
                       id=project.id, x1=0, y1=0,
                       x2=100, y2=100)
        res = self.app.post(url, follow_redirects=True,
                            content_type="multipart/form-data", data=payload)
        assert res.status_code == 200
        p = project_repo.get(project.id)
        assert p.info['thumbnail'] is not None
        assert p.info['container'] is not None
        thumbnail_url = '/uploads/%s/%s' % (p.info['container'], p.info['thumbnail'])
        assert p.info['thumbnail_url'] == thumbnail_url

    @with_context
    def test_account_upload_avatar(self):
        """Test WEB Account upload avatar."""
        import io
        owner = UserFactory.create()
        url = '/account/%s/update?api_key=%s' % (owner.name,
                                                 owner.api_key)
        avatar = (io.BytesIO(b'test'), 'test_file.jpg')
        payload = dict(btn='Upload', avatar=avatar,
                       id=owner.id, x1=0, y1=0,
                       x2=100, y2=100)
        res = self.app.post(url, follow_redirects=True,
                            content_type="multipart/form-data", data=payload)
        assert res.status_code == 200
        u = user_repo.get(owner.id)
        assert u.info['avatar'] is not None
        assert u.info['container'] is not None
        avatar_url = '/uploads/%s/%s' % (u.info['container'], u.info['avatar'])
        assert u.info['avatar_url'] == avatar_url

    @with_context
    def test_05d_get_nonexistant_project_update_json(self):
        """Test WEB JSON get non existant project update should return 404"""
        self.register()
        self.signin()
        # GET
        url = '/project/noapp/update'
        res = self.app_get_json(url)
        data = json.loads(res.data)
        assert res.status == '404 NOT FOUND', res.status
        assert data['code'] == 404, data
        # POST
        res = self.app_post_json(url, data=dict())
        assert res.status == '404 NOT FOUND', res.status
        data = json.loads(res.data)
        assert data['code'] == 404, data

    @with_context
    def test_get_project_json(self):
        """Test WEB JSON get project by short name."""
        project = ProjectFactory.create()
        url = '/project/%s/' % project.short_name
        res = self.app_get_json(url)

        data = json.loads(res.data)['project']

        assert 'id' in data.keys(), data.keys()
        assert 'description' in data.keys(), data.keys()
        assert 'info' in data.keys(), data.keys()
        assert 'long_description' in data.keys(), data.keys()
        assert 'n_tasks' in data.keys(), data.keys()
        assert 'n_volunteers' in data.keys(), data.keys()
        assert 'name' in data.keys(), data.keys()
        assert 'overall_progress' in data.keys(), data.keys()
        assert 'short_name' in data.keys(), data.keys()
        assert 'created' in data.keys(), data.keys()
        assert 'long_description' in data.keys(), data.keys()
        assert 'last_activity' in data.keys(), data.keys()
        assert 'last_activity_raw' in data.keys(), data.keys()
        assert 'n_task_runs' in data.keys(), data.keys()
        assert 'n_results' in data.keys(), data.keys()
        assert 'owner' in data.keys(), data.keys()
        assert 'updated' in data.keys(), data.keys()
        assert 'featured' in data.keys(), data.keys()
        assert 'owner_id' in data.keys(), data.keys()
        assert 'n_completed_tasks' in data.keys(), data.keys()
        assert 'n_blogposts' in data.keys(), data.keys()

    @with_context
    def test_update_project_json_as_user(self):
        """Test WEB JSON update project as user."""
        admin = UserFactory.create()
        owner = UserFactory.create()
        user = UserFactory.create()

        project = ProjectFactory.create(owner=owner)

        url = '/project/%s/update?api_key=%s' % (project.short_name, user.api_key)

        res = self.app_get_json(url)
        data = json.loads(res.data)

        assert data['code'] == 403, data

        old_data = dict()

        old_data['description'] = 'foobar'
        old_data['password'] = 'P4ssw0rd!'

        res = self.app_post_json(url, data=old_data)
        data = json.loads(res.data)

        assert data['code'] == 403, data

    @with_context
    def test_update_project_json_as_admin(self):
        """Test WEB JSON update project as admin."""
        admin = UserFactory.create()
        owner = UserFactory.create()
        user = UserFactory.create()

        project = ProjectFactory.create(owner=owner)

        url = '/project/%s/update?api_key=%s' % (project.short_name, admin.api_key)

        res = self.app_get_json(url)
        data = json.loads(res.data)

        assert data['form']['csrf'] is not None, data
        assert data['upload_form']['csrf'] is not None, data

        old_data = data['form']
        del old_data['csrf']
        del old_data['errors']

        old_data['description'] = 'foobar'
        old_data['password'] = 'P4ssw0rd!'

        res = self.app_post_json(url, data=old_data)
        data = json.loads(res.data)

        assert data['status'] == SUCCESS, data

        u_project = project_repo.get(project.id)
        assert u_project.description == 'foobar', u_project




    @with_context
    def test_update_project_json_as_owner(self):
        """Test WEB JSON update project."""
        admin = UserFactory.create()
        owner = UserFactory.create()
        user = UserFactory.create()

        project = ProjectFactory.create(owner=owner)

        url = '/project/%s/update?api_key=%s' % (project.short_name, owner.api_key)

        res = self.app_get_json(url)
        data = json.loads(res.data)

        assert data['form']['csrf'] is not None, data
        assert data['upload_form']['csrf'] is not None, data

        old_data = data['form']
        del old_data['csrf']
        del old_data['errors']

        old_data['description'] = 'foobar'
        old_data['password'] = 'P4ssw0rd!'

        res = self.app_post_json(url, data=old_data)
        data = json.loads(res.data)

        assert data['status'] == SUCCESS, data

        u_project = project_repo.get(project.id)
        assert u_project.description == 'foobar', u_project


    @with_context
    def test_update_project_json_as_owner(self):
        """Test WEB JSON update project."""
        admin = UserFactory.create()
        owner = UserFactory.create()
        user = UserFactory.create()

        project = ProjectFactory.create(owner=owner)

        url = '/project/%s/update?api_key=%s' % (project.short_name, owner.api_key)

        res = self.app_get_json(url)
        data = json.loads(res.data)

        assert data['form']['csrf'] is not None, data
        assert data['upload_form']['csrf'] is not None, data

        old_data = data['form']
        del old_data['csrf']
        del old_data['errors']

        old_data['description'] = 'foobar'
        old_data['password'] = 'P4ssw0rd!'

        res = self.app_post_json(url, data=old_data)
        data = json.loads(res.data)

        assert data['status'] == SUCCESS, data



    @with_context
    def test_05d_get_nonexistant_app_import(self):
        """Test WEB get non existant project import should return 404"""
        self.register()
        # GET
        res = self.app.get('/project/noapp/import', follow_redirects=True)
        assert res.status == '404 NOT FOUND', res.status
        # POST
        res = self.app.post('/project/noapp/import', follow_redirects=True)
        assert res.status == '404 NOT FOUND', res.status

    @with_context
    def test_05d_get_nonexistant_app_task(self):
        """Test WEB get non existant project task should return 404"""
        self.register()
        self.signin()
        res = self.app.get('/project/noapp/task', follow_redirects=True)
        assert res.status == '404 NOT FOUND', res.status
        # Pagination
        res = self.app.get('/project/noapp/task/25', follow_redirects=True)
        assert res.status == '404 NOT FOUND', res.status

    @with_context
    def test_05d_get_nonexistant_app_task_json(self):
        """Test WEB get non existant project task should return 404"""
        self.register()
        self.signin()
        res = self.app_get_json('/project/noapp/task')
        assert res.status == '404 NOT FOUND', res.status
        # Pagination
        res = self.app_get_json('/project/noapp/task/25')
        assert res.status == '404 NOT FOUND', res.status


    @with_context
    def test_05d_get_nonexistant_app_results_json(self):
        """Test WEB get non existant project results json should return 404"""
        self.register()
        self.signin()
        res = self.app.get('/project/noapp/24/results.json', follow_redirects=True)
        assert res.status == '404 NOT FOUND', res.status

    @with_context
    def test_06_applications_without_apps(self):
        """Test WEB projects index without projects works"""
        # Check first without apps
        self.create_categories()
        res = self.app.get('/project/category/featured', follow_redirects=True)
        assert "Projects" in res.data, res.data
        assert Fixtures.cat_1 in res.data, res.data

    @with_context
    def test_06_applications_2(self):
        """Test WEB projects index with projects"""
        self.register()
        self.signin()
        self.create()

        res = self.app.get('/project/category/featured', follow_redirects=True)
        assert self.html_title("Projects") in res.data, res.data
        assert "Projects" in res.data, res.data
        assert Fixtures.project_short_name in res.data, res.data

    @with_context
    def test_06_featured_project_json(self):
        """Test WEB JSON projects index shows featured projects in all the pages works"""
        self.create()

        project = db.session.query(Project).get(1)
        project.featured = True
        db.session.add(project)
        db.session.commit()
        # Update one task to have more answers than expected
        task = db.session.query(Task).get(1)
        task.n_answers = 1
        db.session.add(task)
        db.session.commit()
        task = db.session.query(Task).get(1)
        cat = db.session.query(Category).get(1)
        url = '/project/category/featured/'
        res = self.app_get_json(url, follow_redirects=True)
        data = json.loads(res.data)
        assert 'pagination' in data.keys(), data
        assert 'active_cat' in data.keys(), data
        assert 'categories' in data.keys(), data
        assert 'projects' in data.keys(), data
        assert data['pagination']['next'] is False, data
        assert data['pagination']['prev'] is False, data
        assert data['pagination']['total'] == 1L, data
        assert data['active_cat']['name'] == 'Featured', data
        assert len(data['projects']) == 1, data
        assert data['projects'][0]['id'] == project.id, data


    @with_context
    def test_06_featured_projects(self):
        """Test WEB projects index shows featured projects in all the pages works"""
        self.create()

        project = db.session.query(Project).get(1)
        project.featured = True
        db.session.add(project)
        db.session.commit()

        res = self.app.get('/project/category/featured', follow_redirects=True)
        assert self.html_title("Projects") in res.data, res.data
        assert "Projects" in res.data, res.data
        assert '/project/test-app' in res.data, res.data
        assert 'My New Project' in res.data, res.data

        # Update one task to have more answers than expected
        task = db.session.query(Task).get(1)
        task.n_answers = 1
        db.session.add(task)
        db.session.commit()
        task = db.session.query(Task).get(1)
        cat = db.session.query(Category).get(1)
        url = '/project/category/featured/'
        res = self.app.get(url, follow_redirects=True)
        assert 'Featured Projects' in res.data, res.data

    @with_context
    @patch('pybossa.ckan.requests.get')
    @patch('pybossa.view.projects.uploader.upload_file', return_value=True)
    def test_10_get_application(self, Mock, mock2):
        """Test WEB project URL/<short_name> works"""
        # Sign in and create a project
        html_request = FakeResponse(text=json.dumps(self.pkg_json_not_found),
                                    status_code=200,
                                    headers={'content-type': 'application/json'},
                                    encoding='utf-8')
        Mock.return_value = html_request
        self.register()
        self.signin()
        res = self.new_project()
        project = db.session.query(Project).first()
        project.published = True
        db.session.commit()
        TaskFactory.create(project=project)

        res = self.app.get('/project/sampleapp', follow_redirects=True)
        assert_raises(ValueError, json.loads, res.data)
        msg = "Project: Sample Project"
        assert self.html_title(msg) in res.data, res
        err_msg = "There should be a contribute button"
        assert "Start Contributing Now!" in res.data, err_msg

        res = self.app.get('/project/sampleapp/settings', follow_redirects=True)
        assert_raises(ValueError, json.loads, res.data)
        assert res.status == '200 OK', res.status
        self.signout()

        # Now as an anonymous user
        res = self.app.get('/project/sampleapp', follow_redirects=True)
        assert_raises(ValueError, json.loads, res.data)
        assert "This feature requires being logged in." in res.data, err_msg
        res = self.app.get('/project/sampleapp/settings', follow_redirects=True)
        assert res.status == '200 OK', res.status
        err_msg = "Anonymous user should be redirected to sign in page"
        assert "This feature requires being logged in." in res.data, err_msg

        # Now with a different user
        self.register(fullname="Perico Palotes", name="perico")
        self.signin(email="perico@example.com", password="p4ssw0rd")
        res = self.app.get('/project/sampleapp', follow_redirects=True)
        assert_raises(ValueError, json.loads, res.data)
        print res.data
        assert "Sample Project" in res.data, res
        assert "Enter the password to contribute to this project" in res.data, err_msg
        res = self.app.get('/project/sampleapp/settings')
        assert res.status == '403 FORBIDDEN', res.status

    @with_context
    @patch('pybossa.ckan.requests.get')
    @patch('pybossa.view.projects.uploader.upload_file', return_value=True)
    def test_10_get_application_json(self, Mock, mock2):
        """Test WEB project URL/<short_name> works JSON"""
        # Sign in and create a project
        html_request = FakeResponse(text=json.dumps(self.pkg_json_not_found),
                                    status_code=200,
                                    headers={'content-type': 'application/json'},
                                    encoding='utf-8')
        Mock.return_value = html_request
        self.register()
        self.signin()
        res = self.new_project()
        project = db.session.query(Project).first()
        project.published = True
        db.session.commit()
        TaskFactory.create(project=project)

        res = self.app_get_json('/project/sampleapp/')
        data = json.loads(res.data)
        assert 'last_activity' in data, res.data
        assert 'n_completed_tasks' in data, res.data
        assert 'n_task_runs' in data, res.data
        assert 'n_tasks' in data, res.data
        assert 'n_volunteers' in data, res.data
        assert 'overall_progress' in data, res.data
        assert 'owner' in data, res.data
        assert 'pro_features' in data, res.data
        assert 'project' in data, res.data
        assert 'template' in data, res.data
        assert 'title' in data, res.data
        # private information
        assert 'api_key' in data['owner'], res.data
        assert 'email_addr' in data['owner'], res.data
        assert 'secret_key' in data['project'], res.data
        assert 'owner_id' in data['project'], res.data

        res = self.app_get_json('/project/sampleapp/settings')
        assert res.status == '200 OK', res.status
        data = json.loads(res.data)
        assert 'last_activity' in data, res.data
        assert 'n_completed_tasks' in data, res.data
        assert 'n_task_runs' in data, res.data
        assert 'n_tasks' in data, res.data
        assert 'n_volunteers' in data, res.data
        assert 'overall_progress' in data, res.data
        assert 'owner' in data, res.data
        assert 'pro_features' in data, res.data
        assert 'project' in data, res.data
        assert 'template' in data, res.data
        assert 'title' in data, res.data
        # private information
        assert 'api_key' in data['owner'], res.data
        assert 'email_addr' in data['owner'], res.data
        assert 'secret_key' in data['project'], res.data
        assert 'owner_id' in data['project'], res.data

        self.signout()

        # Now as an anonymous user
        '''
        res = self.app_get_json('/project/sampleapp/')
        data = json.loads(res.data)
        assert 'last_activity' in data, res.data
        assert 'n_completed_tasks' in data, res.data
        assert 'n_task_runs' in data, res.data
        assert 'n_tasks' in data, res.data
        assert 'n_volunteers' in data, res.data
        assert 'overall_progress' in data, res.data
        assert 'owner' in data, res.data
        assert 'pro_features' in data, res.data
        assert 'project' in data, res.data
        assert 'template' in data, res.data
        assert 'title' in data, res.data
        # private information
        assert 'api_key' not in data['owner'], res.data
        assert 'email_addr' not in data['owner'], res.data
        assert 'secret_key' not in data['project'], res.data

        res = self.app_get_json('/project/sampleapp/settings')
        assert res.status == '302 FOUND', res.status
        '''

        # Now with a different user
        self.register(fullname="Perico Palotes", name="perico")
        self.signin(email="perico@example.com")
        res = self.app_get_json('/project/sampleapp/', follow_redirects=True)
        print res.data
        data = json.loads(res.data)
        assert 'last_activity' in data, res.data
        assert 'n_completed_tasks' in data, res.data
        assert 'n_task_runs' in data, res.data
        assert 'n_tasks' in data, res.data
        assert 'n_volunteers' in data, res.data
        assert 'overall_progress' in data, res.data
        assert 'owner' in data, res.data
        assert 'pro_features' in data, res.data
        assert 'project' in data, res.data
        assert 'template' in data, res.data
        assert 'title' in data, res.data
        # private information
        assert 'api_key' not in data['owner'], res.data
        assert 'email_addr' not in data['owner'], res.data
        assert 'secret_key' not in data['project'], res.data

        res = self.app_get_json('/project/sampleapp/settings')
        assert res.status == '403 FORBIDDEN', res.status

    @with_context
    @patch('pybossa.view.projects.uploader.upload_file', return_value=True)
    def test_10b_application_long_description_allows_markdown(self, mock):
        """Test WEB long description markdown is supported"""
        markdown_description = u'Markdown\n======='
        self.register()
        self.signin()
        self.new_project(long_description=markdown_description)

        res = self.app.get('/project/sampleapp', follow_redirects=True)
        data = res.data
        assert '<h1>Markdown</h1>' in data, 'Markdown text not being rendered!'

    @with_context
    @patch('pybossa.view.projects.uploader.upload_file', return_value=True)
    def test_11_create_application(self, mock):
        """Test WEB create a project works"""
        # Create a project as an anonymous user
        res = self.new_project(method="GET")
        assert self.html_title("Sign in") in res.data, res
        assert "This feature requires being logged in." in res.data, res

        res = self.new_project()
        assert self.html_title("Sign in") in res.data, res.data
        assert "This feature requires being logged in." in res.data, res.data

        # Sign in and create a project
        res = self.register()
        res = self.signin()

        res = self.new_project(method="GET")
        assert self.html_title("Create a Project") in res.data, res
        assert "Create the project" in res.data, res

        res = self.new_project(long_description='My Description')
        assert "Sample Project" in res.data
        assert "Project created!" in res.data, res

        project = db.session.query(Project).first()
        assert project.name == 'Sample Project', 'Different names %s' % project.name
        assert project.short_name == 'sampleapp', \
            'Different names %s' % project.short_name

        assert project.long_description == 'My Description', \
            "Long desc should be the same: %s" % project.long_description

        assert project.category is not None, \
            "A project should have a category after being created"

    @with_context
    def test_description_is_generated_only_if_not_provided(self):
        """Test WEB when when creating a project and a description is provided,
        then it is not generated from the long_description"""
        self.register()
        self.signin()
        res = self.new_project(long_description="a" * 300, description='b')

        project = db.session.query(Project).first()
        assert project.description == 'b', project.description

    @with_context
    def test_description_is_generated_from_long_desc(self):
        """Test WEB when creating a project, the description field is
        automatically filled in by truncating the long_description"""
        self.register()
        self.signin()
        res = self.new_project(long_description="Hello", description='')

        project = db.session.query(Project).first()
        assert project.description == "Hello", project.description

    @with_context
    def test_description_is_generated_from_long_desc_formats(self):
        """Test WEB when when creating a project, the description generated
        from the long_description is only text (no html, no markdown)"""
        self.register()
        self.signin()
        res = self.new_project(long_description="## Hello", description='')

        project = db.session.query(Project).first()
        assert '##' not in project.description, project.description
        assert '<h2>' not in project.description, project.description

    @with_context
    def test_description_is_generated_from_long_desc_truncates(self):
        """Test WEB when when creating a project, the description generated
        from the long_description is truncated to 255 chars"""
        self.register()
        self.signin()
        res = self.new_project(long_description="a" * 300, description='')

        project = db.session.query(Project).first()
        assert len(project.description) == 255, len(project.description)
        assert project.description[-3:] == '...'

    @with_context
    @patch('pybossa.view.projects.uploader.upload_file', return_value=True)
    def test_11_a_create_application_errors(self, mock):
        """Test WEB create a project issues the errors"""
        self.register()
        self.signin()
        # Required fields checks
        # Issue the error for the project.name
        res = self.new_project(name="")
        err_msg = "A project must have a name"
        assert "This field is required" in res.data, err_msg

        # Issue the error for the project.short_name
        res = self.new_project(short_name="")
        err_msg = "A project must have a short_name"
        assert "This field is required" in res.data, err_msg

        # Issue the error for the project.description
        res = self.new_project(long_description="")
        err_msg = "A project must have a description"
        assert "This field is required" in res.data, err_msg

        # Issue the error for the project.short_name
        res = self.new_project(short_name='$#/|')
        err_msg = "A project must have a short_name without |/$# chars"
        assert '$#&amp;\/| and space symbols are forbidden' in res.data, err_msg

        # Now Unique checks
        self.new_project()
        res = self.new_project()
        err_msg = "There should be a Unique field"
        assert "Name is already taken" in res.data, err_msg
        assert "Short Name is already taken" in res.data, err_msg

    @with_context
    @patch('pybossa.ckan.requests.get')
    @patch('pybossa.view.projects.uploader.upload_file', return_value=True)
    @patch('pybossa.forms.validator.requests.get')
    def test_12_update_project(self, Mock, mock, mock_webhook):
        """Test WEB update project works"""
        html_request = FakeResponse(text=json.dumps(self.pkg_json_not_found),
                                    status_code=200,
                                    headers={'content-type': 'application/json'},
                                    encoding='utf-8')
        Mock.return_value = html_request
        mock_webhook.return_value = html_request

        self.register()
        self.signin()
        self.new_project()

        # Get the Update Project web page
        res = self.update_project(method="GET")
        msg = "Project: Sample Project &middot; Update"
        assert self.html_title(msg) in res.data, res
        msg = 'input id="id" name="id" type="hidden" value="1"'
        assert msg in res.data, res
        assert "Save the changes" in res.data, res

        # Check form validation
        res = self.update_project(new_name="",
                                  new_short_name="",
                                  new_description="New description",
                                  new_long_description='New long desc')
        assert "Please correct the errors" in res.data, res.data

        # Update the project
        res = self.update_project(new_name="New Sample Project",
                                  new_short_name="newshortname",
                                  new_description="New description",
                                  new_long_description='New long desc')
        project = db.session.query(Project).first()
        assert "Project updated!" in res.data, res.data
        err_msg = "Project name not updated %s" % project.name
        assert project.name == "New Sample Project", err_msg
        err_msg = "Project short name not updated %s" % project.short_name
        assert project.short_name == "newshortname", err_msg
        err_msg = "Project description not updated %s" % project.description
        assert project.description == "New description", err_msg
        err_msg = "Project long description not updated %s" % project.long_description
        assert project.long_description == "New long desc", err_msg

    @with_context
    @patch('pybossa.forms.validator.requests.get')
    def test_webhook_to_project(self, mock):
        """Test WEB update sets a webhook for the project"""
        html_request = FakeResponse(text=json.dumps(self.pkg_json_not_found),
                                    status_code=200,
                                    headers={'content-type': 'application/json'},
                                    encoding='utf-8')
        mock.return_value = html_request

        self.register()
        self.signin()
        owner = db.session.query(User).first()
        project = ProjectFactory.create(owner=owner)

        new_webhook = 'http://mynewserver.com/'

        self.update_project(id=project.id, short_name=project.short_name,
                            new_webhook=new_webhook)

        err_msg = "There should be an updated webhook url."
        assert project.webhook == new_webhook, err_msg

    @with_context
    @patch('pybossa.forms.validator.requests.get')
    def test_webhook_to_project_fails(self, mock):
        """Test WEB update does not set a webhook for the project"""
        html_request = FakeResponse(text=json.dumps(self.pkg_json_not_found),
                                    status_code=404,
                                    headers={'content-type': 'application/json'},
                                    encoding='utf-8')
        mock.return_value = html_request

        self.register()
        owner = db.session.query(User).first()
        project = ProjectFactory.create(owner=owner)

        new_webhook = 'http://mynewserver.com/'

        self.update_project(id=project.id, short_name=project.short_name,
                            new_webhook=new_webhook)

        err_msg = "There should not be an updated webhook url."
        assert project.webhook != new_webhook, err_msg

    @with_context
    @patch('pybossa.forms.validator.requests.get')
    def test_webhook_to_project_conn_err(self, mock):
        """Test WEB update does not set a webhook for the project"""
        from requests.exceptions import ConnectionError
        mock.side_effect = ConnectionError

        self.register()
        owner = db.session.query(User).first()
        project = ProjectFactory.create(owner=owner)

        new_webhook = 'http://mynewserver.com/'

        res = self.update_project(id=project.id, short_name=project.short_name,
                                  new_webhook=new_webhook)

        err_msg = "There should not be an updated webhook url."
        assert project.webhook != new_webhook, err_msg

    @with_context
    @patch('pybossa.forms.validator.requests.get')
    def test_add_password_to_project(self, mock_webhook):
        """Test WEB update sets a password for the project"""
        html_request = FakeResponse(text=json.dumps(self.pkg_json_not_found),
                                    status_code=200,
                                    headers={'content-type': 'application/json'},
                                    encoding='utf-8')
        mock_webhook.return_value = html_request
        self.register()
        self.signin()
        owner = db.session.query(User).first()
        project = ProjectFactory.create(owner=owner)

        self.update_project(id=project.id, short_name=project.short_name,
                            new_protect='true', new_password='mysecret')

        assert project.needs_password(), 'Password not set'

    @with_context
    @patch('pybossa.forms.validator.requests.get')
    def test_remove_password_from_project(self, mock_webhook):
        """Test WEB update removes the password of the project"""
        html_request = FakeResponse(text=json.dumps(self.pkg_json_not_found),
                                    status_code=200,
                                    headers={'content-type': 'application/json'},
                                    encoding='utf-8')
        mock_webhook.return_value = html_request
        self.register()
        self.signin()
        owner = db.session.query(User).first()
        project = ProjectFactory.create(info={'passwd_hash': 'mysecret'}, owner=owner)

        self.update_project(id=project.id, short_name=project.short_name,
                            new_protect='false', new_password='')

        assert project.needs_password(), 'Password deleted'

    @with_context
    @patch('pybossa.forms.validator.requests.get')
    def test_update_project_errors(self, mock_webhook):
        """Test WEB update form validation issues the errors"""
        self.register()
        self.signin()
        self.new_project()
        html_request = FakeResponse(text=json.dumps(self.pkg_json_not_found),
                                    status_code=200,
                                    headers={'content-type': 'application/json'},
                                    encoding='utf-8')

        mock_webhook.return_value = html_request

        res = self.update_project(new_name="")
        assert "This field is required" in res.data

        res = self.update_project(new_short_name="")
        assert "This field is required" in res.data

        res = self.update_project(new_description="")
        assert "You must provide a description." in res.data

        res = self.update_project(new_description="a" * 256)
        assert "Field cannot be longer than 255 characters." in res.data

        res = self.update_project(new_long_description="")
        assert "This field is required" not in res.data

    @with_context
    @patch('pybossa.view.projects.uploader.upload_file', return_value=True)
    def test_14_delete_application(self, mock):
        """Test WEB delete project works"""
        self.register()
        self.signin()
        self.create()
        self.new_project()
        res = self.delete_project(method="GET")
        msg = "Project: Sample Project &middot; Delete"
        assert self.html_title(msg) in res.data, res
        assert "No, do not delete it" in res.data, res

        project = db.session.query(Project).filter_by(short_name='sampleapp').first()
        res = self.delete_project(method="GET")
        msg = "Project: Sample Project &middot; Delete"
        assert self.html_title(msg) in res.data, res
        assert "No, do not delete it" in res.data, res

        res = self.delete_project()
        assert "Project deleted!" in res.data, res

        self.signin(email=Fixtures.email_addr2, password=Fixtures.password)
        res = self.delete_project(short_name=Fixtures.project_short_name)
        assert res.status_code == 403, res.status_code

    @with_context
    @patch('pybossa.repositories.project_repository.uploader')
    def test_delete_project_deletes_task_zip_files_too(self, uploader):
        """Test WEB delete project also deletes zip files for task and taskruns"""
        Fixtures.create()
        self.signin(email=u'tester@tester.com', password=u'tester')
        res = self.app.post('/project/test-app/delete', follow_redirects=True)
        expected = [call('1_test-app_task_json.zip', 'user_2'),
                    call('1_test-app_task_csv.zip', 'user_2'),
                    call('1_test-app_task_run_json.zip', 'user_2'),
                    call('1_test-app_task_run_csv.zip', 'user_2')]
        assert uploader.delete_file.call_args_list == expected

    @with_context
    @patch('pybossa.view.projects.uploader.upload_file', return_value=True)
    def test_16_task_status_completed(self, mock):
        """Test WEB Task Status Completed works"""
        self.register()
        self.signin()
        self.new_project()

        project = db.session.query(Project).first()
        # We use a string here to check that it works too
        project.published = True
        task = Task(project_id=project.id, n_answers=10)
        db.session.add(task)
        db.session.commit()

        res = self.app.get('project/%s/tasks/browse' % (project.short_name),
                           follow_redirects=True)
        dom = BeautifulSoup(res.data)
        assert "Sample Project" in res.data, res.data
        assert '0 of 10' in res.data, res.data
        err_msg = "Download button should be disabled"
        assert dom.find(id='nothingtodownload') is not None, err_msg

        for i in range(5):
            task_run = TaskRun(project_id=project.id, task_id=1,
                               info={'answer': 1})
            db.session.add(task_run)
            db.session.commit()
            self.app.get('api/project/%s/newtask' % project.id)

        res = self.app.get('project/%s/tasks/browse' % (project.short_name),
                           follow_redirects=True)
        dom = BeautifulSoup(res.data)
        assert "Sample Project" in res.data, res.data
        assert '5 of 10' in res.data, res.data
        err_msg = "Download Partial results button should be shown"
        assert dom.find(id='partialdownload') is not None, err_msg

        for i in range(5):
            task_run = TaskRun(project_id=project.id, task_id=1,
                               info={'answer': 1})
            db.session.add(task_run)
            db.session.commit()
            self.app.get('api/project/%s/newtask' % project.id)

        project = db.session.query(Project).first()

        res = self.app.get('project/%s/tasks/browse' % (project.short_name),
                           follow_redirects=True)
        assert "Sample Project" in res.data, res.data
        msg = 'Task <span class="label label-success">#1</span>'
        assert msg in res.data, res.data
        assert '10 of 10' in res.data, res.data
        dom = BeautifulSoup(res.data)
        err_msg = "Download Full results button should be shown"
        assert dom.find(id='fulldownload') is not None, err_msg

    @with_context
    @patch('pybossa.view.projects.uploader.upload_file', return_value=True)
    def test_17_export_task_runs(self, mock):
        """Test WEB TaskRun export works"""
        self.register()
        self.signin()
        self.new_project()

        project = db.session.query(Project).first()
        task = Task(project_id=project.id, n_answers=10)
        db.session.add(task)
        db.session.commit()

        for i in range(10):
            task_run = TaskRun(project_id=project.id, task_id=1, info={'answer': 1})
            db.session.add(task_run)
            db.session.commit()

        project = db.session.query(Project).first()
        res = self.app.get('project/%s/%s/results.json' % (project.short_name, 1),
                           follow_redirects=True)
        data = json.loads(res.data)
        assert len(data) == 10, data
        for tr in data:
            assert tr['info']['answer'] == 1, tr

        # Check with correct project but wrong task id
        res = self.app.get('project/%s/%s/results.json' % (project.short_name, 5000),
                           follow_redirects=True)
        assert res.status_code == 404, res.status_code

    @with_context
    @patch('pybossa.view.projects.uploader.upload_file', return_value=True)
    def test_18_task_status_wip(self, mock):
        """Test WEB Task Status on going works"""
        self.register()
        self.signin()
        self.new_project()

        project = db.session.query(Project).first()
        project.published = True
        task = Task(project_id=project.id, n_answers=10)
        db.session.add(task)
        db.session.commit()

        project = db.session.query(Project).first()

        res = self.app.get('project/%s/tasks/browse' % (project.short_name),
                           follow_redirects=True)
        assert "Sample Project" in res.data, res.data
        msg = 'Task <span class="label label-info">#1</span>'
        assert msg in res.data, res.data
        assert '0 of 10' in res.data, res.data

        # For a non existing page
        res = self.app.get('project/%s/tasks/browse/5000' % (project.short_name),
                           follow_redirects=True)
        assert res.status_code == 404, res.status_code

    @with_context
    @patch('pybossa.view.projects.uploader.upload_file', return_value=True)
    def test_18_task_status_wip_json(self, mock):
        """Test WEB Task Status on going works"""
        self.register()
        self.signin()
        self.new_project()

        project = db.session.query(Project).first()
        project.published = True
        task = Task(project_id=project.id, n_answers=10)
        db.session.add(task)
        db.session.commit()

        project = db.session.query(Project).first()

        res = self.app_get_json('project/%s/tasks/browse' % (project.short_name))
        print res.data
        data = json.loads(res.data)
        err_msg = 'key missing'
        assert 'n_completed_tasks' in data, err_msg
        assert 'n_tasks' in data, err_msg
        assert 'n_volunteers' in data, err_msg
        assert 'overall_progress' in data, err_msg
        assert 'owner' in data, err_msg
        assert 'pagination' in data, err_msg
        assert 'pro_features' in data, err_msg
        assert 'project' in data, err_msg
        assert 'tasks' in data, err_msg
        assert 'template' in data, err_msg
        assert 'title' in data, err_msg

        assert "Sample Project" in data['title'], data
        assert data['tasks'][0]['n_answers'] == 10, data

        ## Disabled for GIGwork - no longer relevant with
        ## new browse task filtering
        # For a non existing page
        #res = self.app_get_json('project/%s/tasks/browse/5000' % (project.short_name))
        #assert res.status_code == 404, res.status_code

    @with_context
    def test_19_app_index_categories(self):
        """Test WEB Project Index categories works"""
        self.register()
        self.signin()
        self.create()

        res = self.app.get('project/category/featured', follow_redirects=True)
        assert "Projects" in res.data, res.data
        assert Fixtures.cat_1 in res.data, res.data

        task = db.session.query(Task).get(1)
        # Update one task to have more answers than expected
        task.n_answers = 1
        db.session.add(task)
        db.session.commit()
        task = db.session.query(Task).get(1)
        cat = db.session.query(Category).get(1)
        url = '/project/category/%s/' % Fixtures.cat_1
        res = self.app.get(url, follow_redirects=True)
        tmp = '%s Projects' % Fixtures.cat_1
        assert tmp in res.data, res

    @with_context
    def test_app_index_categories_pagination(self):
        """Test WEB Project Index categories pagination works"""
        from flask import current_app
        n_apps = current_app.config.get('APPS_PER_PAGE')
        current_app.config['APPS_PER_PAGE'] = 1
        category = CategoryFactory.create(name='category', short_name='cat')
        for project in ProjectFactory.create_batch(2, category=category):
            TaskFactory.create(project=project)
        admin_user = UserFactory.create(admin=True)
        admin_user.set_password('1234')
        self.signin(email=admin_user.email_addr, password='1234')
        page1 = self.app.get('/project/category/%s/' % category.short_name)
        page2 = self.app.get('/project/category/%s/page/2/' % category.short_name)
        current_app.config['APPS_PER_PAGE'] = n_apps

        assert '<a href="/project/category/cat/page/2/" rel="nofollow">' in page1.data
        assert page2.status_code == 200, page2.status_code
        assert '<a href="/project/category/cat/" rel="nofollow">' in page2.data

    @with_context
    @patch('pybossa.view.projects.uploader.upload_file', return_value=True)
    def test_20_app_index_published(self, mock):
        """Test WEB Project Index published works"""
        self.register()
        self.signin()
        self.new_project()
        self.update_project(new_category_id="1")
        project = db.session.query(Project).first()
        project.published = True
        db.session.commit()
        #self.signout()

        res = self.app.get('project/category/featured', follow_redirects=True)
        assert "%s Projects" % Fixtures.cat_1 in res.data, res.data
        assert "Draft" in res.data, res.data
        assert "Sample Project" in res.data, res.data

    @with_context
    @patch('pybossa.view.projects.uploader.upload_file', return_value=True)
    def test_20_json_project_index_draft(self, mock):
        """Test WEB JSON Project Index draft works"""
        # Create root
        self.register()
        self.new_project()
        self.signout()
        # Create a user
        self.register(fullname="jane", name="jane", email="jane@jane.com")
        self.signout()

        # As Anonymous
        res = self.app_get_json('/project/category/draft/', follow_redirects=True)
        dom = BeautifulSoup(res.data)
        err_msg = "Anonymous should not see draft apps"
        assert dom.find(id='signin') is not None, err_msg

        # As authenticated but not admin
        self.signin(email="jane@jane.com", password="p4ssw0rd")
        res = self.app_get_json('/project/category/draft/', follow_redirects=True)
        data = json.loads(res.data)
        assert res.status_code == 403, "Non-admin should not see draft apps"
        assert data.get('code') == 403, data
        self.signout()

        # As Admin
        self.signin()
        res = self.app_get_json('/project/category/draft/')
        data = json.loads(res.data)
        project = project_repo.get(1)
        assert 'pagination' in data.keys(), data
        assert 'active_cat' in data.keys(), data
        assert 'categories' in data.keys(), data
        assert 'projects' in data.keys(), data
        assert data['pagination']['next'] is False, data
        assert data['pagination']['prev'] is False, data
        assert data['pagination']['total'] == 1L, data
        assert data['active_cat']['name'] == 'Draft', data
        assert len(data['projects']) == 1, data
        assert data['projects'][0]['id'] == project.id, data


    @with_context
    @patch('pybossa.view.projects.uploader.upload_file', return_value=True)
    def test_20_app_index_draft(self, mock):
        """Test WEB Project Index draft works"""
        # Create root
        self.register()
        self.signin()
        self.new_project()
        self.signout()
        # Create a user
        self.register(fullname="jane", name="jane", email="jane@jane.com")
        self.signin(email="jane@jane.com", password="p4ssw0rd")
        self.signout()

        # As Anonymous
        res = self.app.get('/project/category/draft', follow_redirects=True)
        dom = BeautifulSoup(res.data)
        err_msg = "Anonymous should not see draft apps"
        assert dom.find(id='signin') is not None, err_msg

        # As authenticated but not admin
        self.signin(email="jane@jane.com", password="p4ssw0rd")
        res = self.app.get('/project/category/draft', follow_redirects=True)
        assert res.status_code == 403, "Non-admin should not see draft apps"
        self.signout()

        # As Admin
        self.signin()
        res = self.app.get('/project/category/draft', follow_redirects=True)
        assert "project-published" not in res.data, res.data
        assert "draft" in res.data, res.data
        assert "Sample Project" in res.data, res.data
        assert 'Draft Projects' in res.data, res.data

    @with_context
    def test_21_get_specific_ongoing_task_anonymous(self):
        """Test WEB get specific ongoing task_id for
        a project works as anonymous"""
        self.create()
        self.delete_task_runs()
        project = db.session.query(Project).first()
        task = db.session.query(Task)\
                 .filter(Project.id == project.id)\
                 .first()
        res = self.app.get('project/%s/task/%s' % (project.short_name, task.id),
                           follow_redirects=True)
        #commented as anonymous access is disabled for GIGwork
        #assert 'TaskPresenter' in res.data, res.data
        #msg = "?next=%2Fproject%2F" + project.short_name + "%2Ftask%2F" + str(task.id)
        #assert msg in res.data, res.data

        # Try with only registered users
        project.allow_anonymous_contributors = False
        db.session.add(project)
        db.session.commit()
        res = self.app.get('project/%s/task/%s' % (project.short_name, task.id),
                           follow_redirects=True)
        assert "sign in" in res.data

    @with_context
    def test_21_get_specific_ongoing_task_anonymous_json(self):
        """Test WEB get specific ongoing task_id for
        a project works as anonymous"""
        self.create()
        self.delete_task_runs()
        project = db.session.query(Project).first()
        task = db.session.query(Task)\
                 .filter(Project.id == project.id)\
                 .first()
        res = self.app_get_json('project/%s/task/%s' % (project.short_name, task.id))
        #commented as anonymous access is disabled for GIGwork
        #data = json.loads(res.data)
        #err_msg = 'field missing'
        #assert 'flash' in data, err_msg
        #assert 'owner' in data, err_msg
        #assert 'project' in data, err_msg
        #assert 'status' in data, err_msg
        #assert 'template' in data, err_msg
        #assert 'title' in data, err_msg
        #err_msg = 'wrong field value'
        #assert data['status'] == 'warning', err_msg
        #assert data['template'] == '/projects/presenter.html', err_msg
        #assert 'Contribute' in data['title'], err_msg
        #err_msg = 'private field data exposed'
        #assert 'api_key' not in data['owner'], err_msg
        #assert 'email_addr' not in data['owner'], err_msg
        #assert 'secret_key' not in data['project'], err_msg

        # Try with only registered users
        project.allow_anonymous_contributors = False
        db.session.add(project)
        db.session.commit()
        res = self.app_get_json('project/%s/task/%s' % (project.short_name, task.id))
        assert res.status_code == 302

    @with_context
    def test_23_get_specific_ongoing_task_user(self):
        """Test WEB get specific ongoing task_id for a project works as an user"""
        self.create()
        self.delete_task_runs()
        self.register()
        self.signin()
        project = db.session.query(Project).first()
        task = db.session.query(Task).filter(Project.id == project.id).first()
        res = self.app.get('project/%s/task/%s' % (project.short_name, task.id),
                           follow_redirects=True)
        assert 'TaskPresenter' in res.data, res.data

    @with_context
    def test_23_get_specific_ongoing_task_user_json(self):
        """Test WEB get specific ongoing task_id for a project works as an user"""
        self.create()
        self.delete_task_runs()
        self.register()
        self.signin()
        project = db.session.query(Project).first()
        task = db.session.query(Task).filter(Project.id == project.id).first()
        res = self.app_get_json('project/%s/task/%s' % (project.short_name, task.id))
        data = json.loads(res.data)
        err_msg = 'field missing'
        assert 'owner' in data, err_msg
        assert 'project' in data, err_msg
        assert 'template' in data, err_msg
        assert 'title' in data, err_msg
        err_msg = 'wrong field value'
        assert data['template'] == '/projects/presenter.html', err_msg
        assert 'Contribute' in data['title'], err_msg
        err_msg = 'private field data exposed'
        assert 'api_key' not in data['owner'], err_msg
        assert 'email_addr' not in data['owner'], err_msg
        assert 'secret_key' not in data['project'], err_msg
        err_msg = 'this field should not existing'
        assert 'flash' not in data, err_msg
        assert 'status' not in data, err_msg

    @with_context
    @patch('pybossa.view.projects.ContributionsGuard')
    def test_get_specific_ongoing_task_marks_task_as_requested(self, guard):
        fake_guard_instance = mock_contributions_guard()
        guard.return_value = fake_guard_instance
        self.create()
        self.register()
        self.signin()
        project = db.session.query(Project).first()
        task = db.session.query(Task).filter(Project.id == project.id).first()
        res = self.app.get('project/%s/task/%s' % (project.short_name, task.id),
                           follow_redirects=True)

        assert fake_guard_instance.stamp.called

    @with_context
    @patch('pybossa.view.projects.ContributionsGuard')
    def test_get_specific_ongoing_task_marks_task_as_requested_json(self, guard):
        fake_guard_instance = mock_contributions_guard()
        guard.return_value = fake_guard_instance
        self.create()
        self.register()
        project = db.session.query(Project).first()
        task = db.session.query(Task).filter(Project.id == project.id).first()
        res = self.app_get_json('project/%s/task/%s' % (project.short_name, task.id))
        print res.data

        assert fake_guard_instance.stamp.called


    @with_context
    @patch('pybossa.view.projects.uploader.upload_file', return_value=True)
    def test_25_get_wrong_task_app(self, mock):
        """Test WEB get wrong task.id for a project works"""
        self.register()
        self.signin()
        self.create()
        project1 = db.session.query(Project).get(1)
        project1_short_name = project1.short_name

        db.session.query(Task).filter(Task.project_id == 1).first()

        self.register()
        self.signin()
        self.new_project()
        app2 = db.session.query(Project).get(2)
        self.new_task(app2.id)
        task2 = db.session.query(Task).filter(Task.project_id == 2).first()
        task2_id = task2.id

        res = self.app.get('/project/%s/task/%s' % (project1_short_name, task2_id))
        assert "Error" in res.data, res.data
        msg = "This task does not belong to %s" % project1_short_name
        assert msg in res.data, res.data

    @with_context
    @patch('pybossa.view.projects.uploader.upload_file', return_value=True)
    def test_25_get_wrong_task_app_json(self, mock):
        """Test WEB get wrong task.id for a project works"""
        self.create()
        project1 = db.session.query(Project).get(1)
        project1_short_name = project1.short_name

        db.session.query(Task).filter(Task.project_id == 1).first()

        self.register()
        self.new_project()
        app2 = db.session.query(Project).get(2)
        self.new_task(app2.id)
        task2 = db.session.query(Task).filter(Task.project_id == 2).first()
        task2_id = task2.id
        self.signout()

        res = self.app_get_json('/project/%s/task/%s' % (project1_short_name, task2_id))
        data = json.loads(res.data)
        assert 'flash' in data, err_msg
        assert 'owner' in data, err_msg
        assert 'project' in data, err_msg
        assert 'status' in data, err_msg
        assert 'template' in data, err_msg
        assert 'title' in data, err_msg
        err_msg = 'wrong field value'
        assert data['status'] == 'warning', err_msg
        assert data['template'] == '/projects/task/wrong.html', err_msg
        assert 'Contribute' in data['title'], err_msg
        err_msg = 'private field data exposed'
        assert 'api_key' not in data['owner'], err_msg
        assert 'email_addr' not in data['owner'], err_msg
        assert 'secret_key' not in data['project'], err_msg

    @with_context
    def test_26_tutorial_signed_user(self):
        """Test WEB tutorials work as signed in user"""
        self.create()
        project1 = db.session.query(Project).get(1)
        project1.info = dict(tutorial="some help", task_presenter="presenter")
        db.session.commit()
        self.register()
        self.signin()
        # First time accessing the project should redirect me to the tutorial
        res = self.app.get('/project/test-app/newtask', follow_redirects=True)
        err_msg = "There should be some tutorial for the project"
        assert "some help" in res.data, err_msg
        # Second time should give me a task, and not the tutorial
        res = self.app.get('/project/test-app/newtask', follow_redirects=True)
        assert "some help" not in res.data

        # Check if the tutorial can be accessed directly
        res = self.app.get('/project/test-app/tutorial', follow_redirects=True)
        err_msg = "There should be some tutorial for the project"
        assert "some help" in res.data, err_msg

    @with_context
    def test_26_tutorial_signed_user_json(self):
        """Test WEB tutorials work as signed in user"""
        self.create()
        project1 = db.session.query(Project).get(1)
        project1.info = dict(tutorial="some help", task_presenter="presenter")
        db.session.commit()
        self.register()
        self.signin()
        # First time accessing the project should redirect me to the tutorial
        res = self.app.get('/project/test-app/newtask', follow_redirects=True)
        err_msg = "There should be some tutorial for the project"
        assert "some help" in res.data, err_msg
        # Second time should give me a task, and not the tutorial
        res = self.app.get('/project/test-app/newtask', follow_redirects=True)
        assert "some help" not in res.data

        # Check if the tutorial can be accessed directly
        res = self.app_get_json('/project/test-app/tutorial')
        data = json.loads(res.data)
        err_msg = 'key missing'
        assert 'owner' in data, err_msg
        assert 'project' in data, err_msg
        assert 'template' in data, err_msg
        assert 'title' in data, err_msg
        err_msg = 'project tutorial missing'
        assert 'My New Project' in data['title'], err_msg

    @nottest
    @with_context
    def test_27_tutorial_anonymous_user(self):
        """Test WEB tutorials work as an anonymous user - Disabled for GIGwork"""
        self.create()
        project = db.session.query(Project).get(1)
        project.info = dict(tutorial="some help", task_presenter="presenter")
        db.session.commit()
        self.register()
        # First time accessing the project should redirect me to the tutorial
        res = self.app.get('/project/test-app/newtask', follow_redirects=True)
        err_msg = "There should be some tutorial for the project"
        assert "some help" in res.data, err_msg
        # Second time should give me a task, and not the tutorial
        res = self.app.get('/project/test-app/newtask', follow_redirects=True)
        assert "some help" not in res.data

        # Check if the tutorial can be accessed directly
        res = self.app.get('/project/test-app/tutorial', follow_redirects=True)
        err_msg = "There should be some tutorial for the project"
        assert "some help" in res.data, err_msg

    @nottest
    @with_context
    def test_27_tutorial_anonymous_user_json(self):
        """Test WEB tutorials work as an anonymous user - Disabled for GIGwork"""
        self.create()
        project = db.session.query(Project).get(1)
        project.info = dict(tutorial="some help", task_presenter="presenter")
        db.session.commit()
        # First time accessing the project should redirect me to the tutorial
        res = self.app.get('/project/test-app/newtask', follow_redirects=True)
        err_msg = "There should be some tutorial for the project"
        assert "some help" in res.data, err_msg
        # Second time should give me a task, and not the tutorial
        res = self.app.get('/project/test-app/newtask', follow_redirects=True)
        assert "some help" not in res.data

        # Check if the tutorial can be accessed directly
        res = self.app_get_json('/project/test-app/tutorial')
        data = json.loads(res.data)
        err_msg = 'key missing'
        assert 'owner' in data, err_msg
        assert 'project' in data, err_msg
        assert 'template' in data, err_msg
        assert 'title' in data, err_msg
        err_msg = 'project tutorial missing'
        assert 'My New Project' in data['title'], err_msg

    @with_context
    def test_28_non_tutorial_signed_user(self):
        """Test WEB project without tutorial work as signed in user"""
        self.create()
        project = db.session.query(Project).get(1)
        project.info = dict(task_presenter="the real presenter")
        db.session.commit()
        self.register()
        self.signin()
        # First time accessing the project should show the presenter
        res = self.app.get('/project/test-app/newtask', follow_redirects=True)
        err_msg = "There should be a presenter for the project"
        assert "the real presenter" in res.data, err_msg
        # Second time accessing the project should show the presenter
        res = self.app.get('/project/test-app/newtask', follow_redirects=True)
        assert "the real presenter" in res.data, err_msg

    @with_context
    def test_29_non_tutorial_anonymous_user(self):
        """Test WEB project without tutorials work as an anonymous user. Disabled for GIGwork"""
        '''
        self.create()
        project = db.session.query(Project).get(1)
        project.info = dict(task_presenter="the real presenter")
        db.session.commit()
        # First time accessing the project should show the presenter
        res = self.app.get('/project/test-app/newtask', follow_redirects=True)
        err_msg = "There should be a presenter for the project"
        assert "the real presenter" in res.data, err_msg
        # Second time accessing the project should show the presenter
        res = self.app.get('/project/test-app/newtask', follow_redirects=True)
        assert "the real presenter" in res.data, err_msg
        '''

    @with_context
    def test_message_is_flashed_contributing_to_project_without_presenter(self):
        project = ProjectFactory.create(info={})
        task = TaskFactory.create(project=project)
        newtask_url = '/project/%s/newtask' % project.short_name
        task_url = '/project/%s/task/%s' % (project.short_name, task.id)
        message = ("Sorry, but this project is still a draft and does "
                   "not have a task presenter.")

        newtask_response = self.app.get(newtask_url, follow_redirects=True)
        task_response = self.app.get(task_url, follow_redirects=True)

        assert message in newtask_response.data
        assert message in task_response.data

    @with_context
    def test_message_is_flashed_contributing_to_project_without_presenter(self):
        """Test task_presenter check is not raised."""
        project = ProjectFactory.create(info={})
        task = TaskFactory.create(project=project)
        newtask_url = '/project/%s/newtask' % project.short_name
        task_url = '/project/%s/task/%s' % (project.short_name, task.id)
        message = ("Sorry, but this project is still a draft and does "
                   "not have a task presenter.")
        with patch.dict(self.flask_app.config,
                        {'DISABLE_TASK_PRESENTER': True}):
            newtask_response = self.app.get(newtask_url)
            task_response = self.app.get(task_url, follow_redirects=True)

            assert message not in newtask_response.data, newtask_response.data
            assert message not in task_response.data, task_response.data

    @with_context
    @patch('pybossa.view.projects.uploader.upload_file', return_value=True)
    def test_30_app_id_owner(self, mock):
        """Test WEB project settings page shows the ID to the owner"""
        self.register()
        self.signin()
        self.new_project()

        res = self.app.get('/project/sampleapp/settings', follow_redirects=True)
        assert "Sample Project" in res.data, ("Project should be shown to "
                                              "the owner")
        # TODO: Needs discussion. Disable for now.
        # msg = '<strong><i class="icon-cog"></i> ID</strong>: 1'
        # err_msg = "Project ID should be shown to the owner"
        # assert msg in res.data, err_msg

        self.signout()
        self.create()
        self.signin(email=Fixtures.email_addr2, password=Fixtures.password)
        res = self.app.get('/project/sampleapp/settings', follow_redirects=True)
        assert res.status_code == 403, res.status_code

    @with_context
    @patch('pybossa.view.projects.uploader.upload_file', return_value=True)
    @patch('pybossa.ckan.requests.get')
    def test_30_app_id_anonymous_user(self, Mock, mock):
        """Test WEB project page does not show the ID to anonymous users"""
        html_request = FakeResponse(text=json.dumps(self.pkg_json_not_found),
                                    status_code=200,
                                    headers={'content-type': 'application/json'},
                                    encoding='utf-8')
        Mock.return_value = html_request

        self.register()
        self.signin()
        self.new_project()
        project = db.session.query(Project).first()
        project.published = True
        db.session.commit()
        self.signout()

        res = self.app.get('/project/sampleapp', follow_redirects=True)
        assert '<strong><i class="icon-cog"></i> ID</strong>: 1' not in \
            res.data, "Project ID should be shown to the owner"

    @with_context
    @patch('pybossa.view.projects.uploader.upload_file', return_value=True)
    def test_31_user_profile_progress(self, mock):
        """Test WEB user progress profile page works"""
        self.register()
        self.signin()
        self.new_project()
        project = db.session.query(Project).first()
        task = Task(project_id=project.id, n_answers=10)
        db.session.add(task)
        task_run = TaskRun(project_id=project.id, task_id=1, user_id=1,
                           info={'answer': 1})
        db.session.add(task_run)
        db.session.commit()

        res = self.app.get('account/johndoe', follow_redirects=True)
        assert "Sample Project" in res.data

    @with_context
    def test_32_oauth_password(self):
        """Test WEB user sign in without password works"""
        user = User(email_addr="johndoe@johndoe.com",
                    name="John Doe",
                    passwd_hash=None,
                    fullname="johndoe",
                    api_key="api-key")
        db.session.add(user)
        db.session.commit()
        res = self.signin()
        assert "Ooops, we didn&#39;t find you in the system" in res.data, res.data

    @with_context
    def test_39_google_oauth_creation(self):
        """Test WEB Google OAuth creation of user works"""
        fake_response = {
            u'access_token': u'access_token',
            u'token_type': u'Bearer',
            u'expires_in': 3600,
            u'id_token': u'token'}

        fake_user = {
            u'family_name': u'Doe', u'name': u'John Doe',
            u'picture': u'https://goo.gl/img.jpg',
            u'locale': u'en',
            u'gender': u'male',
            u'email': u'john@gmail.com',
            u'birthday': u'0000-01-15',
            u'link': u'https://plus.google.com/id',
            u'given_name': u'John',
            u'id': u'111111111111111111111',
            u'verified_email': True}

        from pybossa.view import google
        response_user = google.manage_user(fake_response['access_token'],
                                           fake_user)

        user = db.session.query(User).get(1)

        assert user.email_addr == response_user.email_addr, response_user

    @with_context
    def test_40_google_oauth_creation(self):
        """Test WEB Google OAuth detects same user name/email works"""
        fake_response = {
            u'access_token': u'access_token',
            u'token_type': u'Bearer',
            u'expires_in': 3600,
            u'id_token': u'token'}

        fake_user = {
            u'family_name': u'Doe', u'name': u'John Doe',
            u'picture': u'https://goo.gl/img.jpg',
            u'locale': u'en',
            u'gender': u'male',
            u'email': u'john@gmail.com',
            u'birthday': u'0000-01-15',
            u'link': u'https://plus.google.com/id',
            u'given_name': u'John',
            u'id': u'111111111111111111111',
            u'verified_email': True}

        self.register()
        self.signout()

        from pybossa.view import google
        response_user = google.manage_user(fake_response['access_token'],
                                           fake_user)

        assert response_user is None, response_user

    @with_context
    def test_39_facebook_oauth_creation(self):
        """Test WEB Facebook OAuth creation of user works"""
        fake_response = {
            u'access_token': u'access_token',
            u'token_type': u'Bearer',
            u'expires_in': 3600,
            u'id_token': u'token'}

        fake_user = {
            u'username': u'teleyinex',
            u'first_name': u'John',
            u'last_name': u'Doe',
            u'verified': True,
            u'name': u'John Doe',
            u'locale': u'en_US',
            u'gender': u'male',
            u'email': u'johndoe@example.com',
            u'quotes': u'"quote',
            u'link': u'http://www.facebook.com/johndoe',
            u'timezone': 1,
            u'updated_time': u'2011-11-11T12:33:52+0000',
            u'id': u'11111'}

        from pybossa.view import facebook
        response_user = facebook.manage_user(fake_response['access_token'],
                                             fake_user)

        user = db.session.query(User).get(1)

        assert user.email_addr == response_user.email_addr, response_user

    @with_context
    def test_40_facebook_oauth_creation(self):
        """Test WEB Facebook OAuth detects same user name/email works"""
        fake_response = {
            u'access_token': u'access_token',
            u'token_type': u'Bearer',
            u'expires_in': 3600,
            u'id_token': u'token'}

        fake_user = {
            u'username': u'teleyinex',
            u'first_name': u'John',
            u'last_name': u'Doe',
            u'verified': True,
            u'name': u'John Doe',
            u'locale': u'en_US',
            u'gender': u'male',
            u'email': u'johndoe@example.com',
            u'quotes': u'"quote',
            u'link': u'http://www.facebook.com/johndoe',
            u'timezone': 1,
            u'updated_time': u'2011-11-11T12:33:52+0000',
            u'id': u'11111'}

        self.register()
        self.signout()

        from pybossa.view import facebook
        response_user = facebook.manage_user(fake_response['access_token'],
                                             fake_user)

        assert response_user is None, response_user

    @with_context
    def test_39_twitter_oauth_creation(self):
        """Test WEB Twitter OAuth creation of user works"""
        fake_response = {
            u'access_token': {u'oauth_token': u'oauth_token',
                              u'oauth_token_secret': u'oauth_token_secret'},
            u'token_type': u'Bearer',
            u'expires_in': 3600,
            u'id_token': u'token'}

        fake_user = {u'screen_name': u'johndoe',
                     u'user_id': u'11111'}

        from pybossa.view import twitter
        response_user = twitter.manage_user(fake_response['access_token'],
                                            fake_user)

        user = db.session.query(User).get(1)

        assert user.email_addr == response_user.email_addr, response_user

        res = self.signin(email=user.email_addr, password='wrong')
        msg = "It seems like you signed up with your Twitter account"
        assert msg in res.data, msg

    @with_context
    def test_40_twitter_oauth_creation(self):
        """Test WEB Twitter OAuth detects same user name/email works"""
        fake_response = {
            u'access_token': {u'oauth_token': u'oauth_token',
                              u'oauth_token_secret': u'oauth_token_secret'},
            u'token_type': u'Bearer',
            u'expires_in': 3600,
            u'id_token': u'token'}

        fake_user = {u'screen_name': u'johndoe',
                     u'user_id': u'11111'}

        self.register()
        self.signout()

        from pybossa.view import twitter
        response_user = twitter.manage_user(fake_response['access_token'],
                                            fake_user)

        assert response_user is None, response_user

    @with_context
    def test_41_password_change_json(self):
        """Test WEB password JSON changing"""
        password = "mehpassword"
        self.register(password=password)
        url = '/account/johndoe/update'
        csrf = self.get_csrf(url)
        payload = {'current_password': password,
                   'new_password': "p4ssw0rd",
                   'confirm': "p4ssw0rd",
                   'btn': 'Password'}
        res = self.app.post(url,
                            data=json.dumps(payload),
                            follow_redirects=False,
                            content_type="application/json",
                            headers={'X-CSRFToken': csrf})
        data = json.loads(res.data)
        assert "Yay, you changed your password succesfully!" == data.get('flash'), res.data
        assert data.get('status') == SUCCESS, data

        password = "p4ssw0rd"
        self.signin(password=password)
        payload['current_password'] = "wrongpasswor"
        res = self.app.post(url,
                            data=json.dumps(payload),
                            follow_redirects=False,
                            content_type="application/json",
                            headers={'X-CSRFToken': csrf})
        msg = "Your current password doesn't match the one in our records"
        data = json.loads(res.data)
        assert msg == data.get('flash'), data
        assert data.get('status') == ERROR, data

        res = self.app.post('/account/johndoe/update',
                            data=json.dumps({'current_password': '',
                                  'new_password': '',
                                  'confirm': '',
                                  'btn': 'Password'}),
                            follow_redirects=False,
                            content_type="application/json",
                            headers={'X-CSRFToken': csrf})
        data = json.loads(res.data)
        msg = "Please correct the errors"
        err_msg = "There should be a flash message"
        assert data.get('flash') == msg, (err_msg, data)
        assert data.get('status') == ERROR, (err_msg, data)

    @with_context
    def test_42_avatar_change_json(self):
        """Test WEB avatar JSON changing"""
        import io
        self.register()
        user = user_repo.get_by(name='johndoe')
        print user
        url = '/account/johndoe/update'
        csrf = self.get_csrf(url)
        payload = {'avatar': (io.BytesIO(b"abcdef"), 'test.jpg'),
                   'id': user.id,
                   'x1': "100",
                   'x2': '100',
                   'y1': '300',
                   'y2': '300',
                   'btn': 'Upload'}
        res = self.app.post(url,
                            data=payload,
                            follow_redirects=True,
                            content_type="multipart/form-data",
                            headers={'X-CSRFToken': csrf})
        err_msg = "Avatar should be updated"
        assert "Your avatar has been updated!" in res.data, (res.data, err_msg)

        payload['avatar'] = None
        res = self.app.post(url,
                            data=payload,
                            follow_redirects=True,
                            content_type="multipart/form-data",
                            headers={'X-CSRFToken': csrf})
        msg = "You have to provide an image file to update your avatar"
        assert msg in res.data, (res.data, msg)

    @with_context
    def test_41_password_change(self):
        """Test WEB password changing"""
        password = "mehpassword"
        self.register(password=password)
        self.signin(password=password)
        res = self.app.post('/account/johndoe/update',
                            data={'current_password': password,
                                  'new_password': "p4ssw0rd",
                                  'confirm': "p4ssw0rd",
                                  'btn': 'Password'},
                            follow_redirects=True)
        assert "Yay, you changed your password succesfully!" in res.data, res.data

        password = "p4ssw0rd"
        self.signin(password=password)
        res = self.app.post('/account/johndoe/update',
                            data={'current_password': "wrongpassword",
                                  'new_password': "p4ssw0rd",
                                  'confirm': "p4ssw0rd",
                                  'btn': 'Password'},
                            follow_redirects=True)
        msg = "Your current password doesn&#39;t match the one in our records"
        assert msg in res.data

        res = self.app.post('/account/johndoe/update',
                            data={'current_password': '',
                                  'new_password': '',
                                  'confirm': '',
                                  'btn': 'Password'},
                            follow_redirects=True)
        msg = "Please correct the errors"
        assert msg in res.data

    @with_context
    def test_42_password_link(self):
        """Test WEB visibility of password change link"""
        self.register()
        self.signin()
        res = self.app.get('/account/johndoe/update')
        assert "Change your Password" in res.data
        user = User.query.get(1)
        user.twitter_user_id = 1234
        db.session.add(user)
        db.session.commit()
        res = self.app.get('/account/johndoe/update')
        assert "Change your Password" not in res.data, res.data

    @with_context
    def test_43_terms_of_use_and_data(self):
        """Test WEB terms of use is working"""
        res = self.app.get('account/register', follow_redirects=True)
        assert "http://okfn.org/terms-of-use/" in res.data, res.data
        assert "http://opendatacommons.org/licenses/by/" in res.data, res.data

    @with_context
    def test_help_endpoint(self):
        """Test WEB help endpoint is working"""
        res = self.app.get('help/', follow_redirects=True)


    @with_context
    @patch('pybossa.view.account.signer.loads')
    def test_44_password_reset_json_key_errors(self, Mock):
        """Test WEB password reset JSON key errors are caught"""
        self.register()
        user = User.query.get(1)
        userdict = {'user': user.name, 'password': user.passwd_hash}
        fakeuserdict = {'user': user.name, 'password': 'wronghash'}
        fakeuserdict_err = {'user': user.name, 'passwd': 'some'}
        fakeuserdict_form = {'user': user.name, 'passwd': 'p4ssw0rD'}
        key = signer.dumps(userdict, salt='password-reset')
        returns = [BadSignature('Fake Error'), BadSignature('Fake Error'), userdict,
                   fakeuserdict, userdict, userdict, fakeuserdict_err]

        def side_effects(*args, **kwargs):
            result = returns.pop(0)
            if isinstance(result, BadSignature):
                raise result
            return result
        Mock.side_effect = side_effects
        # Request with no key
        content_type = 'application/json'
        res = self.app_get_json('/account/reset-password')
        assert 403 == res.status_code
        data = json.loads(res.data)
        assert data.get('code') == 403, data
        # Request with invalid key
        res = self.app_get_json('/account/reset-password?key=foo')
        assert 403 == res.status_code
        data = json.loads(res.data)
        assert data.get('code') == 403, data

        # Request with key exception
        res = self.app_get_json('/account/reset-password?key=%s' % (key))
        assert 403 == res.status_code
        data = json.loads(res.data)
        assert data.get('code') == 403, data

        res = self.app_get_json('/account/reset-password?key=%s' % (key))
        assert 200 == res.status_code
        data = json.loads(res.data)
        assert data.get('form'), data
        assert data.get('form').get('csrf'), data
        keys = ['current_password', 'new_password', 'confirm']
        for key in keys:
            assert key in data.get('form').keys(), data

        res = self.app_get_json('/account/reset-password?key=%s' % (key))
        assert 403 == res.status_code
        data = json.loads(res.data)
        assert data.get('code') == 403, data

        # Check validation
        payload = {'new_password': '', 'confirm': '#4a4'}
        res = self.app_post_json('/account/reset-password?key=%s' % (key),
                                 data=payload)


        msg = "Please correct the errors"
        data = json.loads(res.data)
        assert msg in data.get('flash'), data
        assert data.get('form').get('errors'), data
        assert data.get('form').get('errors').get('new_password'), data


        res = self.app_post_json('/account/reset-password?key=%s' % (key),
                                 data={'new_password': 'p4ssw0rD',
                                       'confirm': 'p4ssw0rD'})
        data = json.loads(res.data)
        msg = "You reset your password successfully!"
        assert msg in data.get('flash'), data
        assert data.get('status') == SUCCESS, data


        # Request without password
        res = self.app_get_json('/account/reset-password?key=%s' % (key))
        assert 403 == res.status_code
        data = json.loads(res.data)
        assert data.get('code') == 403, data


    @with_context
    @patch('pybossa.view.account.signer.loads')
    def test_44_password_reset_key_errors(self, Mock):
        """Test WEB password reset key errors are caught"""
        self.register()
        user = User.query.get(1)
        userdict = {'user': user.name, 'password': user.passwd_hash}
        fakeuserdict = {'user': user.name, 'password': 'wronghash'}
        fakeuserdict_err = {'user': user.name, 'passwd': 'some'}
        fakeuserdict_form = {'user': user.name, 'passwd': 'p4ssw0rD'}
        key = signer.dumps(userdict, salt='password-reset')
        returns = [BadSignature('Fake Error'), BadSignature('Fake Error'), userdict,
                   fakeuserdict, userdict, userdict, fakeuserdict_err]

        def side_effects(*args, **kwargs):
            result = returns.pop(0)
            if isinstance(result, BadSignature):
                raise result
            return result
        Mock.side_effect = side_effects
        # Request with no key
        res = self.app.get('/account/reset-password', follow_redirects=True)
        assert 403 == res.status_code
        # Request with invalid key
        res = self.app.get('/account/reset-password?key=foo', follow_redirects=True)
        assert 403 == res.status_code
        # Request with key exception
        res = self.app.get('/account/reset-password?key=%s' % (key), follow_redirects=True)
        assert 403 == res.status_code
        res = self.app.get('/account/reset-password?key=%s' % (key), follow_redirects=True)
        assert 200 == res.status_code
        res = self.app.get('/account/reset-password?key=%s' % (key), follow_redirects=True)
        assert 403 == res.status_code

        # Check validation
        res = self.app.post('/account/reset-password?key=%s' % (key),
                            data={'new_password': '',
                                  'confirm': '#4a4'},
                            follow_redirects=True)

        assert "Please correct the errors" in res.data, res.data

        res = self.app.post('/account/reset-password?key=%s' % (key),
                            data={'new_password': 'p4ssw0rD',
                                  'confirm': 'p4ssw0rD'},
                            follow_redirects=True)

        assert "You reset your password successfully!" in res.data

        # Request without password
        res = self.app.get('/account/reset-password?key=%s' % (key), follow_redirects=True)
        assert 403 == res.status_code

    @with_context
    @patch('pybossa.view.account.url_for')
    @patch('pybossa.view.account.mail_queue', autospec=True)
    @patch('pybossa.view.account.signer')
    def test_45_password_reset_link_json(self, signer, queue, mock_url):
        """Test WEB password reset email form"""
        csrf = self.get_csrf('/account/forgot-password')
        res = self.app.post('/account/forgot-password',
                            data=json.dumps({'email_addr': "johndoe@example.com"}),
                            follow_redirects=False,
                            content_type="application/json",
                            headers={'X-CSRFToken': csrf})
        data = json.loads(res.data)
        err_msg = "Mimetype should be application/json"
        assert res.mimetype == 'application/json', err_msg
        err_msg = "Flash message should be included"
        assert data.get('flash'), err_msg
        assert ("We don't have this email in our records. You may have"
                " signed up with a different email") in data.get('flash'), err_msg

        self.register()
        self.register(name='janedoe')
        self.register(name='google')
        self.register(name='facebook')
        user = User.query.get(1)
        jane = User.query.get(2)
        jane.twitter_user_id = 10
        google = User.query.get(3)
        google.google_user_id = 103
        facebook = User.query.get(4)
        facebook.facebook_user_id = 104
        db.session.add_all([jane, google, facebook])
        db.session.commit()

        data = {'password': user.passwd_hash, 'user': user.name}
        csrf = self.get_csrf('/account/forgot-password')
        res = self.app.post('/account/forgot-password',
                            data=json.dumps({'email_addr': user.email_addr}),
                            follow_redirects=False,
                            content_type="application/json",
                            headers={'X-CSRFToken': csrf})
        resdata = json.loads(res.data)
        signer.dumps.assert_called_with(data, salt='password-reset')
        key = signer.dumps(data, salt='password-reset')
        enqueue_call = queue.enqueue.call_args_list[0]
        assert resdata.get('flash'), err_msg
        assert "sent you an email" in resdata.get('flash'), err_msg
        enqueue_call = queue.enqueue.call_args_list[4]
        assert send_mail == enqueue_call[0][0], "send_mail not called"
        assert 'Click here to recover your account' in enqueue_call[0][1]['body']
        assert 'To recover your password' in enqueue_call[0][1]['html']
        assert mock_url.called_with('.reset_password', key=key, _external=True)
        err_msg = "There should be a flash message"
        assert resdata.get('flash'), err_msg
        assert "sent you an email" in resdata.get('flash'), err_msg

        data = {'password': jane.passwd_hash, 'user': jane.name}
        csrf = self.get_csrf('/account/forgot-password')
        res = self.app.post('/account/forgot-password',
                            data=json.dumps({'email_addr': 'janedoe@example.com'}),
                            follow_redirects=False,
                            content_type="application/json",
                            headers={'X-CSRFToken': csrf})

        resdata = json.loads(res.data)

        enqueue_call = queue.enqueue.call_args_list[1]
        assert resdata.get('flash'), err_msg
        assert "sent you an email" in resdata.get('flash'), err_msg
        enqueue_call = queue.enqueue.call_args_list[5]
        assert send_mail == enqueue_call[0][0], "send_mail not called"
        assert 'your Twitter account to ' in enqueue_call[0][1]['body']
        assert 'your Twitter account to ' in enqueue_call[0][1]['html']
        err_msg = "There should be a flash message"
        assert resdata.get('flash'), err_msg
        assert "sent you an email" in resdata.get('flash'), err_msg

        data = {'password': google.passwd_hash, 'user': google.name}
        csrf = self.get_csrf('/account/forgot-password')
        res = self.app.post('/account/forgot-password',
                            data=json.dumps({'email_addr': 'google@example.com'}),
                            follow_redirects=False,
                            content_type="application/json",
                            headers={'X-CSRFToken': csrf})

        resdata = json.loads(res.data)

        enqueue_call = queue.enqueue.call_args_list[2]
        assert resdata.get('flash'), err_msg
        assert "sent you an email" in resdata.get('flash'), err_msg
        enqueue_call = queue.enqueue.call_args_list[6]
        assert send_mail == enqueue_call[0][0], "send_mail not called"
        assert 'your Google account to ' in enqueue_call[0][1]['body']
        assert 'your Google account to ' in enqueue_call[0][1]['html']
        err_msg = "There should be a flash message"
        assert resdata.get('flash'), err_msg
        assert "sent you an email" in resdata.get('flash'), err_msg

        data = {'password': facebook.passwd_hash, 'user': facebook.name}
        csrf = self.get_csrf('/account/forgot-password')
        res = self.app.post('/account/forgot-password',
                            data=json.dumps({'email_addr': 'facebook@example.com'}),
                            follow_redirects=False,
                            content_type="application/json",
                            headers={'X-CSRFToken': csrf})

        enqueue_call = queue.enqueue.call_args_list[3]
        assert resdata.get('flash'), err_msg
        assert "sent you an email" in resdata.get('flash'), err_msg
        enqueue_call = queue.enqueue.call_args_list[7]
        assert send_mail == enqueue_call[0][0], "send_mail not called"
        assert 'your Facebook account to ' in enqueue_call[0][1]['body']
        assert 'your Facebook account to ' in enqueue_call[0][1]['html']
        err_msg = "There should be a flash message"
        assert resdata.get('flash'), err_msg
        assert "sent you an email" in resdata.get('flash'), err_msg

        # Test with not valid form
        csrf = self.get_csrf('/account/forgot-password')
        res = self.app.post('/account/forgot-password',
                            data=json.dumps({'email_addr': ''}),
                            follow_redirects=False,
                            content_type="application/json",
                            headers={'X-CSRFToken': csrf})

        resdata = json.loads(res.data)
        msg = "Something went wrong, please correct the errors"
        assert msg in resdata.get('flash'), res.data
        assert resdata.get('form').get('errors').get('email_addr') is not None, resdata

        with patch.dict(self.flask_app.config, {'SPA_SERVER_NAME':
                                                'http://local.com'}):
            data = {'password': user.passwd_hash, 'user': user.name}
            csrf = self.get_csrf('/account/forgot-password')
            res = self.app.post('/account/forgot-password',
                                data=json.dumps({'email_addr': user.email_addr}),
                                follow_redirects=False,
                                content_type="application/json",
                                headers={'X-CSRFToken': csrf})
            resdata = json.loads(res.data)
            signer.dumps.assert_called_with(data, salt='password-reset')
            key = signer.dumps(data, salt='password-reset')
            enqueue_call = queue.enqueue.call_args_list[0]
            assert send_mail == enqueue_call[0][0], "send_mail not called"
            assert 'Click here to recover your account' in enqueue_call[0][1]['body']
            assert 'To recover your password' in enqueue_call[0][1]['html']
            assert mock_url.called_with('.reset_password', key=key)
            err_msg = "There should be a flash message"
            assert resdata.get('flash'), err_msg
            assert "sent you an email" in resdata.get('flash'), err_msg


    @with_context
    @patch('pybossa.view.account.mail_queue', autospec=True)
    @patch('pybossa.view.account.signer')
    def test_45_password_reset_link(self, signer, queue):
        """Test WEB password reset email form"""
        res = self.app.post('/account/forgot-password',
                            data={'email_addr': "johndoe@example.com"},
                            follow_redirects=True)
        assert ("We don&#39;t have this email in our records. You may have"
                " signed up with a different email") in res.data

        self.register()
        self.register(name='janedoe')
        self.register(name='google')
        self.register(name='facebook')
        user = User.query.get(1)
        jane = User.query.get(2)
        jane.twitter_user_id = 10
        google = User.query.get(3)
        google.google_user_id = 103
        facebook = User.query.get(4)
        facebook.facebook_user_id = 104
        db.session.add_all([jane, google, facebook])
        db.session.commit()

        data = {'password': user.passwd_hash, 'user': user.name}
        self.app.post('/account/forgot-password',
                      data={'email_addr': user.email_addr},
                      follow_redirects=True)
        signer.dumps.assert_called_with(data, salt='password-reset')
        enqueue_call = queue.enqueue.call_args_list[0]
        assert send_mail == enqueue_call[0][0], "send_mail not called"
        assert 'Account Registration' in enqueue_call[0][1]['html']
        enqueue_call = queue.enqueue.call_args_list[4]
        assert send_mail == enqueue_call[0][0], "send_mail not called"
        assert 'Click here to recover your account' in enqueue_call[0][1]['body']
        assert 'To recover your password' in enqueue_call[0][1]['html']

        data = {'password': jane.passwd_hash, 'user': jane.name}
        self.app.post('/account/forgot-password',
                      data={'email_addr': 'janedoe@example.com'},
                      follow_redirects=True)
        enqueue_call = queue.enqueue.call_args_list[1]
        assert send_mail == enqueue_call[0][0], "send_mail not called"
        assert 'Account Registration' in enqueue_call[0][1]['html']
        enqueue_call = queue.enqueue.call_args_list[5]
        assert send_mail == enqueue_call[0][0], "send_mail not called"
        assert 'your Twitter account to ' in enqueue_call[0][1]['body']
        assert 'your Twitter account to ' in enqueue_call[0][1]['html']

        data = {'password': google.passwd_hash, 'user': google.name}
        self.app.post('/account/forgot-password',
                      data={'email_addr': 'google@example.com'},
                      follow_redirects=True)
        enqueue_call = queue.enqueue.call_args_list[2]
        assert send_mail == enqueue_call[0][0], "send_mail not called"
        assert 'Account Registration' in enqueue_call[0][1]['html']
        enqueue_call = queue.enqueue.call_args_list[6]
        assert send_mail == enqueue_call[0][0], "send_mail not called"
        assert 'your Google account to ' in enqueue_call[0][1]['body']
        assert 'your Google account to ' in enqueue_call[0][1]['html']

        data = {'password': facebook.passwd_hash, 'user': facebook.name}
        self.app.post('/account/forgot-password',
                      data={'email_addr': 'facebook@example.com'},
                      follow_redirects=True)
        enqueue_call = queue.enqueue.call_args_list[3]
        assert send_mail == enqueue_call[0][0], "send_mail not called"
        assert 'Account Registration' in enqueue_call[0][1]['html']
        enqueue_call = queue.enqueue.call_args_list[7]
        assert send_mail == enqueue_call[0][0], "send_mail not called"
        assert 'your Facebook account to ' in enqueue_call[0][1]['body']
        assert 'your Facebook account to ' in enqueue_call[0][1]['html']

        # Test with not valid form
        res = self.app.post('/account/forgot-password',
                            data={'email_addr': ''},
                            follow_redirects=True)
        msg = "Something went wrong, please correct the errors"
        assert msg in res.data, res.data

    @with_context
    @patch('pybossa.view.projects.uploader.upload_file', return_value=True)
    def test_46_tasks_exists(self, mock):
        """Test WEB tasks page works."""
        self.register()
        self.signin()
        self.new_project()
        res = self.app.get('/project/sampleapp/tasks/', follow_redirects=True)
        assert "Edit the task presenter" in res.data, \
            "Task Presenter Editor should be an option"
        assert_raises(ValueError, json.loads, res.data)

    @with_context
    @patch('pybossa.view.projects.uploader.upload_file', return_value=True)
    def test_46_tasks_exists_json(self, mock):
        """Test WEB tasks json works."""
        self.register()
        self.new_project()
        res = self.app_get_json('/project/sampleapp/tasks/')
        data = json.loads(res.data)
        err_msg = 'Field missing in data'
        assert 'autoimporter_enabled' in data, err_msg
        assert 'last_activity' in data, err_msg
        assert 'n_completed_tasks' in data, err_msg
        assert 'n_task_runs' in data, err_msg
        assert 'n_tasks' in data, err_msg
        assert 'n_volunteers' in data, err_msg
        assert 'overall_progress' in data, err_msg
        assert 'owner' in data, err_msg
        assert 'pro_features' in data, err_msg
        assert 'project' in data, err_msg
        assert 'template' in data, err_msg
        assert 'title' in data, err_msg
        assert 'api_key' in data['owner'], err_msg
        assert 'secret_key' in data['project'], err_msg

    @with_context
    @patch('pybossa.view.projects.uploader.upload_file', return_value=True)
    def test_46_tasks_exists_json_other_user(self, mock):
        """Test WEB tasks json works."""
        self.register()
        self.new_project()
        project = db.session.query(Project).first()
        project.published = True
        db.session.commit()
        TaskFactory.create(project=project)
        self.signout()
        res = self.app_get_json('/project/sampleapp/tasks/')
        data = json.loads(res.data)
        print res.data
        err_msg = 'Field missing in data'
        assert 'autoimporter_enabled' in data, err_msg
        assert 'last_activity' in data, err_msg
        assert 'n_completed_tasks' in data, err_msg
        assert 'n_task_runs' in data, err_msg
        assert 'n_tasks' in data, err_msg
        assert 'n_volunteers' in data, err_msg
        assert 'overall_progress' in data, err_msg
        assert 'owner' in data, err_msg
        assert 'pro_features' in data, err_msg
        assert 'project' in data, err_msg
        assert 'template' in data, err_msg
        assert 'title' in data, err_msg
        err_msg = 'private data should not be exposed'
        assert 'api_key' not in data['owner'], err_msg
        assert 'secret_key' not in data['project'], err_msg


    @with_context
    @patch('pybossa.view.projects.uploader.upload_file', return_value=True)
    def test_47_task_presenter_editor_loads(self, mock):
        """Test WEB task presenter editor loads"""
        self.register()
        self.signin()
        self.new_project()
        res = self.app.get('/project/sampleapp/tasks/taskpresentereditor',
                           follow_redirects=True)
        err_msg = "Task Presenter options not found"
        assert "Task Presenter Editor" in res.data, err_msg
        err_msg = "Basic template not found"
        assert "The most basic template" in res.data, err_msg
        err_msg = "Image Pattern Recognition not found"
        assert "Image Pattern Recognition" in res.data, err_msg
        err_msg = "Sound Pattern Recognition not found"
        assert "Sound Pattern Recognition" in res.data, err_msg
        err_msg = "Video Pattern Recognition not found"
        assert "Video Pattern Recognition" in res.data, err_msg
        err_msg = "Transcribing documents not found"
        assert "Transcribing documents" in res.data, err_msg

    @with_context
    @patch('pybossa.view.projects.uploader.upload_file', return_value=True)
    def test_47_task_presenter_editor_loads_json(self, mock):
        """Test WEB task presenter editor JSON loads"""
        self.register()
        self.new_project()
        res = self.app_get_json('/project/sampleapp/tasks/taskpresentereditor')
        data = json.loads(res.data)
        err_msg = "Task Presenter options not found"
        assert "Task Presenter Editor" in data['title'], err_msg
        presenters = ["projects/presenters/basic.html",
                      "projects/presenters/image.html",
                      "projects/presenters/sound.html",
                      "projects/presenters/video.html",
                      "projects/presenters/map.html",
                      "projects/presenters/pdf.html"]
        assert data['presenters'] == presenters, err_msg

    @with_context
    @patch('pybossa.view.projects.uploader.upload_file', return_value=True)
    def test_48_task_presenter_editor_works(self, mock):
        """Test WEB task presenter editor works"""
        self.register()
        self.signin()
        self.new_project()
        project = db.session.query(Project).first()
        err_msg = "Task Presenter should be empty"
        assert not project.info.get('task_presenter'), err_msg

        res = self.app.get('/project/sampleapp/tasks/taskpresentereditor?template=basic',
                           follow_redirects=True)
        assert "var editor" in res.data, "CodeMirror Editor not found"
        assert "Task Presenter" in res.data, "CodeMirror Editor not found"
        assert "Task Presenter Preview" in res.data, "CodeMirror View not found"
        res = self.app.post('/project/sampleapp/tasks/taskpresentereditor',
                            data={'editor': 'Some HTML code!'},
                            follow_redirects=True)
        assert "Sample Project" in res.data, "Does not return to project details"
        project = db.session.query(Project).first()
        err_msg = "Task Presenter failed to update"
        assert project.info['task_presenter'] == 'Some HTML code!', err_msg

        # Check it loads the previous posted code:
        res = self.app.get('/project/sampleapp/tasks/taskpresentereditor',
                           follow_redirects=True)
        assert "Some HTML code" in res.data, res.data

    @with_context
    @patch('pybossa.view.projects.uploader.upload_file', return_value=True)
    def test_48_task_presenter_editor_works_json(self, mock):
        """Test WEB task presenter editor works JSON"""
        self.register()
        self.new_project()
        project = db.session.query(Project).first()
        err_msg = "Task Presenter should be empty"
        assert not project.info.get('task_presenter'), err_msg

        url = '/project/sampleapp/tasks/taskpresentereditor?template=basic'
        res = self.app_get_json(url)
        data = json.loads(res.data)
        err_msg = "there should not be presenters"
        assert data.get('presenters') is None, err_msg
        assert data['form']['csrf'] is not None, data
        assert data['form']['editor'] is not None, data
        res = self.app_post_json(url, data={'editor': 'Some HTML code!'})
        data = json.loads(res.data)
        assert data['status'] == SUCCESS, data
        project = db.session.query(Project).first()
        assert project.info['task_presenter'] == 'Some HTML code!', err_msg

        # Check it loads the previous posted code:
        res = self.app_get_json(url)
        data = json.loads(res.data)
        assert data['form']['editor'] == 'Some HTML code!', data

    @with_context
    @patch('pybossa.ckan.requests.get')
    @patch('pybossa.view.projects.uploader.upload_file', return_value=True)
    @patch('pybossa.forms.validator.requests.get')
    def test_48_update_app_info(self, Mock, mock, mock_webhook):
        """Test WEB project update/edit works keeping previous info values"""
        html_request = FakeResponse(text=json.dumps(self.pkg_json_not_found),
                                    status_code=200,
                                    headers={'content-type': 'application/json'},
                                    encoding='utf-8')
        Mock.return_value = html_request

        mock_webhook.return_value = html_request
        self.register()
        self.signin()
        self.new_project()
        project = db.session.query(Project).first()
        err_msg = "Task Presenter should be empty"
        assert not project.info.get('task_presenter'), err_msg

        res = self.app.post('/project/sampleapp/tasks/taskpresentereditor',
                            data={'editor': 'Some HTML code!'},
                            follow_redirects=True)
        assert "Sample Project" in res.data, "Does not return to project details"
        project = db.session.query(Project).first()
        for i in range(10):
            key = "key_%s" % i
            project.info[key] = i
        db.session.add(project)
        db.session.commit()
        _info = project.info

        self.update_project()
        project = db.session.query(Project).first()
        for key in _info:
            assert key in project.info.keys(), \
                "The key %s is lost and it should be here" % key
        assert project.name == "Sample Project", "The project has not been updated"
        error_msg = "The project description has not been updated"
        assert project.description == "Description", error_msg
        error_msg = "The project long description has not been updated"
        assert project.long_description == "Long desc", error_msg

    @with_context
    @patch('pybossa.view.projects.uploader.upload_file', return_value=True)
    def test_49_announcement_messages(self, mock):
        """Test WEB announcement messages works"""
        self.register()
        self.signin()
        res = self.app.get("/", follow_redirects=True)
        error_msg = "There should be a message for the root user"
        print res.data
        assert "Root Message" in res.data, error_msg
        error_msg = "There should be a message for the user"
        assert "User Message" in res.data, error_msg
        error_msg = "There should not be an owner message"
        assert "Owner Message" not in res.data, error_msg
        # Now make the user a project owner
        self.new_project()
        res = self.app.get("/", follow_redirects=True)
        error_msg = "There should be a message for the root user"
        assert "Root Message" in res.data, error_msg
        error_msg = "There should be a message for the user"
        assert "User Message" in res.data, error_msg
        error_msg = "There should be an owner message"
        assert "Owner Message" in res.data, error_msg
        self.signout()

        # Register another user
        self.register(fullname="Jane Doe", name="janedoe",
                      password="janedoe", email="jane@jane.com")
        self.signin(email="jane@jane.com", password="janedoe")
        res = self.app.get("/", follow_redirects=True)
        error_msg = "There should not be a message for the root user"
        assert "Root Message" not in res.data, error_msg
        error_msg = "There should be a message for the user"
        assert "User Message" in res.data, error_msg
        error_msg = "There should not be an owner message"
        assert "Owner Message" not in res.data, error_msg
        self.signout()

        # Now as an anonymous user
        res = self.app.get("/", follow_redirects=True)
        error_msg = "There should not be a message for the root user"
        assert "Root Message" not in res.data, error_msg
        error_msg = "There should not be a message for the user"
        assert "User Message" not in res.data, error_msg
        error_msg = "There should not be an owner message"
        assert "Owner Message" not in res.data, error_msg

    @with_context
    def test_export_result_json(self):
        """Test WEB export Results to JSON works"""
        project = ProjectFactory.create()
        tasks = TaskFactory.create_batch(5, project=project, n_answers=1)
        for task in tasks:
            TaskRunFactory.create(task=task, project=project)
        results = result_repo.filter_by(project_id=project.id)
        for result in results:
            result.info = dict(key='value')
            result_repo.update(result)

        # First test for a non-existant project
        uri = '/project/somethingnotexists/tasks/export'
        res = self.app.get(uri, follow_redirects=True)
        assert res.status == '404 NOT FOUND', res.status
        # Now get the results in JSON format
        uri = "/project/somethingnotexists/tasks/export?type=result&format=json"
        res = self.app.get(uri, follow_redirects=True)
        assert res.status == '404 NOT FOUND', res.status

        # Now with a real project
        uri = '/project/%s/tasks/export' % project.short_name
        res = self.app.get(uri, follow_redirects=True)
        heading = "Export All Tasks and Task Runs"
        assert heading in res.data, "Export page should be available\n %s" % res.data
        # Now test that a 404 is raised when an arg is invalid
        uri = "/project/%s/tasks/export?type=ask&format=json" % project.short_name
        res = self.app.get(uri, follow_redirects=True)
        assert res.status == '404 NOT FOUND', res.status
        uri = "/project/%s/tasks/export?format=json" % project.short_name
        res = self.app.get(uri, follow_redirects=True)
        assert res.status == '404 NOT FOUND', res.status
        uri = "/project/%s/tasks/export?type=result" % project.short_name
        res = self.app.get(uri, follow_redirects=True)
        assert res.status == '404 NOT FOUND', res.status
        # And a 415 is raised if the requested format is not supported or invalid
        uri = "/project/%s/tasks/export?type=result&format=gson" % project.short_name
        res = self.app.get(uri, follow_redirects=True)
        assert res.status == '415 UNSUPPORTED MEDIA TYPE', res.status

        # Now get the tasks in JSON format
        self.clear_temp_container(1)   # Project ID 1 is assumed here. See project.id below.
        uri = "/project/%s/tasks/export?type=result&format=json" % project.short_name
        res = self.app.get(uri, follow_redirects=True)
        zip = zipfile.ZipFile(StringIO(res.data))
        # Check only one file in zipfile
        err_msg = "filename count in ZIP is not 1"
        assert len(zip.namelist()) == 1, err_msg
        # Check ZIP filename
        extracted_filename = zip.namelist()[0]
        expected_filename = '%s_result.json' % unidecode(project.short_name)
        assert extracted_filename == expected_filename, (zip.namelist()[0],
                                                         expected_filename)

        exported_results = json.loads(zip.read(extracted_filename))
        assert len(exported_results) == len(results), (len(exported_results),
                                                            len(project.tasks))
        for er in exported_results:
            er['info']['key'] == 'value'
        # Results are exported as an attached file
        content_disposition = 'attachment; filename=%d_%s_result_json.zip' % (project.id,
                                                                              unidecode(project.short_name))
        assert res.headers.get('Content-Disposition') == content_disposition, res.headers


    @with_context
    def test_50_export_task_json(self):
        """Test WEB export Tasks to JSON works"""
        self.register()
        self.signin()
        Fixtures.create()
        # First test for a non-existant project
        uri = '/project/somethingnotexists/tasks/export'
        res = self.app.get(uri, follow_redirects=True)
        assert res.status == '404 NOT FOUND', res.status
        # Now get the tasks in JSON format
        uri = "/project/somethingnotexists/tasks/export?type=task&format=json"
        res = self.app.get(uri, follow_redirects=True)
        assert res.status == '404 NOT FOUND', res.status

        # Now with a real project
        uri = '/project/%s/tasks/export' % Fixtures.project_short_name
        res = self.app.get(uri, follow_redirects=True)
        heading = "Export All Tasks and Task Runs"
        assert heading in res.data, "Export page should be available\n %s" % res.data
        # Now test that a 404 is raised when an arg is invalid
        uri = "/project/%s/tasks/export?type=ask&format=json" % Fixtures.project_short_name
        res = self.app.get(uri, follow_redirects=True)
        assert res.status == '404 NOT FOUND', res.status
        uri = "/project/%s/tasks/export?format=json" % Fixtures.project_short_name
        res = self.app.get(uri, follow_redirects=True)
        assert res.status == '404 NOT FOUND', res.status
        uri = "/project/%s/tasks/export?type=task" % Fixtures.project_short_name
        res = self.app.get(uri, follow_redirects=True)
        assert res.status == '404 NOT FOUND', res.status
        # And a 415 is raised if the requested format is not supported or invalid
        uri = "/project/%s/tasks/export?type=task&format=gson" % Fixtures.project_short_name
        res = self.app.get(uri, follow_redirects=True)
        assert res.status == '415 UNSUPPORTED MEDIA TYPE', res.status

        ## Modified for GIGwork task export
        # Now get the tasks in JSON format
        self.clear_temp_container(1)   # Project ID 1 is assumed here. See project.id below.
        uri = "/project/%s/tasks/export?type=task&format=json" % Fixtures.project_short_name
        res = self.app.get(uri, follow_redirects=True)
        '''
        zip = zipfile.ZipFile(StringIO(res.data))
        # Check only one file in zipfile
        err_msg = "filename count in ZIP is not 1"
        assert len(zip.namelist()) == 1, err_msg
        # Check ZIP filename
        extracted_filename = zip.namelist()[0]
        assert extracted_filename == 'test-app_task.json', zip.namelist()[0]

        exported_tasks = json.loads(zip.read(extracted_filename))
        project = db.session.query(Project)\
            .filter_by(short_name=Fixtures.project_short_name)\
            .first()
        err_msg = "The number of exported tasks is different from Project Tasks"
        assert len(exported_tasks) == len(project.tasks), err_msg
        # Tasks are exported as an attached file
        content_disposition = 'attachment; filename=%d_test-app_task_json.zip' % project.id
        assert res.headers.get('Content-Disposition') == content_disposition, res.headers
        '''
        assert "You will be emailed when your export has been completed." in res.data

    @with_context
    def test_export_task_json_support_non_latin1_project_names(self):
        self.register()
        self.signin()
        owner = UserFactory.create(email_addr='xyz@a.com', admin=True, id=999)
        project = ProjectFactory.create(name=u'Измени Киев!', short_name=u'Измени Киев!')
        self.clear_temp_container(project.owner_id)
        res = self.app.get('project/%s/tasks/export?type=task&format=json' % project.short_name,
                           follow_redirects=True)
        filename = secure_filename(unidecode(u'Измени Киев!'))
        assert filename in res.headers.get('Content-Disposition'), res.headers

    @with_context
    def test_export_taskrun_json_support_non_latin1_project_names(self):
        self.register()
        self.signin()
        owner = UserFactory.create(email_addr='xyz@a.com', admin=True, id=999)
        project = ProjectFactory.create(name=u'Измени Киев!', short_name=u'Измени Киев!')
        self.signin(email=owner.email_addr, password='1234')
        res = self.app.get('project/%s/tasks/export?type=task_run&format=json' % project.short_name,
                           follow_redirects=True)
        filename = secure_filename(unidecode(u'Измени Киев!'))
        assert filename in res.headers.get('Content-Disposition'), res.headers

    @with_context
    def test_export_task_csv_support_non_latin1_project_names(self):
        self.register()
        self.signin()
        owner = UserFactory.create(email_addr='xyz@a.com', admin=True, id=999)
        project = ProjectFactory.create(name=u'Измени Киев!', short_name=u'Измени Киев!', owner=owner)
        self.signin(email=owner.email_addr, password='1234')
        self.clear_temp_container(project.owner_id)
        res = self.app.get('/project/%s/tasks/export?type=task&format=csv' % project.short_name,
                           follow_redirects=True)
        filename = secure_filename(unidecode(u'Измени Киев!'))
        assert filename in res.headers.get('Content-Disposition'), res.headers

    @with_context
    def test_export_taskrun_csv_support_non_latin1_project_names(self):
        self.register()
        self.signin()
        owner = UserFactory.create(email_addr='xyz@a.com', admin=True, id=999)
        project = ProjectFactory.create(name=u'Измени Киев!', short_name=u'Измени Киев!')
        self.signin(email=owner.email_addr, password='1234')
        task = TaskFactory.create(project=project)
        TaskRunFactory.create(task=task)
        res = self.app.get('/project/%s/tasks/export?type=task_run&format=csv' % project.short_name,
                           follow_redirects=True)
        filename = secure_filename(unidecode(u'Измени Киев!'))
        assert filename in res.headers.get('Content-Disposition'), res.headers

    @with_context
    def test_export_taskruns_json(self):
        """Test WEB export Task Runs to JSON works"""
        self.register()
        self.signin()
        Fixtures.create()
        # First test for a non-existant project
        uri = '/project/somethingnotexists/tasks/export'
        res = self.app.get(uri, follow_redirects=True)
        assert res.status == '404 NOT FOUND', res.status
        # Now get the tasks in JSON format
        uri = "/project/somethingnotexists/tasks/export?type=task&format=json"
        res = self.app.get(uri, follow_redirects=True)
        assert res.status == '404 NOT FOUND', res.status

        # Now with a real project
        self.clear_temp_container(1)   # Project ID 1 is assumed here. See project.id below.
        uri = '/project/%s/tasks/export' % Fixtures.project_short_name
        res = self.app.get(uri, follow_redirects=True)
        heading = "Export All Tasks and Task Runs"
        assert heading in res.data, "Export page should be available\n %s" % res.data
        # Now get the tasks in JSON format
        uri = "/project/%s/tasks/export?type=task_run&format=json" % Fixtures.project_short_name
        res = self.app.get(uri, follow_redirects=True)
        zip = zipfile.ZipFile(StringIO(res.data))
        # Check only one file in zipfile
        err_msg = "filename count in ZIP is not 1"
        assert len(zip.namelist()) == 1, err_msg
        # Check ZIP filename
        extracted_filename = zip.namelist()[0]
        assert extracted_filename == 'test-app_task_run.json', zip.namelist()[0]

        exported_task_runs = json.loads(zip.read(extracted_filename))
        project = db.session.query(Project)\
                    .filter_by(short_name=Fixtures.project_short_name)\
                    .first()
        err_msg = "The number of exported task runs is different from Project Tasks"
        assert len(exported_task_runs) == len(project.task_runs), err_msg
        # Task runs are exported as an attached file
        content_disposition = 'attachment; filename=%d_test-app_task_run_json.zip' % project.id
        assert res.headers.get('Content-Disposition') == content_disposition, res.headers

    @with_context
    def test_export_task_json_no_tasks_returns_file_with_empty_list(self):
        """Test WEB export Tasks to JSON returns empty list if no tasks in project"""
        self.register()
        self.signin()
        owner = UserFactory.create(email_addr='xyz@a.com', admin=True, id=999)
        project = ProjectFactory.create(owner=owner, short_name='no_tasks_here')
        uri = "/project/%s/tasks/export?type=task&format=json" % project.short_name
        res = self.app.get(uri, follow_redirects=True)
        zip = zipfile.ZipFile(StringIO(res.data))
        extracted_filename = zip.namelist()[0]

        exported_task_runs = json.loads(zip.read(extracted_filename))

        assert exported_task_runs == [], exported_task_runs

    @with_context
    def test_export_result_csv(self):
        """Test WEB export Results to CSV works"""
        # First test for a non-existant project
        self.register()
        self.signin()
        uri = '/project/somethingnotexists/tasks/export'
        res = self.app.get(uri, follow_redirects=True)
        assert res.status == '404 NOT FOUND', res.status
        # Now get the tasks in CSV format
        uri = "/project/somethingnotexists/tasks/export?type=result&format=csv"
        res = self.app.get(uri, follow_redirects=True)
        assert res.status == '404 NOT FOUND', res.status
        # Now get the wrong table name in CSV format
        uri = "/project/%s/tasks/export?type=wrong&format=csv" % Fixtures.project_short_name
        res = self.app.get(uri, follow_redirects=True)
        assert res.status == '404 NOT FOUND', res.status

        # Now with a real project
        project = ProjectFactory.create()
        self.clear_temp_container(project.owner_id)
        tasks = TaskFactory.create_batch(5, project=project,
                                         n_answers=1)
        for task in tasks:
            TaskRunFactory.create(project=project,
                                  info={'question': task.id},
                                  task=task)

        # Get results and update them
        results = result_repo.filter_by(project_id=project.id)
        for result in results:
            result.info = dict(key='value')
            result_repo.update(result)

        uri = '/project/%s/tasks/export' % project.short_name
        res = self.app.get(uri, follow_redirects=True)
        heading = "Export All Tasks and Task Runs"
        data = res.data.decode('utf-8')
        assert heading in data, "Export page should be available\n %s" % data
        # Now get the tasks in CSV format
        uri = "/project/%s/tasks/export?type=result&format=csv" % project.short_name
        res = self.app.get(uri, follow_redirects=True)
        zip = zipfile.ZipFile(StringIO(res.data))
        # Check only one file in zipfile
        err_msg = "filename count in ZIP is not 2"
        assert len(zip.namelist()) == 2, err_msg
        # Check ZIP filename
        extracted_filename = zip.namelist()[0]
        assert extracted_filename == 'project1_result.csv', zip.namelist()[0]

        csv_content = StringIO(zip.read(extracted_filename))
        csvreader = unicode_csv_reader(csv_content)
        project = db.session.query(Project)\
                    .filter_by(short_name=project.short_name)\
                    .first()
        exported_results = []
        n = 0
        for row in csvreader:
            if n != 0:
                exported_results.append(row)
            else:
                keys = row
            n = n + 1
        err_msg = "The number of exported results is different from Project Results"
        assert len(exported_results) == len(project.tasks), err_msg
        results = db.session.query(Result)\
                    .filter_by(project_id=project.id).all()
        for t in results:
            err_msg = "All the result column names should be included"
            for tk in flatten(t.dictize()).keys():
                expected_key = "%s" % tk
                assert expected_key in keys, err_msg
            err_msg = "All the result.info column names should be included"
            for tk in t.info.keys():
                expected_key = "info_%s" % tk
                assert expected_key in keys, err_msg

        for et in exported_results:
            result_id = et[keys.index('id')]
            result = db.session.query(Result).get(result_id)
            result_dict_flat = flatten(result.dictize())
            result_dict = result.dictize()
            for k in result_dict_flat.keys():
                slug = '%s' % k
                err_msg = "%s != %s" % (result_dict_flat[k],
                                        et[keys.index(slug)])
                if result_dict_flat[k] is not None:
                    assert unicode(result_dict_flat[k]) == et[keys.index(slug)], err_msg
                else:
                    assert u'' == et[keys.index(slug)], err_msg
            for k in result_dict['info'].keys():
                slug = 'info_%s' % k
                err_msg = "%s != %s" % (result_dict['info'][k], et[keys.index(slug)])
                assert unicode(result_dict_flat[slug]) == et[keys.index(slug)], err_msg
        # Tasks are exported as an attached file
        content_disposition = 'attachment; filename=%d_project1_result_csv.zip' % project.id
        assert res.headers.get('Content-Disposition') == content_disposition, res.headers

    @with_context
    def test_export_task_csv_ignore_keys(self):
        """Test WEB export Tasks to CSV with ignore keys works"""
        # First test for a non-existant project
        with patch.dict(self.flask_app.config, {'IGNORE_FLAT_KEYS': ['geojson']}):
            uri = '/project/somethingnotexists/tasks/export'
            res = self.app.get(uri, follow_redirects=True)
            assert res.status == '404 NOT FOUND', res.status
            # Now get the tasks in CSV format
            uri = "/project/somethingnotexists/tasks/export?type=task&format=csv"
            res = self.app.get(uri, follow_redirects=True)
            assert res.status == '404 NOT FOUND', res.status
            # Now get the wrong table name in CSV format
            uri = "/project/%s/tasks/export?type=wrong&format=csv" % Fixtures.project_short_name
            res = self.app.get(uri, follow_redirects=True)
            assert res.status == '404 NOT FOUND', res.status

            # Now with a real project
            project = ProjectFactory.create()
            self.clear_temp_container(project.owner_id)

            TaskFactory.create_batch(5, project=project, info={'question': 'qu',
                                                               'geojson':
                                                               'complexjson'})
            # Empty task that should be handled as well.
            TaskFactory.create(project=project, info=None)
            uri = '/project/%s/tasks/export' % project.short_name
            res = self.app.get(uri, follow_redirects=True)
            heading = "Export All Tasks and Task Runs"
            data = res.data.decode('utf-8')
            assert heading in data, "Export page should be available\n %s" % data
            # Now get the tasks in CSV format
            uri = "/project/%s/tasks/export?type=task&format=csv" % project.short_name
            res = self.app.get(uri, follow_redirects=True)
            zip = zipfile.ZipFile(StringIO(res.data))
            # Check only one file in zipfile
            err_msg = "filename count in ZIP is not 2"
            assert len(zip.namelist()) == 2, err_msg
            # Check ZIP filename
            extracted_filename = zip.namelist()[0]
            assert extracted_filename == 'project1_task.csv', zip.namelist()[0]

            csv_content = StringIO(zip.read(extracted_filename))
            csvreader = unicode_csv_reader(csv_content)
            project = db.session.query(Project)\
                        .filter_by(short_name=project.short_name)\
                        .first()
            exported_tasks = []
            n = 0
            for row in csvreader:
                if n != 0:
                    exported_tasks.append(row)
                else:
                    keys = row
                n = n + 1
            err_msg = "The number of exported tasks is different from Project Tasks"
            assert len(exported_tasks) == len(project.tasks), err_msg
            for t in project.tasks:
                err_msg = "All the task column names should be included"
                d = copy.deepcopy(t.dictize())
                if d['info']:
                    d['info'].pop('geojson', None)
                for tk in flatten(d).keys():
                    expected_key = "%s" % tk
                    assert expected_key in keys, (expected_key, err_msg)
                err_msg = "All the task.info column names should be included except geojson"
                info_keys = None
                if t.info:
                    info_keys = copy.deepcopy(t.info.keys())
                    info_keys.pop(info_keys.index('geojson'))
                    for tk in info_keys:
                        expected_key = "info_%s" % tk
                        assert expected_key in keys, (expected_key, err_msg)

            for et in exported_tasks:
                task_id = et[keys.index('id')]
                task = db.session.query(Task).get(task_id)
                task_dict = copy.deepcopy(task.dictize())
                if task_dict['info']:
                    task_dict['info'].pop('geojson', None)
                    task_dict_flat = copy.deepcopy(flatten(task_dict))
                    for k in task_dict_flat.keys():
                        slug = '%s' % k
                        err_msg = "%s != %s" % (task_dict_flat[k], et[keys.index(slug)])
                        if task_dict_flat[k] is not None:
                            assert unicode(task_dict_flat[k]) == et[keys.index(slug)], err_msg
                        else:
                            assert u'' == et[keys.index(slug)], err_msg
                    for k in task_dict['info'].keys():
                        slug = 'info_%s' % k
                        err_msg = "%s != %s" % (task_dict['info'][k], et[keys.index(slug)])
                        assert unicode(task_dict_flat[slug]) == et[keys.index(slug)], err_msg
            # Tasks are exported as an attached file
            content_disposition = 'attachment; filename=%d_project1_task_csv.zip' % project.id
            assert res.headers.get('Content-Disposition') == content_disposition, res.headers


    @with_context
    def test_export_task_csv(self):
        """Test WEB export Tasks to CSV works"""
        # First test for a non-existant project
        self.register()
        self.signin()
        Fixtures.create()
        uri = '/project/somethingnotexists/tasks/export'
        res = self.app.get(uri, follow_redirects=True)
        assert res.status == '404 NOT FOUND', res.status
        # Now get the tasks in CSV format
        uri = "/project/somethingnotexists/tasks/export?type=task&format=csv"
        res = self.app.get(uri, follow_redirects=True)
        assert res.status == '404 NOT FOUND', res.status
        # Now get the wrong table name in CSV format
        uri = "/project/%s/tasks/export?type=wrong&format=csv" % Fixtures.project_short_name
        res = self.app.get(uri, follow_redirects=True)
        assert res.status == '404 NOT FOUND', res.status

        # Now with a real project
        project = ProjectFactory.create()
        self.clear_temp_container(project.owner_id)
        for i in range(0, 5):
            task = TaskFactory.create(project=project, info={u'eñe': i})
        uri = '/project/%s/tasks/export' % project.short_name
        res = self.app.get(uri, follow_redirects=True)
        heading = "Export All Tasks and Task Runs"
        data = res.data.decode('utf-8')
        assert heading in data, "Export page should be available\n %s" % data
        # Now get the tasks in CSV format
        uri = "/project/%s/tasks/export?type=task&format=csv" % project.short_name
        res = self.app.get(uri, follow_redirects=True)
        file_name = '/tmp/task_%s.zip' % project.short_name
        with open(file_name, 'w') as f:
            f.write(res.data)
        zip = zipfile.ZipFile(file_name, 'r')
        zip.extractall('/tmp')
        # Check only one file in zipfile
        err_msg = "filename count in ZIP is not 2"
        assert len(zip.namelist()) == 2, err_msg
        # Check ZIP filename
        extracted_filename = zip.namelist()[0]
        assert extracted_filename == 'test-app_task.csv', zip.namelist()[0]

        csv_content = codecs.open('/tmp/' + extracted_filename, 'r', 'utf-8')

        csvreader = unicode_csv_reader(csv_content)
        project = db.session.query(Project)\
                    .filter_by(short_name=project.short_name)\
                    .first()
        exported_tasks = []
        n = 0
        for row in csvreader:
            if n != 0:
                exported_tasks.append(row)
            else:
                keys = row
            n = n + 1
        err_msg = "The number of exported tasks is different from Project Tasks"
        assert len(exported_tasks) == len(project.tasks), (err_msg,
                                                           len(exported_tasks),
                                                           len(project.tasks))
        for t in project.tasks:
            err_msg = "All the task column names should be included"
            for tk in flatten(t.dictize()).keys():
                expected_key = "%s" % tk
                assert expected_key in keys, (expected_key, err_msg)
            err_msg = "All the task.info column names should be included"
            for tk in t.info.keys():
                expected_key = "info_%s" % tk
                assert expected_key in keys, (err_msg, expected_key, keys)

        for et in exported_tasks:
            task_id = et[keys.index('id')]
            task = db.session.query(Task).get(task_id)
            task_dict_flat = flatten(task.dictize())
            task_dict = task.dictize()
            for k in task_dict_flat.keys():
                slug = '%s' % k
                err_msg = "%s != %s" % (task_dict_flat[k], et[keys.index(slug)])
                if task_dict_flat[k] is not None:
                    assert unicode(task_dict_flat[k]) == et[keys.index(slug)], err_msg
                else:
                    assert u'' == et[keys.index(slug)], err_msg
            for k in task_dict['info'].keys():
                slug = 'info_%s' % k
                err_msg = "%s != %s" % (task_dict['info'][k], et[keys.index(slug)])
                assert unicode(task_dict_flat[slug]) == et[keys.index(slug)], err_msg
        # Tasks are exported as an attached file
        content_disposition = 'attachment; filename=%d_test-app_task_csv.zip' % project.id
        assert res.headers.get('Content-Disposition') == content_disposition, res.headers

    @nottest
    @with_context
    def test_export_result_csv_no_tasks_returns_empty_file(self):
        """Test WEB export Result to CSV returns empty file if no results in
        project. Disable for GIGwork."""
        project = ProjectFactory.create(short_name='no_tasks_here')
        uri = "/project/%s/tasks/export?type=result&format=csv" % project.short_name
        res = self.app.get(uri, follow_redirects=True)
        zip = zipfile.ZipFile(StringIO(res.data))
        extracted_filename = zip.namelist()[0]

        csv_content = StringIO(zip.read(extracted_filename))
        csvreader = unicode_csv_reader(csv_content)
        is_empty = True
        for line in csvreader:
            is_empty = False, line

        assert is_empty

    @nottest
    @with_context
    def test_export_task_csv_no_tasks_returns_empty_file(self):
        """Test WEB export Tasks to CSV returns empty file if no tasks in project.
        Disable for GIGwork.
        """
        self.register()
        self.signin()
        Fixtures.create()
        project = db.session.query(Project)\
            .filter_by(short_name=Fixtures.project_short_name)\
            .first()
        uri = "/project/%s/tasks/export?type=task&format=csv" % project.short_name
        res = self.app.get(uri, follow_redirects=True)
        zip = zipfile.ZipFile(StringIO(res.data))
        extracted_filename = zip.namelist()[0]

        csv_content = StringIO(zip.read(extracted_filename))
        csvreader = unicode_csv_reader(csv_content)
        is_empty = True
        for line in csvreader:
            is_empty = False, line

        assert is_empty

    @with_context
    def test_53_export_task_runs_csv(self):
        """Test WEB export Task Runs to CSV works"""
        # First test for a non-existant project
        self.register()
        self.signin()
        Fixtures.create()
        uri = '/project/somethingnotexists/tasks/export'
        res = self.app.get(uri, follow_redirects=True)
        assert res.status == '404 NOT FOUND', res.status
        # Now get the tasks in CSV format
        uri = "/project/somethingnotexists/tasks/export?type=tas&format=csv"
        res = self.app.get(uri, follow_redirects=True)
        assert res.status == '404 NOT FOUND', res.status

        # Now with a real project
        project = db.session.query(Project)\
                    .filter_by(short_name=Fixtures.project_short_name)\
                    .first()
        self.clear_temp_container(project.owner_id)
        uri = '/project/%s/tasks/export' % project.short_name
        res = self.app.get(uri, follow_redirects=True)
        heading = "Export All Tasks and Task Runs"
        data = res.data.decode('utf-8')
        assert heading in data, "Export page should be available\n %s" % data

        ## Modified for GIGwork task export
        # Now get the tasks in CSV format
        uri = "/project/%s/tasks/export?type=task_run&format=csv" % project.short_name
        res = self.app.get(uri, follow_redirects=True)
        '''
        zip = zipfile.ZipFile(StringIO(res.data))
        # Check only one file in zipfile
        err_msg = "filename count in ZIP is not 2"
        assert len(zip.namelist()) == 2, err_msg
        # Check ZIP filename
        extracted_filename = zip.namelist()[0]
        assert extracted_filename == 'project1_task_run.csv', zip.namelist()[0]
        extracted_filename_info_only = zip.namelist()[1]
        assert extracted_filename_info_only == 'project1_task_run_info_only.csv', zip.namelist()[1]

        csv_content = StringIO(zip.read(extracted_filename))
        csvreader = unicode_csv_reader(csv_content)
        project = db.session.query(Project)\
            .filter_by(short_name=project.short_name)\
            .first()
        exported_task_runs = []
        n = 0
        for row in csvreader:
            if n != 0:
                exported_task_runs.append(row)
            else:
                keys = row
            n = n + 1
        err_msg = "The number of exported task runs is different \
                   from Project Tasks Runs: %s != %s" % (len(exported_task_runs), len(project.task_runs))
        assert len(exported_task_runs) == len(project.task_runs), err_msg

        for t in project.tasks[0].task_runs:
            for tk in flatten(t.dictize()).keys():
                expected_key = "%s" % tk
                assert expected_key in keys, expected_key

        for et in exported_task_runs:
            task_run_id = et[keys.index('id')]
            task_run = db.session.query(TaskRun).get(task_run_id)
            task_run_dict = flatten(task_run.dictize())
            for k in task_run_dict:
                slug = '%s' % k
                err_msg = "%s != %s" % (task_run_dict[k], et[keys.index(slug)])
                if task_run_dict[k] is not None:
                    assert unicode(task_run_dict[k]) == et[keys.index(slug)], err_msg
                else:
                    assert u'' == et[keys.index(slug)], err_msg
        # Task runs are exported as an attached file
        content_disposition = 'attachment; filename=%d_test-app_task_run_csv.zip' % project.id
        assert res.headers.get('Content-Disposition') == content_disposition, res.headers
        '''
        assert "You will be emailed when your export has been completed." in res.data

    @with_context
    @patch('pybossa.view.projects.Ckan', autospec=True)
    def test_export_tasks_ckan_exception(self, mock1):
        mocks = [Mock()]
        from test_ckan import TestCkanModule
        fake_ckn = TestCkanModule()
        package = fake_ckn.pkg_json_found
        package['id'] = 3
        mocks[0].package_exists.return_value = (False,
                                                Exception("CKAN: error",
                                                          "error", 500))
        # mocks[0].package_create.return_value = fake_ckn.pkg_json_found
        # mocks[0].resource_create.return_value = dict(result=dict(id=3))
        # mocks[0].datastore_create.return_value = 'datastore'
        # mocks[0].datastore_upsert.return_value = 'datastore'

        mock1.side_effect = mocks

        """Test WEB Export CKAN Tasks works."""
        self.register()
        self.signin()
        Fixtures.create()
        user = db.session.query(User).filter_by(name=Fixtures.name).first()
        project = db.session.query(Project).first()
        user.ckan_api = 'ckan-api-key'
        project.owner_id = user.id
        db.session.add(user)
        db.session.add(project)
        db.session.commit()

        self.signin(email="johndoe@example.com", password="p4ssw0rd")
        # Now with a real project
        uri = '/project/%s/tasks/export' % Fixtures.project_short_name
        res = self.app.get(uri, follow_redirects=True)
        heading = "Export All Tasks and Task Runs"
        assert heading in res.data, "Export page should be available\n %s" % res.data
        # Now get the tasks in CKAN format
        uri = "/project/%s/tasks/export?type=task&format=ckan" % Fixtures.project_short_name
        with patch.dict(self.flask_app.config, {'CKAN_URL': 'http://ckan.com'}):
            # First time exporting the package
            res = self.app.get(uri, follow_redirects=True)
            msg = '415 Unsupported Media Type'
            err_msg = "CKAN is unsupported"
            assert msg in res.data, err_msg

    @with_context
    @patch('pybossa.view.projects.Ckan', autospec=True)
    def test_export_tasks_ckan_connection_error(self, mock1):
        mocks = [Mock()]
        from test_ckan import TestCkanModule
        fake_ckn = TestCkanModule()
        package = fake_ckn.pkg_json_found
        package['id'] = 3
        mocks[0].package_exists.return_value = (False, ConnectionError)
        # mocks[0].package_create.return_value = fake_ckn.pkg_json_found
        # mocks[0].resource_create.return_value = dict(result=dict(id=3))
        # mocks[0].datastore_create.return_value = 'datastore'
        # mocks[0].datastore_upsert.return_value = 'datastore'

        mock1.side_effect = mocks

        """Test WEB Export CKAN Tasks works."""
        self.register()
        self.signin()
        Fixtures.create()
        user = db.session.query(User).filter_by(name=Fixtures.name).first()
        project = db.session.query(Project).first()
        user.ckan_api = 'ckan-api-key'
        project.owner_id = user.id
        db.session.add(user)
        db.session.add(project)
        db.session.commit()

        self.signin(email="johndoe@example.com", password="p4ssw0rd")
        #self.signin(email=user.email_addr, password=Fixtures.password)
        # Now with a real project
        uri = '/project/%s/tasks/export' % Fixtures.project_short_name
        res = self.app.get(uri, follow_redirects=True)
        heading = "Export All Tasks and Task Runs"
        assert heading in res.data, "Export page should be available\n %s" % res.data
        # Now get the tasks in CKAN format
        uri = "/project/%s/tasks/export?type=task&format=ckan" % Fixtures.project_short_name
        with patch.dict(self.flask_app.config, {'CKAN_URL': 'http://ckan.com'}):
            # First time exporting the package
            res = self.app.get(uri, follow_redirects=True)
            msg = '415 Unsupported Media Type'
            err_msg = "CKAN is unsupported"
            assert msg in res.data, err_msg

    @with_context
    @patch('pybossa.view.projects.Ckan', autospec=True)
    def test_task_export_tasks_ckan_first_time(self, mock1):
        """Test WEB Export CKAN Tasks unsupported without an existing package."""
        # Second time exporting the package
        mocks = [Mock()]
        resource = dict(name='task', id=1)
        package = dict(id=3, resources=[resource])
        mocks[0].package_exists.return_value = (None, None)
        mocks[0].package_create.return_value = package
        #mocks[0].datastore_delete.return_value = None
        mocks[0].datastore_create.return_value = None
        mocks[0].datastore_upsert.return_value = None
        mocks[0].resource_create.return_value = dict(result=dict(id=3))
        mocks[0].datastore_create.return_value = 'datastore'
        mocks[0].datastore_upsert.return_value = 'datastore'

        mock1.side_effect = mocks

        self.register()
        self.signin()
        Fixtures.create()
        user = db.session.query(User).filter_by(name=Fixtures.name).first()
        project = db.session.query(Project).first()
        user.ckan_api = 'ckan-api-key'
        project.owner_id = user.id
        db.session.add(user)
        db.session.add(project)
        db.session.commit()

        #self.signin(email=user.email_addr, password=Fixtures.password)
        self.signin(email="johndoe@example.com", password="p4ssw0rd")
        # First test for a non-existant project
        uri = '/project/somethingnotexists/tasks/export'
        res = self.app.get(uri, follow_redirects=True)
        assert res.status == '404 NOT FOUND', res.status
        # Now get the tasks in CKAN format
        uri = "/project/somethingnotexists/tasks/export?type=task&format=ckan"
        res = self.app.get(uri, follow_redirects=True)
        assert res.status == '404 NOT FOUND', res.status
        # Now get the tasks in CKAN format
        uri = "/project/somethingnotexists/tasks/export?type=other&format=ckan"
        res = self.app.get(uri, follow_redirects=True)
        assert res.status == '404 NOT FOUND', res.status

        # Now with a real project
        uri = '/project/%s/tasks/export' % Fixtures.project_short_name
        res = self.app.get(uri, follow_redirects=True)
        heading = "Export All Tasks and Task Runs"
        assert heading in res.data, "Export page should be available\n %s" % res.data
        # Now get the tasks in CKAN format
        uri = "/project/%s/tasks/export?type=task&format=ckan" % Fixtures.project_short_name
        with patch.dict(self.flask_app.config, {'CKAN_URL': 'http://ckan.com'}):
            # First time exporting the package
            res = self.app.get(uri, follow_redirects=True)
            msg = '415 Unsupported Media Type'
            err_msg = "CKAN is unsupported"
            assert msg in res.data, err_msg

    @with_context
    @patch('pybossa.view.projects.Ckan', autospec=True)
    def test_task_export_tasks_ckan_second_time(self, mock1):
        """Test WEB Export CKAN Tasks works with an existing package."""
        # Second time exporting the package
        mocks = [Mock()]
        resource = dict(name='task', id=1)
        package = dict(id=3, resources=[resource])
        mocks[0].package_exists.return_value = (package, None)
        mocks[0].package_update.return_value = package
        mocks[0].datastore_delete.return_value = None
        mocks[0].datastore_create.return_value = None
        mocks[0].datastore_upsert.return_value = None
        mocks[0].resource_create.return_value = dict(result=dict(id=3))
        mocks[0].datastore_create.return_value = 'datastore'
        mocks[0].datastore_upsert.return_value = 'datastore'

        mock1.side_effect = mocks

        self.register()
        self.signin()
        Fixtures.create()
        user = db.session.query(User).filter_by(name=Fixtures.name).first()
        project = db.session.query(Project).first()
        user.ckan_api = 'ckan-api-key'
        project.owner_id = user.id
        db.session.add(user)
        db.session.add(project)
        db.session.commit()

        self.signin(email="johndoe@example.com", password="p4ssw0rd")
        # First test for a non-existant project
        uri = '/project/somethingnotexists/tasks/export'
        res = self.app.get(uri, follow_redirects=True)
        assert res.status == '404 NOT FOUND', res.status
        # Now get the tasks in CKAN format
        uri = "/project/somethingnotexists/tasks/export?type=task&format=ckan"
        res = self.app.get(uri, follow_redirects=True)
        assert res.status == '404 NOT FOUND', res.status

        # Now with a real project
        uri = '/project/%s/tasks/export' % Fixtures.project_short_name
        res = self.app.get(uri, follow_redirects=True)
        heading = "Export All Tasks and Task Runs"
        assert heading in res.data, "Export page should be available\n %s" % res.data
        # Now get the tasks in CKAN format
        uri = "/project/%s/tasks/export?type=task&format=ckan" % Fixtures.project_short_name
        res = self.app.get(uri, follow_redirects=True)

        '''
        with patch.dict(self.flask_app.config, {'CKAN_URL': 'http://ckan.com'}):
            # First time exporting the package
            res = self.app.get(uri, follow_redirects=True)
            msg = 'Data exported to http://ckan.com'
            err_msg = "Tasks should be exported to CKAN"
            assert msg in res.data, err_msg
        '''

    @with_context
    @patch('pybossa.view.projects.Ckan', autospec=True)
    def test_task_export_tasks_ckan_without_resources(self, mock1):
        """Test WEB Export CKAN Tasks works without resources."""
        mocks = [Mock()]
        package = dict(id=3, resources=[])
        mocks[0].package_exists.return_value = (package, None)
        mocks[0].package_update.return_value = package
        mocks[0].resource_create.return_value = dict(result=dict(id=3))
        mocks[0].datastore_create.return_value = 'datastore'
        mocks[0].datastore_upsert.return_value = 'datastore'

        mock1.side_effect = mocks

        self.register()
        self.signin()
        Fixtures.create()
        user = db.session.query(User).filter_by(name=Fixtures.name).first()
        project = db.session.query(Project).first()
        user.ckan_api = 'ckan-api-key'
        project.owner_id = user.id
        db.session.add(user)
        db.session.add(project)
        db.session.commit()

        #self.signin(email=user.email_addr, password=Fixtures.password)
        self.signin(email="johndoe@example.com", password="p4ssw0rd")
        # First test for a non-existant project
        uri = '/project/somethingnotexists/tasks/export'
        res = self.app.get(uri, follow_redirects=True)
        assert res.status == '404 NOT FOUND', res.status
        # Now get the tasks in CKAN format
        uri = "/project/somethingnotexists/tasks/export?type=task&format=ckan"
        res = self.app.get(uri, follow_redirects=True)
        assert res.status == '404 NOT FOUND', res.status

        # Now with a real project
        uri = '/project/%s/tasks/export' % Fixtures.project_short_name
        res = self.app.get(uri, follow_redirects=True)
        heading = "Export All Tasks and Task Runs"
        assert heading in res.data, "Export page should be available\n %s" % res.data
        # Now get the tasks in CKAN format
        uri = "/project/%s/tasks/export?type=task&format=ckan" % Fixtures.project_short_name
        #res = self.app.get(uri, follow_redirects=True)
        '''
        with patch.dict(self.flask_app.config, {'CKAN_URL': 'http://ckan.com'}):
            # First time exporting the package
            res = self.app.get(uri, follow_redirects=True)
            msg = 'Data exported to http://ckan.com'
            err_msg = "Tasks should be exported to CKAN"
            assert msg in res.data, err_msg
        '''


    @with_context
    @patch('pybossa.view.projects.uploader.upload_file', return_value=True)
    def test_get_import_tasks_no_params_shows_options_and_templates(self, mock):
        """Test WEB import tasks displays the different importers and template
        tasks"""
        self.register()
        self.signin()
        Fixtures.create()
        self.new_project()
        res = self.app.get('/project/sampleapp/tasks/import', follow_redirects=True)
        err_msg = "There should be a CSV importer"
        assert "type=csv" in res.data, err_msg
        err_msg = "There should be a GDocs importer"
        assert "type=gdocs" in res.data, err_msg
        err_msg = "There should be an Epicollect importer"
        assert "type=epicollect" in res.data, err_msg
        err_msg = "There should be a Flickr importer"
        assert "type=flickr" in res.data, err_msg
        err_msg = "There should be a Dropbox importer"
        assert "type=dropbox" in res.data, err_msg
        err_msg = "There should be a Twitter importer"
        assert "type=twitter" in res.data, err_msg
        err_msg = "There should be an S3 importer"
        assert "type=s3" in res.data, err_msg
        err_msg = "There should be an Image template"
        assert "template=image" in res.data, err_msg
        err_msg = "There should be a Map template"
        assert "template=map" in res.data, err_msg
        err_msg = "There should be a PDF template"
        assert "template=pdf" in res.data, err_msg
        err_msg = "There should be a Sound template"
        assert "template=sound" in res.data, err_msg
        err_msg = "There should be a Video template"
        assert "template=video" in res.data, err_msg

        self.signout()

        self.signin(email=Fixtures.email_addr2, password=Fixtures.password)
        res = self.app.get('/project/sampleapp/tasks/import', follow_redirects=True)
        assert res.status_code == 403, res.status_code

    @with_context
    @patch('pybossa.view.projects.importer.create_tasks')
    @patch('pybossa.view.projects.importer.count_tasks_to_import', return_value=1)
    @patch('pybossa.view.projects.uploader.upload_file', return_value=True)
    def test_get_import_tasks_no_params_shows_options_and_templates_json_owner(self, mock, importer_count, importer_tasks):
        """Test WEB import tasks JSON returns tasks's templates """
        admin, user, owner = UserFactory.create_batch(3)
        project = ProjectFactory.create(owner=owner)
        report = MagicMock()
        report.message = "SUCCESS"
        importer_tasks.return_value = report
        url = '/project/%s/tasks/import?api_key=%s' % (project.short_name, owner.api_key)
        res = self.app_get_json(url)
        data = json.loads(res.data)

        assert data['available_importers'] is not None, data
        importers = ["projects/tasks/epicollect.html",
                     "projects/tasks/csv.html",
                     "projects/tasks/s3.html",
                     "projects/tasks/twitter.html",
                     "projects/tasks/youtube.html",
                     "projects/tasks/gdocs.html",
                     "projects/tasks/dropbox.html",
                     "projects/tasks/flickr.html",
                     "projects/tasks/localCSV.html"]
        assert data['available_importers'] == importers, data

        importers = ['&type=epicollect',
                     '&type=csv',
                     '&type=s3',
                     '&type=twitter',
                     '&type=youtube',
                     '&type=gdocs',
                     '&type=dropbox',
                     '&type=flickr',
                     '&type=localCSV']

        for importer in importers:
            res = self.app_get_json(url + importer)
            data = json.loads(res.data)
            assert data['form']['csrf'] is not None
            if 'epicollect' in importer:
                assert 'epicollect_form' in data['form'].keys(), data
                assert 'epicollect_project' in data['form'].keys(), data
            if 'csv' in importer:
                assert 'csv_url' in data['form'].keys(), data
            if importer == 's3':
                assert 'files' in data['form'].keys(), data
                assert 'bucket' in data['form'].keys(), data
            if 'twitter' in importer:
                assert 'max_tweets' in data['form'].keys(), data
                assert 'source' in data['form'].keys(), data
                assert 'user_credentials' in data['form'].keys(), data
            if 'youtube' in importer:
                assert 'playlist_url' in data['form'].keys(), data
            if 'gdocs' in importer:
                assert 'googledocs_url' in data['form'].keys(), data
            if 'dropbox' in importer:
                assert 'files' in data['form'].keys(), data
            if 'flickr' in importer:
                assert 'album_id' in data['form'].keys(), data
            if 'localCSV' in importer:
                assert 'form_name' in data['form'].keys(), data

        for importer in importers:
            if 'epicollect' in importer:
                data = dict(epicollect_form='data', epicollect_project='project')
                res = self.app_post_json(url + importer, data=data)
                data = json.loads(res.data)
                assert data['flash'] == "SUCCESS", data
            if 'csv' in importer:
                data = dict(csv_url='http://data.com')
                res = self.app_post_json(url + importer, data=data)
                data = json.loads(res.data)
                print data
                assert data['flash'] == "SUCCESS", data
            if 's3' in importer:
                data = dict(files='data', bucket='bucket')
                res = self.app_post_json(url + importer, data=data)
                data = json.loads(res.data)
                assert data['flash'] == "SUCCESS", data
            if 'twitter' in importer:
                data = dict(max_tweets=1, source='bucket', user_credentials='user')
                res = self.app_post_json(url + importer, data=data)
                data = json.loads(res.data)
                assert data['flash'] == "SUCCESS", data
            if 'youtube' in importer:
                data = dict(playlist_url='url')
                res = self.app_post_json(url + importer, data=data)
                data = json.loads(res.data)
                assert data['flash'] == "SUCCESS", data
            if 'gdocs' in importer:
                data = dict(googledocs_url='http://url.com')
                res = self.app_post_json(url + importer, data=data)
                data = json.loads(res.data)
                assert data['flash'] == "SUCCESS", data
            if 'dropbox' in importer:
                data = dict(files='http://domain.com')
                res = self.app_post_json(url + importer, data=data)
                data = json.loads(res.data)
                assert data['flash'] == "SUCCESS", data
            if 'flickr' in importer:
                data = dict(album_id=13)
                res = self.app_post_json(url + importer, data=data)
                data = json.loads(res.data)
                assert data['flash'] == "SUCCESS", data


    @with_context
    @patch('pybossa.view.projects.uploader.upload_file', return_value=True)
    def test_get_import_tasks_no_params_shows_options_and_templates_json_admin(self, mock):
        """Test WEB import tasks JSON returns tasks's templates """
        admin, user, owner = UserFactory.create_batch(3)
        project = ProjectFactory.create(owner=owner)

        url = '/project/%s/tasks/import?api_key=%s' % (project.short_name, admin.api_key)
        res = self.app_get_json(url)
        data = json.loads(res.data)

        assert data['available_importers'] is not None, data
        importers = ['projects/tasks/epicollect.html',
                     'projects/tasks/csv.html',
                     'projects/tasks/s3.html',
                     'projects/tasks/twitter.html',
                     'projects/tasks/youtube.html',
                     'projects/tasks/gdocs.html',
                     'projects/tasks/dropbox.html',
                     'projects/tasks/flickr.html',
                     'projects/tasks/localCSV.html']
        assert data['available_importers'] == importers, data


    @with_context
    @patch('pybossa.view.projects.uploader.upload_file', return_value=True)
    def test_get_import_tasks_no_params_shows_options_and_templates_json_user(self, mock):
        """Test WEB import tasks JSON returns tasks's templates """
        admin, user, owner = UserFactory.create_batch(3)
        project = ProjectFactory.create(owner=owner)

        url = '/project/%s/tasks/import?api_key=%s' % (project.short_name, user.api_key)
        res = self.app_get_json(url)
        data = json.loads(res.data)
        assert data['code'] == 403, data

    @with_context
    @patch('pybossa.view.projects.uploader.upload_file', return_value=True)
    def test_get_import_tasks_no_params_shows_options_and_templates_json_anon(self, mock):
        """Test WEB import tasks JSON returns tasks's templates """
        admin, user, owner = UserFactory.create_batch(3)
        project = ProjectFactory.create(owner=owner)

        url = '/project/%s/tasks/import' % (project.short_name)
        res = self.app_get_json(url, follow_redirects=True)
        assert 'signin' in res.data, res.data


    @with_context
    def test_get_import_tasks_with_specific_variant_argument(self):
        """Test task importer with specific importer variant argument
        shows the form for it, for each of the variants"""
        self.register()
        self.signin()
        owner = db.session.query(User).first()
        project = ProjectFactory.create(owner=owner)

        # CSV
        url = "/project/%s/tasks/import?type=csv" % project.short_name
        res = self.app.get(url, follow_redirects=True)
        data = res.data.decode('utf-8')

        assert "From a CSV file" in data
        assert 'action="/project/%E2%9C%93project1/tasks/import"' in data

        # Google Docs
        url = "/project/%s/tasks/import?type=gdocs" % project.short_name
        res = self.app.get(url, follow_redirects=True)
        data = res.data.decode('utf-8')

        assert "From a Google Docs Spreadsheet" in data
        assert 'action="/project/%E2%9C%93project1/tasks/import"' in data

        # Epicollect Plus
        url = "/project/%s/tasks/import?type=epicollect" % project.short_name
        res = self.app.get(url, follow_redirects=True)
        data = res.data.decode('utf-8')

        assert "From an EpiCollect Plus project" in data
        assert 'action="/project/%E2%9C%93project1/tasks/import"' in data

        # Flickr
        url = "/project/%s/tasks/import?type=flickr" % project.short_name
        res = self.app.get(url, follow_redirects=True)
        data = res.data.decode('utf-8')

        assert "From a Flickr Album" in data
        assert 'action="/project/%E2%9C%93project1/tasks/import"' in data

        # Dropbox
        url = "/project/%s/tasks/import?type=dropbox" % project.short_name
        res = self.app.get(url, follow_redirects=True)
        data = res.data.decode('utf-8')

        assert "From your Dropbox account" in data
        assert 'action="/project/%E2%9C%93project1/tasks/import"' in data

        # Twitter
        url = "/project/%s/tasks/import?type=twitter" % project.short_name
        res = self.app.get(url, follow_redirects=True)
        data = res.data.decode('utf-8')

        assert "From a Twitter hashtag or account" in data
        assert 'action="/project/%E2%9C%93project1/tasks/import"' in data

        # S3
        url = "/project/%s/tasks/import?type=s3" % project.short_name
        res = self.app.get(url, follow_redirects=True)
        data = res.data.decode('utf-8')

        assert "From an Amazon S3 bucket" in data
        assert 'action="/project/%E2%9C%93project1/tasks/import"' in data

        # Invalid
        url = "/project/%s/tasks/import?type=invalid" % project.short_name
        res = self.app.get(url, follow_redirects=True)

        assert res.status_code == 404, res.status_code

    @with_context
    @patch('pybossa.core.importer.get_all_importer_names')
    def test_get_importer_doesnt_show_unavailable_importers(self, names):
        names.return_value = ['csv', 'gdocs', 'epicollect', 's3']
        self.register()
        owner = db.session.query(User).first()
        project = ProjectFactory.create(owner=owner)
        url = "/project/%s/tasks/import" % project.short_name

        res = self.app.get(url, follow_redirects=True)

        assert "type=flickr" not in res.data
        assert "type=dropbox" not in res.data
        assert "type=twitter" not in res.data

    @with_context
    @patch('pybossa.view.projects.redirect_content_type', wraps=redirect)
    @patch('pybossa.importers.csv.requests.get')
    def test_import_tasks_redirects_on_success(self, request, redirect):
        """Test WEB when importing tasks succeeds, user is redirected to tasks main page"""
        csv_file = FakeResponse(text='Foo,Bar,Baz\n1,2,3', status_code=200,
                                headers={'content-type': 'text/plain'},
                                encoding='utf-8')
        request.return_value = csv_file
        self.register()
        self.signin()
        self.new_project()
        project = db.session.query(Project).first()
        url = '/project/%s/tasks/import' % project.short_name
        res = self.app.post(url, data={'csv_url': 'http://myfakecsvurl.com',
                                       'formtype': 'csv', 'form_name': 'csv'},
                            follow_redirects=True)

        assert "1 new task was imported successfully" in res.data
        redirect.assert_called_with('/project/%s/tasks/' % project.short_name)

    @with_context
    @patch('pybossa.view.projects.importer.count_tasks_to_import')
    @patch('pybossa.view.projects.importer.create_tasks')
    def test_import_few_tasks_is_done_synchronously(self, create, count):
        """Test WEB importing a small amount of tasks is done synchronously"""
        count.return_value = 1
        create.return_value = ImportReport(message='1 new task was imported successfully', metadata=None, total=1)
        self.register()
        self.signin()
        self.new_project()
        project = db.session.query(Project).first()
        url = '/project/%s/tasks/import' % project.short_name
        res = self.app.post(url, data={'csv_url': 'http://myfakecsvurl.com',
                                       'formtype': 'csv', 'form_name': 'csv'},
                            follow_redirects=True)

        assert "1 new task was imported successfully" in res.data

    @with_context
    @patch('pybossa.view.projects.importer_queue', autospec=True)
    @patch('pybossa.view.projects.importer.count_tasks_to_import')
    def test_import_tasks_as_background_job(self, count_tasks, queue):
        """Test WEB importing a big amount of tasks is done in the background"""
        from pybossa.view.projects import MAX_NUM_SYNCHRONOUS_TASKS_IMPORT
        count_tasks.return_value = MAX_NUM_SYNCHRONOUS_TASKS_IMPORT + 1
        self.register()
        self.signin()
        self.new_project()
        project = db.session.query(Project).first()
        url = '/project/%s/tasks/import' % project.short_name
        res = self.app.post(url, data={'csv_url': 'http://myfakecsvurl.com',
                                       'formtype': 'csv', 'form_name': 'csv'},
                            follow_redirects=True)
        tasks = db.session.query(Task).all()

        assert tasks == [], "Tasks should not be immediately added"
        data = {'type': 'csv', 'csv_url': 'http://myfakecsvurl.com'}
        queue.enqueue.assert_called_once_with(import_tasks, project.id, 'John Doe', **data)
        msg = "trying to import a large amount of tasks, so please be patient.\
            You will receive an email when the tasks are ready."
        print res.data
        assert msg in res.data

    @with_context
    @patch('pybossa.view.projects.uploader.upload_file', return_value=True)
    @patch('pybossa.importers.csv.requests.get')
    def test_bulk_csv_import_works(self, Mock, mock):
        """Test WEB bulk import works"""
        csv_file = FakeResponse(text='Foo,Bar,priority_0\n1,2,3', status_code=200,
                                headers={'content-type': 'text/plain'},
                                encoding='utf-8')
        Mock.return_value = csv_file
        self.register()
        self.signin()
        self.new_project()
        project = db.session.query(Project).first()
        url = '/project/%s/tasks/import' % (project.short_name)
        res = self.app.post(url, data={'csv_url': 'http://myfakecsvurl.com',
                                       'formtype': 'csv', 'form_name': 'csv'},
                            follow_redirects=True)
        task = db.session.query(Task).first()
        assert {u'Bar': u'2', u'Foo': u'1'} == task.info
        assert task.priority_0 == 3
        assert "1 new task was imported successfully" in res.data

        # Check that only new items are imported
        empty_file = FakeResponse(text='Foo,Bar,priority_0\n1,2,3\n4,5,6',
                                  status_code=200,
                                  headers={'content-type': 'text/plain'},
                                  encoding='utf-8')
        Mock.return_value = empty_file
        project = db.session.query(Project).first()
        url = '/project/%s/tasks/import' % (project.short_name)
        res = self.app.post(url, data={'csv_url': 'http://myfakecsvurl.com',
                                       'formtype': 'csv', 'form_name': 'csv'},
                            follow_redirects=True)
        project = db.session.query(Project).first()
        assert len(project.tasks) == 2, "There should be only 2 tasks"
        n = 0
        csv_tasks = [{u'Foo': u'1', u'Bar': u'2'}, {u'Foo': u'4', u'Bar': u'5'}]
        for t in project.tasks:
            assert t.info == csv_tasks[n], "The task info should be the same"
            n += 1

    @with_context
    @patch('pybossa.view.projects.uploader.upload_file', return_value=True)
    @patch('pybossa.importers.csv.requests.get')
    def test_bulk_gdocs_import_works(self, Mock, mock):
        """Test WEB bulk GDocs import works."""
        csv_file = FakeResponse(text='Foo,Bar,priority_0\n1,2,3', status_code=200,
                                headers={'content-type': 'text/plain'},
                                encoding='utf-8')
        Mock.return_value = csv_file
        self.register()
        self.signin()
        self.new_project()
        project = db.session.query(Project).first()
        url = '/project/%s/tasks/import' % (project.short_name)
        res = self.app.post(url, data={'googledocs_url': 'http://drive.google.com',
                                       'formtype': 'gdocs', 'form_name': 'gdocs'},
                            follow_redirects=True)
        task = db.session.query(Task).first()
        assert {u'Bar': u'2', u'Foo': u'1'} == task.info
        assert task.priority_0 == 3
        assert "1 new task was imported successfully" in res.data

        # Check that only new items are imported
        empty_file = FakeResponse(text='Foo,Bar,priority_0\n1,2,3\n4,5,6',
                                  status_code=200,
                                  headers={'content-type': 'text/plain'},
                                  encoding='utf-8')
        Mock.return_value = empty_file
        project = db.session.query(Project).first()
        url = '/project/%s/tasks/import' % (project.short_name)
        res = self.app.post(url, data={'googledocs_url': 'http://drive.google.com',
                                       'formtype': 'gdocs', 'form_name': 'gdocs'},
                            follow_redirects=True)
        project = db.session.query(Project).first()
        assert len(project.tasks) == 2, "There should be only 2 tasks"
        n = 0
        csv_tasks = [{u'Foo': u'1', u'Bar': u'2'}, {u'Foo': u'4', u'Bar': u'5'}]
        for t in project.tasks:
            assert t.info == csv_tasks[n], "The task info should be the same"
            n += 1

        # Check that only new items are imported
        project = db.session.query(Project).first()
        url = '/project/%s/tasks/import' % (project.short_name)
        res = self.app.post(url, data={'googledocs_url': 'http://drive.google.com',
                                       'formtype': 'gdocs', 'form_name': 'gdocs'},
                            follow_redirects=True)
        project = db.session.query(Project).first()
        assert len(project.tasks) == 2, "There should be only 2 tasks"
        n = 0
        csv_tasks = [{u'Foo': u'1', u'Bar': u'2'}, {u'Foo': u'4', u'Bar': u'5'}]
        for t in project.tasks:
            assert t.info == csv_tasks[n], "The task info should be the same"
            n += 1
        assert "no new records" in res.data, res.data

    @with_context
    @patch('pybossa.view.projects.uploader.upload_file', return_value=True)
    @patch('pybossa.importers.epicollect.requests.get')
    def test_bulk_epicollect_import_works(self, Mock, mock):
        """Test WEB bulk Epicollect import works"""
        data = [dict(DeviceID=23)]
        fake_response = FakeResponse(text=json.dumps(data), status_code=200,
                                     headers={'content-type': 'application/json'},
                                     encoding='utf-8')
        Mock.return_value = fake_response
        self.register()
        self.signin()
        self.new_project()
        project = db.session.query(Project).first()
        res = self.app.post(('/project/%s/tasks/import' % (project.short_name)),
                            data={'epicollect_project': 'fakeproject',
                                  'epicollect_form': 'fakeform',
                                  'formtype': 'json', 'form_name': 'epicollect'},
                            follow_redirects=True)

        project = db.session.query(Project).first()
        err_msg = "Tasks should be imported"
        assert "1 new task was imported successfully" in res.data, err_msg
        tasks = db.session.query(Task).filter_by(project_id=project.id).all()
        err_msg = "The imported task from EpiCollect is wrong"
        assert tasks[0].info['DeviceID'] == 23, err_msg

        data = [dict(DeviceID=23), dict(DeviceID=24)]
        fake_response = FakeResponse(text=json.dumps(data), status_code=200,
                                     headers={'content-type': 'application/json'},
                                     encoding='utf-8')
        Mock.return_value = fake_response
        res = self.app.post(('/project/%s/tasks/import' % (project.short_name)),
                            data={'epicollect_project': 'fakeproject',
                                  'epicollect_form': 'fakeform',
                                  'formtype': 'json', 'form_name': 'epicollect'},
                            follow_redirects=True)
        project = db.session.query(Project).first()
        assert len(project.tasks) == 2, "There should be only 2 tasks"
        n = 0
        epi_tasks = [{u'DeviceID': 23}, {u'DeviceID': 24}]
        for t in project.tasks:
            assert t.info == epi_tasks[n], "The task info should be the same"
            n += 1

    @with_context
    @patch('pybossa.importers.flickr.requests.get')
    def test_bulk_flickr_import_works(self, request):
        """Test WEB bulk Flickr import works"""
        data = {
            "photoset": {
                "id": "72157633923521788",
                "primary": "8947113500",
                "owner": "32985084@N00",
                "ownername": "Teleyinex",
                "photo": [{"id": "8947115130", "secret": "00e2301a0d",
                           "server": "5441", "farm": 6, "title": "Title",
                           "isprimary": 0, "ispublic": 1, "isfriend": 0,
                           "isfamily": 0}
                          ],
                "page": 1,
                "per_page": "500",
                "perpage": "500",
                "pages": 1,
                "total": 1,
                "title": "Science Hack Day Balloon Mapping Workshop"},
            "stat": "ok"}
        fake_response = FakeResponse(text=json.dumps(data), status_code=200,
                                     headers={'content-type': 'application/json'},
                                     encoding='utf-8')
        request.return_value = fake_response
        self.register()
        self.signin()
        self.new_project()
        project = db.session.query(Project).first()
        res = self.app.post(('/project/%s/tasks/import' % (project.short_name)),
                            data={'album_id': '1234',
                                  'form_name': 'flickr'},
                            follow_redirects=True)

        project = db.session.query(Project).first()
        err_msg = "Tasks should be imported"
        assert "1 new task was imported successfully" in res.data, err_msg
        tasks = db.session.query(Task).filter_by(project_id=project.id).all()
        expected_info = {
            u'url': u'https://farm6.staticflickr.com/5441/8947115130_00e2301a0d.jpg',
            u'url_m': u'https://farm6.staticflickr.com/5441/8947115130_00e2301a0d_m.jpg',
            u'url_b': u'https://farm6.staticflickr.com/5441/8947115130_00e2301a0d_b.jpg',
            u'link': u'https://www.flickr.com/photos/32985084@N00/8947115130',
            u'title': u'Title'}
        assert tasks[0].info == expected_info, tasks[0].info

    @with_context
    def test_flickr_importer_page_shows_option_to_log_into_flickr(self):
        self.register()
        self.signin()
        owner = db.session.query(User).first()
        project = ProjectFactory.create(owner=owner)
        url = "/project/%s/tasks/import?type=flickr" % project.short_name

        res = self.app.get(url)
        login_url = '/flickr/?next=%2Fproject%2F%25E2%259C%2593project1%2Ftasks%2Fimport%3Ftype%3Dflickr'

        assert login_url in res.data

    @with_context
    def test_bulk_dropbox_import_works(self):
        """Test WEB bulk Dropbox import works"""
        dropbox_file_data = (u'{"bytes":286,'
                             u'"link":"https://www.dropbox.com/s/l2b77qvlrequ6gl/test.txt?dl=0",'
                             u'"name":"test.txt",'
                             u'"icon":"https://www.dropbox.com/static/images/icons64/page_white_text.png"}')
        self.register()
        self.signin()
        self.new_project()
        project = db.session.query(Project).first()
        res = self.app.post('/project/%s/tasks/import' % project.short_name,
                            data={'files-0': dropbox_file_data,
                                  'form_name': 'dropbox'},
                            follow_redirects=True)

        project = db.session.query(Project).first()
        err_msg = "Tasks should be imported"
        tasks = db.session.query(Task).filter_by(project_id=project.id).all()
        expected_info = {
            u'link_raw': u'https://www.dropbox.com/s/l2b77qvlrequ6gl/test.txt?raw=1',
            u'link': u'https://www.dropbox.com/s/l2b77qvlrequ6gl/test.txt?dl=0',
            u'filename': u'test.txt'}
        assert tasks[0].info == expected_info, tasks[0].info

    @with_context
    @patch('pybossa.importers.twitterapi.Twitter')
    @patch('pybossa.importers.twitterapi.oauth2_dance')
    def test_bulk_twitter_import_works(self, oauth, client):
        """Test WEB bulk Twitter import works"""
        tweet_data = {
            'statuses': [
                {
                    u'created_at': 'created',
                    u'favorite_count': 77,
                    u'coordinates': 'coords',
                    u'id_str': u'1',
                    u'id': 1,
                    u'retweet_count': 44,
                    u'user': {'screen_name': 'fulanito'},
                    u'text': 'this is a tweet #match'
                }
            ]
        }
        client_instance = Mock()
        client_instance.search.tweets.return_value = tweet_data
        client.return_value = client_instance

        self.register()
        self.signin()
        self.new_project()
        project = db.session.query(Project).first()
        res = self.app.post('/project/%s/tasks/import' % project.short_name,
                            data={'source': '#match',
                                  'max_tweets': 1,
                                  'form_name': 'twitter'},
                            follow_redirects=True)

        project = db.session.query(Project).first()
        err_msg = "Tasks should be imported"
        tasks = db.session.query(Task).filter_by(project_id=project.id).all()
        expected_info = {
            u'created_at': 'created',
            u'favorite_count': 77,
            u'coordinates': 'coords',
            u'id_str': u'1',
            u'id': 1,
            u'retweet_count': 44,
            u'user': {'screen_name': 'fulanito'},
            u'user_screen_name': 'fulanito',
            u'text': 'this is a tweet #match'
        }
        assert tasks[0].info == expected_info, tasks[0].info

    @with_context
    def test_bulk_s3_import_works(self):
        """Test WEB bulk S3 import works"""
        self.register()
        self.signin()
        self.new_project()
        project = db.session.query(Project).first()
        res = self.app.post('/project/%s/tasks/import' % project.short_name,
                            data={'files-0': 'myfile.txt',
                                  'bucket': 'mybucket',
                                  'form_name': 's3'},
                            follow_redirects=True)

        project = db.session.query(Project).first()
        err_msg = "Tasks should be imported"
        tasks = db.session.query(Task).filter_by(project_id=project.id).all()
        expected_info = {
            u'url': u'https://mybucket.s3.amazonaws.com/myfile.txt',
            u'filename': u'myfile.txt',
            u'link': u'https://mybucket.s3.amazonaws.com/myfile.txt'
        }
        assert tasks[0].info == expected_info, tasks[0].info

    @with_context
    def test_55_facebook_account_warning(self):
        """Test WEB Facebook OAuth user gets a hint to sign in"""
        user = User(fullname='John',
                    name='john',
                    email_addr='john@john.com',
                    info={})

        user.info = dict(facebook_token=u'facebook')
        msg, method = get_user_signup_method(user)
        err_msg = "Should return 'facebook' but returned %s" % method
        assert method == 'facebook', err_msg

        user.info = dict(google_token=u'google')
        msg, method = get_user_signup_method(user)
        err_msg = "Should return 'google' but returned %s" % method
        assert method == 'google', err_msg

        user.info = dict(twitter_token=u'twitter')
        msg, method = get_user_signup_method(user)
        err_msg = "Should return 'twitter' but returned %s" % method
        assert method == 'twitter', err_msg

        user.info = {}
        msg, method = get_user_signup_method(user)
        err_msg = "Should return 'local' but returned %s" % method
        assert method == 'local', err_msg

    @with_context
    def test_56_delete_tasks(self):
        """Test WEB delete tasks works"""
        Fixtures.create()
        # Anonymous user
        res = self.app.get('/project/test-app/tasks/delete', follow_redirects=True)
        err_msg = "Anonymous user should be redirected for authentication"
        assert "This feature requires being logged in." in res.data, err_msg
        err_msg = "Anonymous user should not be allowed to delete tasks"
        res = self.app.post('/project/test-app/tasks/delete', follow_redirects=True)
        err_msg = "Anonymous user should not be allowed to delete tasks"
        assert "This feature requires being logged in." in res.data, err_msg

        # Authenticated user but not owner
        self.register()
        self.signin()
        res = self.app.get('/project/test-app/tasks/delete', follow_redirects=True)
        err_msg = "Authenticated user but not owner should get 403 FORBIDDEN in GET"
        assert res.status == '403 FORBIDDEN', err_msg
        res = self.app.post('/project/test-app/tasks/delete', follow_redirects=True)
        err_msg = "Authenticated user but not owner should get 403 FORBIDDEN in POST"
        assert res.status == '403 FORBIDDEN', err_msg
        self.signout()

        # Owner
        tasks = db.session.query(Task).filter_by(project_id=1).all()
        res = self.signin(email=u'tester@tester.com', password=u'tester')
        res = self.app.get('/project/test-app/tasks/delete', follow_redirects=True)
        err_msg = "Owner user should get 200 in GET"
        assert res.status == '200 OK', err_msg
        assert len(tasks) > 0, "len(project.tasks) > 0"
        res = self.app.post('/project/test-app/tasks/delete', follow_redirects=True)
        err_msg = "Owner should get 200 in POST"
        assert res.status == '200 OK', err_msg
        tasks = db.session.query(Task).filter_by(project_id=1).all()
        assert len(tasks) == 0, "len(project.tasks) != 0"

        # Admin
        res = self.signin(email=u'root@root.com', password=u'tester' + 'root')
        res = self.app.get('/project/test-app/tasks/delete', follow_redirects=True)
        err_msg = "Admin user should get 200 in GET"
        assert res.status_code == 200, err_msg
        res = self.app.post('/project/test-app/tasks/delete', follow_redirects=True)
        err_msg = "Admin should get 200 in POST"
        assert res.status_code == 200, err_msg

    @with_context
    def test_56_delete_tasks_json(self):
        """Test WEB delete tasks JSON works"""
        admin, owner, user = UserFactory.create_batch(3)
        project = ProjectFactory.create(owner=owner)
        TaskFactory.create(project=project)
        url = '/project/%s/tasks/delete' % project.short_name

        # Anonymous user
        res = self.app_get_json(url, follow_redirects=True)
        err_msg = "Anonymous user should be redirected for authentication"
        assert "This feature requires being logged in." in res.data, err_msg
        err_msg = "Anonymous user should not be allowed to delete tasks"
        res = self.app.post(url, follow_redirects=True)
        err_msg = "Anonymous user should not be allowed to delete tasks"
        assert "This feature requires being logged in." in res.data, err_msg

        # Authenticated user but not owner
        res = self.app_get_json(url + '?api_key=%s' % user.api_key)
        err_msg = "Authenticated user but not owner should get 403 FORBIDDEN in GET"
        assert res.status == '403 FORBIDDEN', err_msg
        res = self.app.post(url + '?api_key=%s' % user.api_key)
        err_msg = "Authenticated user but not owner should get 403 FORBIDDEN in POST"
        assert res.status == '403 FORBIDDEN', err_msg

        # Owner
        tasks = db.session.query(Task).filter_by(project_id=project.id).all()
        res = self.app_get_json(url + '?api_key=%s' % owner.api_key)
        err_msg = "Owner user should get 200 in GET"
        assert res.status == '200 OK', err_msg
        assert len(tasks) > 0, "len(project.tasks) > 0"
        res = self.app_post_json(url + '?api_key=%s' % owner.api_key)
        err_msg = "Owner should get 200 in POST"
        assert res.status == '200 OK', err_msg
        tasks = db.session.query(Task).filter_by(project_id=project.id).all()
        assert len(tasks) == 0, "len(project.tasks) != 0"

        # Admin
        res = self.app.get(url + '?api_key=%s' % admin.api_key)
        err_msg = "Admin user should get 200 in GET"
        assert res.status_code == 200, err_msg
        res = self.app_post_json(url + '?api_key=%s' % admin.api_key)
        err_msg = "Admin should get 200 in POST"
        assert res.status_code == 200, err_msg


    @with_context
    @patch('pybossa.repositories.task_repository.uploader')
    def test_delete_tasks_removes_existing_zip_files(self, uploader):
        """Test WEB delete tasks also deletes zip files for task and taskruns"""
        Fixtures.create()
        self.signin(email=u'tester@tester.com', password=u'tester')
        res = self.app.post('/project/test-app/tasks/delete', follow_redirects=True)
        expected = [call('1_test-app_task_json.zip', 'user_2'),
                    call('1_test-app_task_csv.zip', 'user_2'),
                    call('1_test-app_task_run_json.zip', 'user_2'),
                    call('1_test-app_task_run_csv.zip', 'user_2')]
        assert uploader.delete_file.call_args_list == expected

    @with_context
    def test_57_reset_api_key(self):
        """Test WEB reset api key works"""
        url = "/account/johndoe/update"
        # Anonymous user
        res = self.app.get(url, follow_redirects=True)
        err_msg = "Anonymous user should be redirected for authentication"
        assert "This feature requires being logged in." in res.data, err_msg
        res = self.app.post(url, follow_redirects=True)
        assert "This feature requires being logged in." in res.data, err_msg
        # Authenticated user
        self.register()
        self.signin()
        user = db.session.query(User).get(1)
        url = "/account/%s/update" % user.name
        api_key = user.api_key
        res = self.app.get(url, follow_redirects=True)
        err_msg = "Authenticated user should get access to reset api key page"
        assert res.status_code == 200, err_msg
        assert "reset your personal API Key" in res.data, err_msg
        url = "/account/%s/resetapikey" % user.name
        res = self.app.post(url, follow_redirects=True)
        err_msg = "Authenticated user should be able to reset his api key"
        assert res.status_code == 200, err_msg
        user = db.session.query(User).get(1)
        err_msg = "New generated API key should be different from old one"
        assert api_key != user.api_key, err_msg
        self.signout()

        self.register(fullname="new", name="new")
        self.signin(email="new@example.com", password="p4ssw0rd")
        res = self.app.post(url)
        assert res.status_code == 403, res.status_code

        url = "/account/fake/resetapikey"
        res = self.app.post(url)
        assert res.status_code == 404, res.status_code

    @with_context
    def test_57_reset_api_key_json(self):
        """Test WEB reset api key JSON works"""
        url = "/account/johndoe/update"
        # Anonymous user
        res = self.app_get_json(url, follow_redirects=True)
        err_msg = "Anonymous user should be redirected for authentication"
        assert "This feature requires being logged in." in res.data, err_msg
        res = self.app_post_json(url, data=dict(foo=1), follow_redirects=True)
        assert "This feature requires being logged in." in res.data, res.data
        # Authenticated user
        self.register()
        user = db.session.query(User).get(1)
        url = "/account/%s/update" % user.name
        api_key = user.api_key
        res = self.app_get_json(url, follow_redirects=True)
        err_msg = "Authenticated user should get access to reset api key page"
        assert res.status_code == 200, err_msg
        data = json.loads(res.data)
        assert data.get('form').get('name') == user.name, (err_msg, data)

        with patch.dict(self.flask_app.config, {'WTF_CSRF_ENABLED': True}):
            url = "/account/%s/resetapikey" % user.name
            csrf = self.get_csrf(url)
            headers = {'X-CSRFToken': csrf}
            res = self.app_post_json(url,
                                     follow_redirects=True, headers=headers)
            err_msg = "Authenticated user should be able to reset his api key"
            assert res.status_code == 200, err_msg
            data = json.loads(res.data)
            assert data.get('status') == SUCCESS, err_msg
            assert data.get('next') == "/account/%s/" % user.name, (err_msg, data)
            user = db.session.query(User).get(1)
            err_msg = "New generated API key should be different from old one"
            assert api_key != user.api_key, (err_msg, data)
            self.signout()

            self.register(fullname="new", name="new")
            res = self.app_post_json(url, headers=headers)
            assert res.status_code == 403, res.status_code
            data = json.loads(res.data)
            assert data.get('code') == 403, data

            url = "/account/fake/resetapikey"
            res = self.app_post_json(url, headers=headers)
            assert res.status_code == 404, res.status_code
            data = json.loads(res.data)
            assert data.get('code') == 404, data


    @with_context
    @patch('pybossa.cache.site_stats.get_locs', return_value=[{'latitude': 0, 'longitude': 0}])
    def test_58_global_stats(self, mock1):
        """Test WEB global stats of the site works"""
        Fixtures.create()

        url = "/stats"
        res = self.app.get(url, follow_redirects=True)
        err_msg = "There should be a Global Statistics page of the project"
        assert "General Statistics" in res.data, err_msg

        with patch.dict(self.flask_app.config, {'GEO': True}):
            res = self.app.get(url, follow_redirects=True)
            assert "GeoLite" in res.data, res.data

    @with_context
    @patch('pybossa.cache.site_stats.get_locs', return_value=[{'latitude': 0, 'longitude': 0}])
    def test_58_global_stats_json(self, mock1):
        """Test WEB global stats JSON of the site works"""
        Fixtures.create()

        url = "/stats/"
        res = self.app_get_json(url)
        err_msg = "There should be a Global Statistics page of the project"
        data = json.loads(res.data)
        keys = ['locs', 'projects', 'show_locs', 'stats', 'tasks', 'top5_projects_24_hours', 'top5_users_24_hours', 'users']
        assert keys.sort() == data.keys().sort(), keys


        with patch.dict(self.flask_app.config, {'GEO': True}):
            res = self.app.get(url, follow_redirects=True)
            assert "GeoLite" in res.data, res.data

    @with_context
    def test_59_help_api(self):
        """Test WEB help api page exists"""
        Fixtures.create()
        url = "/help/api"
        res = self.app.get(url, follow_redirects=True)
        err_msg = "There should be a help api page"
        assert "API Help" in res.data, err_msg
        assert_raises(ValueError, json.loads, res.data)

    @with_context
    def test_59_help_api_json(self):
        """Test WEB help api json exists"""
        Fixtures.create()
        url = "/help/api"
        res = self.app_get_json(url, follow_redirects=True)
        data = json.loads(res.data)
        err_msg = 'Template wrong'
        assert data['template'] == 'help/api.html', err_msg
        err_msg = 'Title wrong'
        assert data['title'] == 'Help: API', err_msg
        err_msg = 'project id missing'
        assert 'project_id' in data, err_msg

    @with_context
    def test_59_help_license(self):
        """Test WEB help license page exists."""
        url = "/help/license"
        res = self.app.get(url, follow_redirects=True)
        err_msg = "There should be a help license page"
        assert "Licenses" in res.data, err_msg
        assert_raises(ValueError, json.loads, res.data)

    @with_context
    def test_59_help_license_json(self):
        """Test WEB help license json exists."""
        url = "/help/license"
        res = self.app_get_json(url, follow_redirects=True)
        data = json.loads(res.data)
        err_msg = 'Template wrong'
        assert data['template'] == 'help/license.html', err_msg
        err_msg = 'Title wrong'
        assert data['title'] == 'Help: Licenses', err_msg

    @with_context
    def test_59_about(self):
        """Test WEB help about page exists."""
        url = "/about"
        res = self.app.get(url, follow_redirects=True)
        err_msg = "There should be an about page"
        assert "About" in res.data, err_msg

    @with_context
    def test_59_help_tos(self):
        """Test WEB help TOS page exists."""
        url = "/help/terms-of-use"
        res = self.app.get(url, follow_redirects=True)
        err_msg = "There should be a TOS page"
        assert "Terms for use" in res.data, err_msg
        assert_raises(ValueError, json.loads, res.data)

    @with_context
    def test_59_help_tos_json(self):
        """Test WEB help TOS json endpoint exists"""
        url = "/help/terms-of-use"
        res = self.app_get_json(url)
        data = json.loads(res.data)
        err_msg = 'Template wrong'
        assert data['template'] == 'help/tos.html', err_msg
        err_msg = 'Title wrong'
        assert data['title'] == 'Help: Terms of Use', err_msg
        err_msg = "There should be HTML content"
        assert '<body' in data['content'], err_msg

    @with_context
    def test_59_help_cookies_policy(self):
        """Test WEB help cookies policy page exists."""
        url = "/help/cookies-policy"
        res = self.app.get(url, follow_redirects=True)
        err_msg = "There should be a TOS page"
        assert "uses cookies" in res.data, err_msg
        assert_raises(ValueError, json.loads, res.data)

    @with_context
    def test_59_help_cookies_policy_json(self):
        """Test WEB help cookies policy json endpoint exists."""
        url = "/help/cookies-policy"
        res = self.app_get_json(url)
        data = json.loads(res.data)
        err_msg = 'Template wrong'
        assert data['template'] == 'help/cookies_policy.html', err_msg
        err_msg = 'Title wrong'
        assert data['title'] == 'Help: Cookies Policy', err_msg
        err_msg = "There should be HTML content"
        assert '<body' in data['content'], err_msg

    @with_context
    def test_59_help_privacy(self):
        """Test WEB help privacy page exists."""
        url = "/help/privacy"
        res = self.app.get(url, follow_redirects=True)
        err_msg = "There should be a privacy policy page"
        assert "Privacy" in res.data, err_msg
        assert_raises(ValueError, json.loads, res.data)

    @with_context
    def test_60_help_privacy_json(self):
        """Test privacy json endpoint"""
        url = "/help/privacy"
        res = self.app_get_json(url)
        data = json.loads(res.data)
        err_msg = 'Template wrong'
        assert data['template'] == 'help/privacy.html', err_msg
        err_msg = 'Title wrong'
        assert data['title'] == 'Privacy Policy', err_msg
        err_msg = "There should be HTML content"
        assert '<body' in data['content'], err_msg

    @with_context
    def test_69_allow_anonymous_contributors(self):
        """Test WEB allow anonymous contributors works"""
        Fixtures.create()
        project = db.session.query(Project).first()
        url = '/project/%s/newtask' % project.short_name

        # All users are allowed to participate by default
        # As Anonymous user
        #res = self.app.get(url, follow_redirects=True)
        #err_msg = "The anonymous user should be able to participate"
        #assert project.name in res.data, err_msg

        # As registered user
        self.register()
        self.signin()
        res = self.app.get(url, follow_redirects=True)
        err_msg = "The anonymous user should be able to participate"
        assert project.name in res.data, err_msg
        self.signout()

        # Now only allow authenticated users
        project.allow_anonymous_contributors = False
        db.session.add(project)
        db.session.commit()

        # As Anonymous user
        res = self.app.get(url, follow_redirects=True)
        err_msg = "User should be redirected to sign in"
        project = db.session.query(Project).first()
        msg = "Oops! You have to sign in to participate in <strong>%s</strong>" % project.name
        assert msg in res.data, err_msg

        # As registered user
        res = self.signin()
        res = self.app.get(url, follow_redirects=True)
        err_msg = "The authenticated user should be able to participate"
        assert project.name in res.data, err_msg
        self.signout()

        # Now only allow authenticated users
        project.allow_anonymous_contributors = False
        db.session.add(project)
        db.session.commit()
        res = self.app.get(url, follow_redirects=True)
        err_msg = "Only authenticated users can participate"
        assert "sign in" in res.data, err_msg

    @with_context
    def test_70_public_user_profile(self):
        """Test WEB public user profile works"""
        Fixtures.create()

        # Should work as an anonymous user
        url = '/account/%s/' % Fixtures.name
        res = self.app.get(url, follow_redirects=True)
        err_msg = "There should be a public profile page for the user"
        assert Fixtures.fullname in res.data, err_msg

        # Should work as an authenticated user
        self.signin()
        res = self.app.get(url, follow_redirects=True)
        assert Fixtures.fullname in res.data, err_msg

        # Should return 404 when a user does not exist
        url = '/account/a-fake-name-that-does-not-exist/'
        res = self.app.get(url, follow_redirects=True)
        err_msg = "It should return a 404"
        assert res.status_code == 404, err_msg

    @with_context
    def test_71_public_user_profile_json(self):
        """Test JSON WEB public user profile works"""

        res = self.app.get('/account/nonexistent/',
                           content_type='application/json')
        assert res.status_code == 404, res.status_code
        data = json.loads(res.data)
        assert data['code'] == 404, res.status_code

        Fixtures.create()

        # Should work as an anonymous user
        url = '/account/%s/' % Fixtures.name
        res = self.app.get(url, content_type='application/json')
        assert res.status_code == 200, res.status_code
        data = json.loads(res.data)
        err_msg = 'there should be a title for the user page'
        assert data['title'] == 'T Tester &middot; User Profile', err_msg
        err_msg = 'there should be a user name'
        assert data['user']['name'] == 'tester', err_msg
        err_msg = 'there should not be a user id'
        assert 'id' not in data['user'], err_msg

    @with_context
    def test_72_profile_url_json(self):
        """Test JSON WEB public user profile works"""

        res = self.app.get('/account/profile',
                           content_type='application/json')
        assert res.status_code == 200, res.status_code
        data = json.loads(res.data)
        assert data['next'] == '/account/signin'
        assert data['status'] == 'not_signed_in'

    @with_context
    @patch('pybossa.view.projects.uploader.upload_file', return_value=True)
    def test_74_task_settings_page(self, mock):
        """Test WEB TASK SETTINGS page works"""
        # Creat root user
        self.register()
        self.signout()
        # As owner
        self.register()
        self.signin()
        res = self.new_project()
        url = "/project/sampleapp/tasks/settings"

        res = self.app.get(url, follow_redirects=True)
        dom = BeautifulSoup(res.data)
        divs = ['task_scheduler', 'task_delete', 'task_redundancy']
        for div in divs:
            err_msg = "There should be a %s section" % div
            assert dom.find(id=div) is not None, err_msg

        self.signout()
        # As an authenticated user
        self.register(fullname="juan", name="juan")
        self.signin(email="juan@example.com", password="p4ssw0rd")
        res = self.app.get(url, follow_redirects=True)
        err_msg = "User should not be allowed to access this page"
        assert res.status_code == 403, err_msg
        self.signout()

        # As an anonymous user
        res = self.app.get(url, follow_redirects=True)
        dom = BeautifulSoup(res.data)
        err_msg = "User should be redirected to sign in"
        assert dom.find(id="signin") is not None, err_msg

        # As root
        self.signin()
        res = self.app.get(url, follow_redirects=True)
        dom = BeautifulSoup(res.data)
        divs = ['task_scheduler', 'task_delete', 'task_redundancy']
        for div in divs:
            err_msg = "There should be a %s section" % div
            assert dom.find(id=div) is not None, err_msg

    @with_context
    @patch('pybossa.view.projects.uploader.upload_file', return_value=True)
    def test_75_task_settings_scheduler(self, mock):
        """Test WEB TASK SETTINGS scheduler page works"""
        # Creat root user
        self.register()
        self.signout()
        # Create owner
        self.register()
        self.signin()
        self.new_project()
        url = "/project/sampleapp/tasks/scheduler"
        form_id = 'task_scheduler'
        self.signout()

        # As owner and root
        for i in range(0, 1):
            if i == 0:
                self.signin()
                sched = 'depth_first'
            else:
                sched = 'default'
                self.signin()
            res = self.app.get(url, follow_redirects=True)
            dom = BeautifulSoup(res.data)
            err_msg = "There should be a %s section" % form_id
            assert dom.find(id=form_id) is not None, err_msg
            res = self.task_settings_scheduler(short_name="sampleapp",
                                               sched=sched)
            err_msg = "Task Scheduler should be updated"
            assert "Project Task Scheduler updated" in res.data, err_msg
            assert "success" in res.data, err_msg
            project = db.session.query(Project).get(1)
            assert project.info['sched'] == sched, err_msg
            self.signout()

        # As an authenticated user
        self.register(fullname="juan", name="juan")
        self.signin(email="juan@example.com", password="p4ssw0rd")
        res = self.app.get(url, follow_redirects=True)
        err_msg = "User should not be allowed to access this page"
        assert res.status_code == 403, err_msg
        self.signout()

        # As an anonymous user
        res = self.app.get(url, follow_redirects=True)
        dom = BeautifulSoup(res.data)
        err_msg = "User should be redirected to sign in"
        assert dom.find(id="signin") is not None, err_msg


    @with_context
    @patch('pybossa.view.projects.uploader.upload_file', return_value=True)
    def test_75_task_settings_scheduler_json(self, mock):
        """Test WEB TASK SETTINGS JSON scheduler page works"""
        admin, owner, user = UserFactory.create_batch(3)
        project = ProjectFactory.create(owner=owner)
        url = "/project/%s/tasks/scheduler" % project.short_name
        form_id = 'task_scheduler'

        # As owner and root
        for i in range(0, 1):
            if i == 0:
                # As owner
                new_url = url + '?api_key=%s' % owner.api_key
                sched = 'depth_first'
            else:
                new_url = url + '?api_key=%s' % admin.api_key
                sched = 'default'
            res = self.app_get_json(new_url)
            data = json.loads(res.data)
            assert data['form']['csrf'] is not None, data
            assert 'sched' in data['form'].keys(), data

            res = self.app_post_json(new_url, data=dict(sched=sched))
            data = json.loads(res.data)
            project = db.session.query(Project).get(1)
            assert project.info['sched'] == sched, err_msg
            assert data['status'] == SUCCESS, data

        # As an authenticated user
        res = self.app_get_json(url + '?api_key=%s' % user.api_key)
        err_msg = "User should not be allowed to access this page"
        assert res.status_code == 403, err_msg

        # As an anonymous user
        res = self.app.get(url, follow_redirects=True)
        dom = BeautifulSoup(res.data)
        err_msg = "User should be redirected to sign in"
        assert dom.find(id="signin") is not None, err_msg


    @with_context
    @patch('pybossa.view.projects.uploader.upload_file', return_value=True)
    def test_76_task_settings_redundancy(self, mock):
        """Test WEB TASK SETTINGS redundancy page works"""
        # Creat root user
        self.register()
        self.signout()
        # Create owner
        self.register()
        self.signin()
        self.new_project()
        self.new_task(1)

        url = "/project/sampleapp/tasks/redundancy"
        form_id = 'task_redundancy'
        self.signout()

        # As owner and root
        for i in range(0, 1):
            if i == 0:
                # As owner
                self.signin()
                n_answers = 20
            else:
                n_answers = 10
                self.signin()
            res = self.app.get(url, follow_redirects=True)
            dom = BeautifulSoup(res.data)
            # Correct values
            err_msg = "There should be a %s section" % form_id
            assert dom.find(id=form_id) is not None, err_msg
            res = self.task_settings_redundancy(short_name="sampleapp",
                                                n_answers=n_answers)
            db.session.close()
            err_msg = "Task Redundancy should be updated"
            assert "Redundancy of Tasks updated" in res.data, err_msg
            assert "success" in res.data, err_msg
            project = db.session.query(Project).get(1)
            for t in project.tasks:
                assert t.n_answers == n_answers, err_msg
            # Wrong values, triggering the validators
            res = self.task_settings_redundancy(short_name="sampleapp",
                                                n_answers=0)
            err_msg = "Task Redundancy should be a value between 0 and 1000"
            assert "error" in res.data, err_msg
            assert "success" not in res.data, err_msg
            res = self.task_settings_redundancy(short_name="sampleapp",
                                                n_answers=10000000)
            err_msg = "Task Redundancy should be a value between 0 and 1000"
            assert "error" in res.data, err_msg
            assert "success" not in res.data, err_msg

            self.signout()

        # As an authenticated user
        self.register(fullname="juan", name="juan")
        self.signin(email="juan@example.com")
        res = self.app.get(url, follow_redirects=True)
        err_msg = "User should not be allowed to access this page"
        assert res.status_code == 403, err_msg
        self.signout()

        # As an anonymous user
        res = self.app.get(url, follow_redirects=True)
        dom = BeautifulSoup(res.data)
        err_msg = "User should be redirected to sign in"
        assert dom.find(id="signin") is not None, err_msg


    @with_context
    @patch('pybossa.view.projects.uploader.upload_file', return_value=True)
    def test_76_task_settings_redundancy_json(self, mock):
        """Test WEB TASK SETTINGS redundancy JSON page works"""
        admin, owner, user = UserFactory.create_batch(3)
        project = ProjectFactory.create(owner=owner)

        url = "/project/%s/tasks/redundancy" % project.short_name
        form_id = 'task_redundancy'

        # As owner and root
        for i in range(0, 1):
            if i == 0:
                # As owner
                new_url = url + '?api_key=%s' % owner.api_key
                self.signin(email="owner@example.com")
                n_answers = 20
            else:
                new_url = url + '?api_key=%s' % admin.api_key
                n_answers = 10
                self.signin()
            res = self.app_get_json(new_url)
            data = json.loads(res.data)
            assert data['form']['csrf'] is not None, data
            assert 'n_answers' in data['form'].keys(), data

            res = self.app_post_json(new_url, data=dict(n_answers=n_answers))
            data = json.loads(res.data)
            assert data['status'] == SUCCESS, data
            project = db.session.query(Project).get(1)
            for t in project.tasks:
                assert t.n_answers == n_answers, err_msg

            res = self.app_post_json(new_url, data=dict(n_answers=-1))
            data = json.loads(res.data)
            err_msg = "Task Redundancy should be a value between 1 and 1000"
            assert data['status'] == 'error', data
            assert 'between 1 and 1,000' in data['form']['errors']['n_answers'][0], data

            res = self.app_post_json(new_url, data=dict(n_answers=10000000000))
            data = json.loads(res.data)
            err_msg = "Task Redundancy should be a value between 1 and 1000"
            assert data['status'] == 'error', data
            assert 'between 1 and 1,000' in data['form']['errors']['n_answers'][0], err_msg

        # As an authenticated user
        res = self.app_get_json(url + '?api_key=%s' % user.api_key)
        err_msg = "User should not be allowed to access this page"
        assert res.status_code == 403, err_msg

        # As an anonymous user
        res = self.app_get_json(url, follow_redirects=True)
        dom = BeautifulSoup(res.data)
        err_msg = "User should be redirected to sign in"
        assert dom.find(id="signin") is not None, err_msg


    @with_context
    def test_task_redundancy_update_updates_task_state(self):
        """Test WEB when updating the redundancy of the tasks in a project, the
        state of the task is updated in consecuence"""
        # Creat root user
        self.register()
        self.signin()
        self.new_project()
        self.new_task(1)

        url = "/project/sampleapp/tasks/redundancy"

        project = db.session.query(Project).get(1)
        for t in project.tasks:
            tr = TaskRun(project_id=project.id, task_id=t.id)
            db.session.add(tr)
            db.session.commit()

        err_msg = "Task state should be completed"
        res = self.task_settings_redundancy(short_name="sampleapp",
                                            n_answers=1)

        for t in project.tasks:
            assert t.state == 'completed', err_msg

        res = self.task_settings_redundancy(short_name="sampleapp",
                                            n_answers=2)
        err_msg = "Task state should be ongoing"
        db.session.add(project)
        db.session.commit()

        for t in project.tasks:
            assert t.state == 'ongoing', t.state

    @with_context
    @patch('pybossa.view.projects.uploader.upload_file', return_value=True)
    def test_77_task_settings_priority(self, mock):
        """Test WEB TASK SETTINGS priority page works"""
        # Creat root user
        self.register()
        self.signin()
        self.new_project()
        self.new_task(1)
        url = "/project/sampleapp/tasks/priority"
        form_id = 'task_priority'

        # As owner and root
        project = db.session.query(Project).get(1)
        _id = project.tasks[0].id
        for i in range(0, 1):
            if i == 0:
                task_ids = str(_id)
                priority_0 = 1.0
            else:
                task_ids = "1"
                priority_0 = 0.5
            res = self.app.get(url, follow_redirects=True)
            dom = BeautifulSoup(res.data)
            # Correct values
            err_msg = "There should be a %s section" % form_id
            assert dom.find(id=form_id) is not None, err_msg
            res = self.task_settings_priority(short_name="sampleapp",
                                              task_ids=task_ids,
                                              priority_0=priority_0)
            err_msg = "Task Priority should be updated"
            assert "error" not in res.data, err_msg
            assert "success" in res.data, err_msg
            task = db.session.query(Task).get(_id)
            assert task.id == int(task_ids), err_msg
            assert task.priority_0 == priority_0, err_msg
            # Wrong values, triggering the validators
            res = self.task_settings_priority(short_name="sampleapp",
                                              priority_0=3,
                                              task_ids="1")
            err_msg = "Task Priority should be a value between 0.0 and 1.0"
            assert "error" in res.data, err_msg
            assert "success" not in res.data, err_msg
            res = self.task_settings_priority(short_name="sampleapp",
                                              task_ids="1, 2")
            err_msg = "Task Priority task_ids should be a comma separated, no spaces, integers"
            assert "error" in res.data, err_msg
            assert "success" not in res.data, err_msg
            res = self.task_settings_priority(short_name="sampleapp",
                                              task_ids="1,a")
            err_msg = "Task Priority task_ids should be a comma separated, no spaces, integers"
            assert "error" in res.data, err_msg
            assert "success" not in res.data, err_msg

            self.signout()

        # As an authenticated user
        self.register(fullname="juan", name="juan")
        self.signin(email="juan@example.com")
        res = self.app.get(url, follow_redirects=True)
        err_msg = "User should not be allowed to access this page"
        assert res.status_code == 403, err_msg
        self.signout()

        # As an anonymous user
        res = self.app.get(url, follow_redirects=True)
        dom = BeautifulSoup(res.data)
        err_msg = "User should be redirected to sign in"
        assert dom.find(id="signin") is not None, err_msg

    @with_context
    @patch('pybossa.view.projects.uploader.upload_file', return_value=True)
    def test_77_task_settings_priority_json(self, mock):
        """Test WEB TASK SETTINGS JSON priority page works"""
        admin, owner, user = UserFactory.create_batch(3)
        project = ProjectFactory.create(owner=owner)
        TaskFactory.create(project=project)
        url = "/project/%s/tasks/priority" % project.short_name
        form_id = 'task_priority'

        # As owner and root
        project = db.session.query(Project).get(project.id)
        _id = project.tasks[0].id
        for i in range(0, 1):
            if i == 0:
                # As owner
                new_url = url + '?api_key=%s' % owner.api_key
                task_ids = str(_id)
                priority_0 = 1.0
            else:
                new_url = url + '?api_key=%s' % admin.api_key
                task_ids = "1"
                priority_0 = 0.5
            res = self.app_get_json(new_url)
            data = json.loads(res.data)
            assert data['form']['csrf'] is not None, data
            assert 'priority_0' in data['form'].keys(), data
            assert 'task_ids' in data['form'].keys(), data
            res = self.app_post_json(new_url, data=dict(task_ids=task_ids,
                                                        priority_0=priority_0))
            data = json.loads(res.data)
            assert data['status'] == SUCCESS, data

            err_msg = "Priority should be changed."
            task = db.session.query(Task).get(_id)
            assert task.id == int(task_ids), err_msg
            assert task.priority_0 == priority_0, err_msg
            # Wrong values, triggering the validators
            res = self.app_post_json(new_url, data=dict(priority_0=3, task_ids="1"))
            data = json.loads(res.data)
            assert data['status'] == 'error', data
            assert len(data['form']['errors']['priority_0']) == 1, data


            res = self.app_post_json(new_url, data=dict(priority_0=3, task_ids="1, 2"))
            data = json.loads(res.data)
            assert data['status'] == 'error', data
            assert len(data['form']['errors']['task_ids']) == 1, data

            res = self.app_post_json(new_url, data=dict(priority_0=3, task_ids="1, a"))
            data = json.loads(res.data)
            assert data['status'] == 'error', data
            assert len(data['form']['errors']['task_ids']) == 1, data


        # As an authenticated user
        res = self.app.get(url + '?api_key=%s' % user.api_key)
        err_msg = "User should not be allowed to access this page"
        assert res.status_code == 403, err_msg

        # As an anonymous user
        res = self.app.get(url, follow_redirects=True)
        dom = BeautifulSoup(res.data)
        err_msg = "User should be redirected to sign in"
        assert dom.find(id="signin") is not None, err_msg


    @with_context
    def test_78_cookies_warning(self):
        """Test WEB cookies warning is displayed"""
        # As Anonymous
        res = self.app.get('/', follow_redirects=True)
        dom = BeautifulSoup(res.data)
        err_msg = "If cookies are not accepted, cookies banner should be shown"
        assert dom.find(id='cookies_warning') is not None, err_msg

        # As user
        self.signin(email=Fixtures.email_addr2, password=Fixtures.password)
        res = self.app.get('/', follow_redirects=True)
        dom = BeautifulSoup(res.data)
        err_msg = "If cookies are not accepted, cookies banner should be shown"
        assert dom.find(id='cookies_warning') is not None, err_msg
        self.signout()

        # As admin
        self.signin(email=Fixtures.root_addr, password=Fixtures.root_password)
        res = self.app.get('/', follow_redirects=True)
        dom = BeautifulSoup(res.data)
        err_msg = "If cookies are not accepted, cookies banner should be shown"
        assert dom.find(id='cookies_warning') is not None, err_msg
        self.signout()

    @with_context
    def test_79_cookies_warning2(self):
        """Test WEB cookies warning is hidden"""
        # As Anonymous
        self.app.set_cookie("localhost", "cookieconsent_dismissed", "Yes")
        res = self.app.get('/', follow_redirects=True, headers={})
        dom = BeautifulSoup(res.data)
        err_msg = "If cookies are not accepted, cookies banner should be hidden"
        assert dom.find('div', attrs={'class': 'cc_banner-wrapper'}) is None, err_msg

        # As user
        self.signin(email=Fixtures.email_addr2, password=Fixtures.password)
        res = self.app.get('/', follow_redirects=True)
        dom = BeautifulSoup(res.data)
        err_msg = "If cookies are not accepted, cookies banner should be hidden"
        assert dom.find('div', attrs={'class': 'cc_banner-wrapper'}) is None, err_msg
        self.signout()

        # As admin
        self.signin(email=Fixtures.root_addr, password=Fixtures.root_password)
        res = self.app.get('/', follow_redirects=True)
        dom = BeautifulSoup(res.data)
        err_msg = "If cookies are not accepted, cookies banner should be hidden"
        assert dom.find('div', attrs={'class': 'cc_banner-wrapper'}) is None, err_msg
        self.signout()

    @with_context
    def test_user_with_no_more_tasks_find_volunteers(self):
        """Test WEB when a user has contributed to all available tasks, he is
        asked to find new volunteers for a project, if the project is not
        completed yet (overall progress < 100%)"""

        self.register()
        self.signin()
        user = User.query.first()
        project = ProjectFactory.create(owner=user)
        task = TaskFactory.create(project=project)
        taskrun = TaskRunFactory.create(task=task, user=user)
        res = self.app.get('/project/%s/newtask' % project.short_name)

        message = "Sorry, you've contributed to all the tasks for this project, but this project still needs more volunteers, so please spread the word!"
        assert message in res.data
        self.signout()

    @with_context
    def test_user_with_no_more_tasks_find_volunteers_project_completed(self):
        """Test WEB when a user has contributed to all available tasks, he is
        not asked to find new volunteers for a project, if the project is
        completed (overall progress = 100%)"""

        self.register()
        self.signin()
        user = User.query.first()
        project = ProjectFactory.create(owner=user)
        task = TaskFactory.create(project=project, n_answers=1)
        taskrun = TaskRunFactory.create(task=task, user=user)
        update_stats(project.id)
        res = self.app.get('/project/%s/newtask' % project.short_name)

        assert task.state == 'completed', task.state
        message = "Sorry, you've contributed to all the tasks for this project, but this project still needs more volunteers, so please spread the word!"
        assert message not in res.data
        self.signout()

    @with_context
    def test_results(self):
        """Test WEB results shows no data as no template and no data."""
        tr = TaskRunFactory.create()
        project = project_repo.get(tr.project_id)
        url = '/project/%s/results' % project.short_name
        res = self.app.get(url, follow_redirects=True)
        dom = BeautifulSoup(res.data)
        assert dom.find(id="noresult") is not None, res.data

    @with_context
    def test_results_json(self):
        """Test WEB results shows no data as no template and no data."""
        tr = TaskRunFactory.create()
        project = project_repo.get(tr.project_id)
        url = '/project/%s/results' % project.short_name
        res = self.app_get_json(url)
        data = json.loads(res.data)
        err_msg='data entry missing'
        assert 'n_completed_tasks' in data, err_msg
        assert 'n_results' in data, err_msg
        assert 'n_task_runs' in data, err_msg
        assert 'n_tasks' in data, err_msg
        assert 'n_volunteers' in data, err_msg
        assert 'overall_progress' in data, err_msg
        assert 'owner' in data, err_msg
        owner = data['owner']
        assert 'email_addr' not in owner, owner
        assert 'api_key' not in owner, owner
        assert 'created' in owner, err_msg
        assert 'fullname' in owner, err_msg
        assert 'info' in owner, err_msg
        assert 'n_answers' in owner, err_msg
        assert 'name' in owner, err_msg
        assert 'rank' in owner, err_msg
        assert 'registered_ago' in owner, err_msg
        assert 'score' in owner, err_msg
        assert 'pro_features' in data, err_msg
        assert 'project' in data, err_msg
        project = data['project']
        assert 'secret_key' not in project, project
        assert 'created' in project, err_msg
        assert 'description' in project, err_msg
        assert 'featured' in project, err_msg
        assert 'id' in project, err_msg
        assert 'info' in project, err_msg
        assert 'owner_id' not in project['info'], project['info']
        assert 'last_activity' in project, err_msg
        assert 'last_activity_raw' in project, err_msg
        assert 'n_tasks' in project, err_msg
        assert 'n_volunteers' in project, err_msg
        assert 'name' in project, err_msg
        assert 'overall_progress' in project, err_msg
        assert 'owner' in project, err_msg
        assert 'short_name' in project, err_msg
        assert 'updated' in project, err_msg
        assert data['template']=='/projects/results.html', err_msg
        assert 'title' in data, err_msg

    @with_context
    def test_results_with_values(self):
        """Test WEB results with values are not shown as no template but data."""
        task = TaskFactory.create(n_answers=1)
        tr = TaskRunFactory.create(task=task)
        project = project_repo.get(tr.project_id)
        url = '/project/%s/results' % project.short_name
        result = result_repo.get_by(project_id=project.id)
        result.info = dict(foo='bar')
        result_repo.update(result)
        res = self.app.get(url, follow_redirects=True)
        dom = BeautifulSoup(res.data)
        assert dom.find(id="noresult") is not None, res.data

    @with_context
    def test_results_with_values_and_template(self):
        """Test WEB results with values and template is shown."""
        task = TaskFactory.create(n_answers=1)
        tr = TaskRunFactory.create(task=task)
        project = project_repo.get(tr.project_id)
        project.info['results'] = "The results"
        project_repo.update(project)
        url = '/project/%s/results' % project.short_name
        result = result_repo.get_by(project_id=project.id)
        result.info = dict(foo='bar')
        result_repo.update(result)
        update_stats(project.id)
        res = self.app.get(url, follow_redirects=True)
        assert "The results" in res.data, res.data

    @with_context
    def test_update_project_secret_key_owner(self):
        """Test update project secret key owner."""
        self.register()
        self.signin()
        self.new_project()

        project = project_repo.get(1)

        old_key = project.secret_key

        url = "/project/%s/resetsecretkey" % project.short_name

        res = self.app.post(url, follow_redirects=True)

        project = project_repo.get(1)

        err_msg = "A new key should be generated"
        assert "New secret key generated" in res.data, err_msg
        assert old_key != project.secret_key, err_msg

    @with_context
    def test_update_project_secret_key_owner_json(self):
        """Test update project secret key owner."""
        self.register()
        self.signin()
        self.new_project()

        project = project_repo.get(1)

        old_key = project.secret_key

        csrf_url = "/project/%s/update" % project.short_name
        url = "/project/%s/resetsecretkey" % project.short_name

        res = self.app_get_json(csrf_url)
        data = json.loads(res.data)
        csrf = data['upload_form']['csrf']

        res = self.app_post_json(url, headers={'X-CSRFToken': csrf})
        data = json.loads(res.data)
        assert data['flash'] == 'New secret key generated', data
        assert data['next'] == csrf_url, data
        assert data['status'] == 'success', data

        project = project_repo.get(1)

        err_msg = "A new key should be generated"
        assert "New secret key generated" in res.data, err_msg
        assert old_key != project.secret_key, err_msg


    @with_context
    def test_update_project_secret_key_not_owner(self):
        """Test update project secret key not owner."""
        self.register()
        self.signin()
        self.new_project()
        self.signout()

        self.register(email="juan@juan.com", name="juanjuan")

        self.signin(email="juan@juan.com", password="p4ssw0rd")
        project = project_repo.get(1)

        url = "/project/%s/resetsecretkey" % project.short_name

        res = self.app.post(url, follow_redirects=True)

        assert res.status_code == 403, res.status_code

    @with_context
    def test_update_project_secret_key_not_owner_json(self):
        """Test update project secret key not owner."""
        self.register()
        self.signin()
        self.new_project()
        self.signout()

        self.register(email="juan@juan.com", name="juanjuan")
        self.signin(email="juan@juan.com", password="p4ssw0rd")

        project = project_repo.get(1)

        url = "/project/%s/resetsecretkey" % project.short_name

        res = self.app_post_json(url)

        assert res.status_code == 403, res.status_code

    @patch('pybossa.view.account.mail_queue')
    @patch('pybossa.otp.OtpAuth')
    @with_context_settings(ENABLE_TWO_FACTOR_AUTH=True)
    def test_otp_signin_signout_json(self, OtpAuth, mail_queue):
        """Test WEB two factor sign in and sign out JSON works"""
        self.register()
        # Log out as the registration already logs in the user
        self.signout()

        res = self.signin(method="GET", content_type="application/json",
                          follow_redirects=False)
        data = json.loads(res.data)
        err_msg = "There should be a form with two keys email & password"
        csrf = data['form'].get('csrf')
        assert data.get('title') == "Sign in", data
        assert 'email' in data.get('form').keys(), (err_msg, data)
        assert 'password' in data.get('form').keys(), (err_msg, data)

        OTP = '1234'
        otp_secret = OtpAuth.return_value
        otp_secret.totp.return_value = OTP

        res = self.signin(content_type="application/json",
                          csrf=csrf, follow_redirects=True)
        data = json.loads(res.data)
        msg = "an email has been sent to you with one time password"
        err_msg = 'Should redirect to otp validation page'
        otp_secret.totp.assert_called()
        mail_queue.enqueue.assert_called()
        assert data.get('flash') == msg, (err_msg, data)
        assert data.get('status') == SUCCESS, (err_msg, data)
        assert data.get('next').split('/')[-1] == 'otpvalidation', (err_msg, data)

        token = data.get('next').split('/')[-2]

        # pass wrong token
        res = self.otpvalidation(follow_redirects=True, otp=OTP,
                                 content_type='application/json')
        data = json.loads(res.data)
        err_msg = 'Should be error'
        assert data['status'] == 'error', (err_msg, data)
        assert data['flash'] == 'Please sign in.', (err_msg, data)

        # pass wrong otp
        res = self.otpvalidation(token=token, follow_redirects=True,
                                 content_type='application/json')
        data = json.loads(res.data)
        err_msg = 'There should be an invalid OTP error message'
        assert data['status'] == 'error', (err_msg, data)
        msg = 'Invalid one time password, a newly generated one time password was sent to your email.'
        assert data['flash'] == msg, (err_msg, data)

        # pass right otp
        res = self.otpvalidation(token=token, follow_redirects=True, otp=OTP,
                                 content_type='application/json')
        data = json.loads(res.data)
        err_msg = 'There should not be an invalid OTP error message'
        assert data['status'] == 'success', (err_msg, data)

        # Log out
        res = self.signout(content_type="application/json",
                           follow_redirects=False)
        msg = "You are now signed out"
        data = json.loads(res.data)
        assert data.get('flash') == msg, (msg, data)
        assert data.get('status') == SUCCESS, data
        assert data.get('next') == '/', data

    @patch('pybossa.view.account.otp.retrieve_user_otp_secret')
    @patch('pybossa.otp.OtpAuth')
    @with_context_settings(ENABLE_TWO_FACTOR_AUTH=True)
    def test_login_expired_otp(self, OtpAuth, retrieve_user_otp_secret):
        """Test expired otp json"""
        self.register()
        # Log out as the registration already logs in the user
        self.signout()

        res = self.signin(method="GET", content_type="application/json",
                          follow_redirects=False)
        data = json.loads(res.data)
        err_msg = "There should be a form with two keys email & password"
        csrf = data['form'].get('csrf')
        assert data.get('title') == "Sign in", data
        assert 'email' in data.get('form').keys(), (err_msg, data)
        assert 'password' in data.get('form').keys(), (err_msg, data)

        OTP = '1234'
        otp_secret = OtpAuth.return_value
        otp_secret.totp.return_value = OTP
        retrieve_user_otp_secret.return_value = None

        res = self.signin(content_type="application/json",
                          csrf=csrf, follow_redirects=True)
        data = json.loads(res.data)

        token = data.get('next').split('/')[-2]

        # pass otp - mock expired
        res = self.otpvalidation(token=token, follow_redirects=True, otp=OTP,
                                 content_type='application/json')
        data = json.loads(res.data)
        err_msg = 'OTP should be expired'
        assert data['status'] == ERROR, (err_msg, data)
        assert 'Expired one time password' in data.get('flash'), (err_msg, data)<|MERGE_RESOLUTION|>--- conflicted
+++ resolved
@@ -235,32 +235,6 @@
         assert len(leaders) == (20+10+1+10), len(leaders)
         assert leaders[30]['name'] == user.name
 
-<<<<<<< HEAD
-        res = self.app_get_json('/leaderboard/?info=n')
-        data = json.loads(res.data)
-        err_msg = 'Top users missing'
-        assert 'top_users' in data, err_msg
-        err_msg = 'leaderboard user information missing'
-        leaders = data['top_users']
-        assert len(leaders) == (20), len(leaders)
-        score = 10
-        rank = 1
-        for u in leaders[0:10]:
-            assert u['score'] == score, u
-            assert u['rank'] == rank, u
-            score = score - 1
-            rank = rank + 1
-
-        res = self.app_get_json('/leaderboard/window/3?api_key=%s&info=n' % user.api_key)
-        data = json.loads(res.data)
-        err_msg = 'Top users missing'
-        assert 'top_users' in data, err_msg
-        err_msg = 'leaderboard user information missing'
-        leaders = data['top_users']
-        assert len(leaders) == (20+3+1+3), len(leaders)
-        assert leaders[23]['name'] == user.name
-        assert leaders[23]['score'] == 0
-=======
         res = self.app_get_json('/leaderboard/?info=noleaderboards')
         assert res.status_code == 404,  res.status_code
 
@@ -292,7 +266,6 @@
 
             res = self.app_get_json('/leaderboard/?info=new')
             assert res.status_code == 404,  res.status_code
->>>>>>> 902e65fc
 
 
     @with_context
@@ -826,11 +799,7 @@
             csrf = self.get_csrf('/account/register')
             data = dict(fullname="John Doe", name="johndoe",
                         password="p4ssw0rd", confirm="p4ssw0rd",
-<<<<<<< HEAD
                         email_addr="johndoe@example.com",
-=======
-                        email_addr="johndoe2@example.com")
->>>>>>> 902e65fc
                         consent=False)
             signer.dumps.return_value = ''
             render.return_value = ''
