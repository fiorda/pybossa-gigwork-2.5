--- conflicted
+++ resolved
@@ -348,19 +348,4 @@
             upload_method=app.config['UPLOAD_METHOD'])
 
 def setup_csrf_protection(app):
-    csrf.init_app(app)
-
-
-<<<<<<< HEAD
-def setup_cache_timeouts(app):
-    global timeouts
-    timeouts['APP_TIMEOUT'] = app.config['APP_TIMEOUT']
-    timeouts['REGISTERED_USERS_TIMEOUT'] = app.config['REGISTERED_USERS_TIMEOUT']
-    timeouts['ANON_USERS_TIMEOUT'] = app.config['ANON_USERS_TIMEOUT']
-    timeouts['STATS_FRONTPAGE_TIMEOUT'] = app.config['STATS_FRONTPAGE_TIMEOUT']
-    timeouts['N_APPS_PER_CATEGORY'] = app.config['N_APPS_PER_CATEGORY']
-=======
-def setup_debug_toolbar(app):
-    if app.config['ENABLE_DEBUG_TOOLBAR']:
-        debug_toolbar.init_app(app)
->>>>>>> 4df3afaa
+    csrf.init_app(app)