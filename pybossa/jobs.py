--- conflicted
+++ resolved
@@ -26,7 +26,6 @@
 MINUTE = 60
 HOUR = 60 * 60
 
-<<<<<<< HEAD
 
 def schedule_job(function, scheduler):
     """Schedules a job and returns a log message about success of the operation"""
@@ -52,7 +51,9 @@
     msg = ('Scheduled %s(%s, %s) to run every %s seconds'
            % (function['name'].__name__, function['args'], function['kwargs'],
               function['interval']))
-=======
+    return msg
+
+
 def schedule_priority_jobs(queue_name, interval):
     """Schedule all PyBossa high priority jobs."""
     jobs = get_scheduled_jobs()
@@ -70,7 +71,6 @@
                                kwargs=job['kwargs'],
                                timeout=job['timeout'])
     msg = "%s jobs in %s have been enqueued" % (n_jobs, queue_name)
->>>>>>> 0ee39ecf
     return msg
 
 
