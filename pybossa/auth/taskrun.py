--- conflicted
+++ resolved
@@ -17,7 +17,6 @@
 # along with PyBossa.  If not, see <http://www.gnu.org/licenses/>.
 
 from flask.ext.login import current_user
-<<<<<<< HEAD
 from flask import abort
 from pybossa.core import db
 
@@ -27,48 +26,10 @@
 
 
 def create(taskrun=None):
-    authorized = task_repo.get_task_run_by(app_id=taskrun.app_id,
-                                           task_id=taskrun.task_id,
-                                           user=taskrun.user,
-                                           user_ip=taskrun.user_ip) is None
-=======
-from pybossa.core import db, get_session
-from pybossa.model.task_run import TaskRun
-from flask import abort
-from sqlalchemy.sql import text
-
-def create(taskrun=None):
-    authorized = False
-    try:
-        session = get_session(db, bind='slave')
-        if taskrun.user_ip:
-            sql = text('''SELECT COUNT(task_run.id) AS n_task_runs FROM task_run
-                          WHERE task_run.app_id=:app_id AND
-                          task_run.task_id=:task_id AND
-                          task_run.user_ip=:user_ip;''')
-            results = session.execute(sql, dict(app_id=taskrun.app_id,
+    authorized = task_repo.count_task_runs_with(app_id=taskrun.app_id,
                                                 task_id=taskrun.task_id,
-                                                user_ip=taskrun.user_ip))
-        elif taskrun.user_id:
-            sql = text('''SELECT COUNT(task_run.id) AS n_task_runs FROM task_run
-                          WHERE task_run.app_id=:app_id AND
-                          task_run.task_id=:task_id AND
-                          task_run.user_id=:user_id;''')
-            results = session.execute(sql, dict(app_id=taskrun.app_id,
-                                                task_id=taskrun.task_id,
-                                                user_id=taskrun.user_id))
-        else:
-            return False
-        n_task_runs = 0
-        for row in results:
-            n_task_runs = row.n_task_runs
-        authorized = (n_task_runs <= 0)
-    except: # pragma: no cover
-        session.rollback()
-        raise
-    finally:
-        session.close()
->>>>>>> 349a75f6
+                                                user_id=taskrun.user_id,
+                                                user_ip=taskrun.user_ip) <= 0
     if not authorized:
         raise abort(403)
     return authorized
