--- conflicted
+++ resolved
@@ -16,13 +16,8 @@
 # You should have received a copy of the GNU Affero General Public License
 # along with PYBOSSA.  If not, see <http://www.gnu.org/licenses/>.
 """Leaderboard view for PYBOSSA."""
-<<<<<<< HEAD
-from flask import Blueprint, current_app
+from flask import Blueprint, current_app, request, abort
 from flask.ext.login import current_user, login_required
-=======
-from flask import Blueprint, current_app, request, abort
-from flask.ext.login import current_user
->>>>>>> 919b8db8
 from pybossa.cache import users as cached_users
 from pybossa.util import handle_content_type
 
