# -*- coding: utf8 -*-
# This file is part of PyBossa.
#
# Copyright (C) 2013 SF Isle of Man Limited
#
# PyBossa is free software: you can redistribute it and/or modify
# it under the terms of the GNU Affero General Public License as published by
# the Free Software Foundation, either version 3 of the License, or
# (at your option) any later version.
#
# PyBossa is distributed in the hope that it will be useful,
# but WITHOUT ANY WARRANTY; without even the implied warranty of
# MERCHANTABILITY or FITNESS FOR A PARTICULAR PURPOSE.  See the
# GNU Affero General Public License for more details.
#
# You should have received a copy of the GNU Affero General Public License
# along with PyBossa.  If not, see <http://www.gnu.org/licenses/>.

import os
import logging
from flask import Flask, url_for, session, request, render_template, flash, _app_ctx_stack
from flask.ext.login import current_user
from flask.ext.heroku import Heroku
from flask.ext.babel import lazy_gettext

from pybossa import default_settings as settings
from pybossa.extensions import *
from pybossa.ratelimit import get_view_rate_limit

from raven.contrib.flask import Sentry
from pybossa.util import pretty_date


def create_app(run_as_server=True):
    app = Flask(__name__)
    if 'DATABASE_URL' in os.environ:  # pragma: no cover
        heroku = Heroku(app)
    configure_app(app)
    setup_cache_timeouts(app)
    setup_ratelimits(app)
    setup_theme(app)
    setup_uploader(app)
    setup_error_email(app)
    setup_logging(app)
    setup_login_manager(app)
    login_manager.setup_app(app)
    setup_babel(app)
    setup_markdown(app)
    # Set up Gravatar for users
    setup_gravatar(app)
    #gravatar = Gravatar(app, size=100, rating='g', default='mm',
                        #force_default=False, force_lower=False)
    setup_db(app)
    mail.init_app(app)
    sentinel.init_app(app)
    signer.init_app(app)
    if app.config.get('SENTRY_DSN'): # pragma: no cover
        sentr = Sentry(app)
    if run_as_server:
        setup_scheduled_jobs(app)
    setup_blueprints(app)
    setup_hooks(app)
    setup_error_handlers(app)
    setup_social_networks(app)
    setup_jinja(app)
    setup_geocoding(app)
    setup_csrf_protection(app)
    setup_debug_toolbar(app)
    setup_jinja2_filters(app)
    return app


def configure_app(app):
    app.config.from_object(settings)
    app.config.from_envvar('PYBOSSA_SETTINGS', silent=True)
    # parent directory
    if not os.environ.get('PYBOSSA_SETTINGS'): # pragma: no cover
        here = os.path.dirname(os.path.abspath(__file__))
        config_path = os.path.join(os.path.dirname(here), 'settings_local.py')
        if os.path.exists(config_path): # pragma: no cover
            app.config.from_pyfile(config_path)
    # Override DB in case of testing
    if app.config.get('SQLALCHEMY_DATABASE_TEST_URI'):
        app.config['SQLALCHEMY_DATABASE_URI'] = app.config['SQLALCHEMY_DATABASE_TEST_URI']
    # Enable Slave bind in case is missing using Master node
    if app.config.get('SQLALCHEMY_BINDS') is None:
        print "Slave binds are misssing, adding Master as slave too."
        app.config['SQLALCHEMY_BINDS'] = dict(slave=app.config.get('SQLALCHEMY_DATABASE_URI'))


def setup_theme(app):
    """Configure theme for PyBossa app."""
    theme = app.config['THEME']
    app.template_folder = os.path.join('themes', theme, 'templates')
    app.static_folder = os.path.join('themes', theme, 'static')


def setup_uploader(app):
    global uploader
    if app.config.get('UPLOAD_METHOD') == 'local':
        from pybossa.uploader.local import LocalUploader
        uploader = LocalUploader()
        uploader.init_app(app)
    if app.config.get('UPLOAD_METHOD') == 'rackspace': # pragma: no cover
        from pybossa.uploader.rackspace import RackspaceUploader
        uploader = RackspaceUploader()
        app.url_build_error_handlers.append(uploader.external_url_handler)
        uploader.init_app(app)


def setup_markdown(app):
    misaka.init_app(app)


def setup_db(app):
    def create_slave_session(db, bind):
        if app.config.get('SQLALCHEMY_BINDS')['slave'] == app.config.get('SQLALCHEMY_DATABASE_URI'):
            return db.session
        engine = db.get_engine(db.app, bind=bind)
        options = dict(bind=engine,scopefunc=_app_ctx_stack.__ident_func__)
        slave_session = db.create_scoped_session(options=options)
        return slave_session
    db.app = app
    db.init_app(app)
    db.slave_session = create_slave_session(db, bind='slave')
    if db.slave_session is not db.session: #flask-sqlalchemy does it already for default session db.session
        @app.teardown_appcontext
        def shutdown_session(response_or_exc): # pragma: no cover
            if app.config['SQLALCHEMY_COMMIT_ON_TEARDOWN']:
                if response_or_exc is None:
                    db.slave_session.commit()
            db.slave_session.remove()
            return response_or_exc


def setup_gravatar(app):
    gravatar.init_app(app)


def setup_error_email(app):
    from logging.handlers import SMTPHandler
    ADMINS = app.config.get('ADMINS', '')
    if not app.debug and ADMINS: # pragma: no cover
        mail_handler = SMTPHandler('127.0.0.1',
                                   'server-error@no-reply.com',
                                   ADMINS, 'error')
        mail_handler.setLevel(logging.ERROR)
        app.logger.addHandler(mail_handler)


def setup_logging(app):
    from logging.handlers import RotatingFileHandler
    from logging import Formatter
    log_file_path = app.config.get('LOG_FILE')
    log_level = app.config.get('LOG_LEVEL', logging.WARN)
    if log_file_path: # pragma: no cover
        file_handler = RotatingFileHandler(log_file_path)
        file_handler.setFormatter(Formatter(
            '%(name)s:%(levelname)s:[%(asctime)s] %(message)s '
            '[in %(pathname)s:%(lineno)d]'
            ))
        file_handler.setLevel(log_level)
        app.logger.addHandler(file_handler)
        logger = logging.getLogger('pybossa')
        logger.setLevel(log_level)
        logger.addHandler(file_handler)


def setup_login_manager(app):
    from pybossa import model
    login_manager.login_view = 'account.signin'
    login_manager.login_message = u"Please sign in to access this page."
    @login_manager.user_loader
    def load_user(username):
        return db.session.query(model.user.User).filter_by(name=username).first()


def setup_babel(app):
    """Return babel handler."""
    babel.init_app(app)

    @babel.localeselector
    def get_locale():
        if current_user.is_authenticated():
            lang = current_user.locale
        else:
            lang = session.get('lang',
                               request.accept_languages.best_match(app.config['LOCALES']))
        if lang is None:
            lang = 'en'
        return lang
    return babel


def setup_blueprints(app):
    """Configure blueprints."""
    from pybossa.api import blueprint as api
    from pybossa.view.account import blueprint as account
    from pybossa.view.applications import blueprint as applications
    from pybossa.view.admin import blueprint as admin
    from pybossa.view.leaderboard import blueprint as leaderboard
    from pybossa.view.stats import blueprint as stats
    from pybossa.view.help import blueprint as help
    from pybossa.view.home import blueprint as home
    from pybossa.view.uploads import blueprint as uploads

    blueprints = [{'handler': home, 'url_prefix': '/'},
                  {'handler': api,  'url_prefix': '/api'},
                  {'handler': account, 'url_prefix': '/account'},
                  {'handler': applications, 'url_prefix': '/app'},
                  {'handler': admin, 'url_prefix': '/admin'},
                  {'handler': leaderboard, 'url_prefix': '/leaderboard'},
                  {'handler': help, 'url_prefix': '/help'},
                  {'handler': stats, 'url_prefix': '/stats'},
                  {'handler': uploads, 'url_prefix': '/uploads'},
                  ]

    for bp in blueprints:
        app.register_blueprint(bp['handler'], url_prefix=bp['url_prefix'])

    # The RQDashboard is actually registering a blueprint to the app, so this is
    # a propper place for it to be initialized
    from rq_dashboard import RQDashboard
    auth = lambda: current_user.is_authenticated() and current_user.admin
    RQDashboard(app, url_prefix='/admin/rq', auth_handler=auth)


def setup_social_networks(app):
    try:  # pragma: no cover
        if (app.config['TWITTER_CONSUMER_KEY'] and
                app.config['TWITTER_CONSUMER_SECRET']):
            twitter.init_app(app)
            from pybossa.view.twitter import blueprint as twitter_bp
            app.register_blueprint(twitter_bp, url_prefix='/twitter')
    except Exception as inst:  # pragma: no cover
        print type(inst)
        print inst.args
        print inst
        print "Twitter signin disabled"

    # Enable Facebook if available
    try:  # pragma: no cover
        if (app.config['FACEBOOK_APP_ID'] and app.config['FACEBOOK_APP_SECRET']):
            facebook.init_app(app)
            from pybossa.view.facebook import blueprint as facebook_bp
            app.register_blueprint(facebook_bp, url_prefix='/facebook')
    except Exception as inst: # pragma: no cover
        print type(inst)
        print inst.args
        print inst
        print "Facebook signin disabled"

    # Enable Google if available
    try:  # pragma: no cover
        if (app.config['GOOGLE_CLIENT_ID'] and app.config['GOOGLE_CLIENT_SECRET']):
            google.init_app(app)
            from pybossa.view.google import blueprint as google_bp
            app.register_blueprint(google_bp, url_prefix='/google')
    except Exception as inst:  # pragma: no cover
        print type(inst)
        print inst.args
        print inst
        print "Google signin disabled"


def setup_geocoding(app):
    # Check if app stats page can generate the map
    geolite = app.root_path + '/../dat/GeoLiteCity.dat'
    if not os.path.exists(geolite):  # pragma: no cover
        app.config['GEO'] = False
        print("GeoLiteCity.dat file not found")
        print("App page stats web map disabled")
    else:  # pragma: no cover
        app.config['GEO'] = True


def url_for_other_page(page):
    args = request.view_args.copy()
    args['page'] = page
    return url_for(request.endpoint, **args)

def setup_jinja(app):
    app.jinja_env.globals['url_for_other_page'] = url_for_other_page


def setup_error_handlers(app):
    @app.errorhandler(404)
    def page_not_found(e):
        return render_template('404.html'), 404

    @app.errorhandler(500)
    def server_error(e):  # pragma: no cover
        return render_template('500.html'), 500

    @app.errorhandler(403)
    def forbidden(e):
        return render_template('403.html'), 403

    @app.errorhandler(401)
    def unauthorized(e):
        return render_template('401.html'), 401


def setup_hooks(app):
    from pybossa import model
    @app.after_request
    def inject_x_rate_headers(response):
        limit = get_view_rate_limit()
        if limit and limit.send_x_headers:
            h = response.headers
            h.add('X-RateLimit-Remaining', str(limit.remaining))
            h.add('X-RateLimit-Limit', str(limit.limit))
            h.add('X-RateLimit-Reset', str(limit.reset))
        return response

    @app.before_request
    def api_authentication():
        """ Attempt API authentication on a per-request basis."""
        apikey = request.args.get('api_key', None)
        from flask import _request_ctx_stack
        if 'Authorization' in request.headers:
            apikey = request.headers.get('Authorization')
        if apikey:
            user = db.session.query(model.user.User).filter_by(api_key=apikey).first()
            ## HACK:
            # login_user sets a session cookie which we really don't want.
            # login_user(user)
            if user:
                _request_ctx_stack.top.user = user

    @app.context_processor
    def global_template_context():
        if current_user.is_authenticated():
            if (current_user.email_addr == current_user.name or
                    current_user.email_addr == "None"):
                flash(lazy_gettext("Please update your e-mail address in your profile page,"
                      " right now it is empty!"), 'error')

        # Cookies warning
        cookie_name = app.config['BRAND'] + "_accept_cookies"
        show_cookies_warning = False
        if not request.cookies.get(cookie_name):
            show_cookies_warning = True

        # Announcement sections
        if app.config.get('ANNOUNCEMENT'):
            announcement = app.config['ANNOUNCEMENT']
            if current_user.is_authenticated():
                for key in announcement.keys():
                    if key == 'admin' and current_user.admin:
                        flash(announcement[key], 'info')
                    if key == 'owner' and len(current_user.apps) != 0:
                        flash(announcement[key], 'info')
                    if key == 'user':
                        flash(announcement[key], 'info')

        if app.config.get('CONTACT_EMAIL'):  # pragma: no cover
            contact_email = app.config.get('CONTACT_EMAIL')
        else:
            contact_email = 'info@pybossa.com'

        if app.config.get('CONTACT_TWITTER'):  # pragma: no cover
            contact_twitter = app.config.get('CONTACT_TWITTER')
        else:
            contact_twitter = 'PyBossa'

        return dict(
            brand=app.config['BRAND'],
            title=app.config['TITLE'],
            logo=app.config['LOGO'],
            copyright=app.config['COPYRIGHT'],
            description=app.config['DESCRIPTION'],
            terms_of_use=app.config['TERMSOFUSE'],
            data_use=app.config['DATAUSE'],
            enforce_privacy=app.config['ENFORCE_PRIVACY'],
            #version=pybossa.__version__,
            current_user=current_user,
            show_cookies_warning=show_cookies_warning,
            contact_email=contact_email,
            contact_twitter=contact_twitter,
            upload_method=app.config['UPLOAD_METHOD'])

def setup_jinja2_filters(app):
    @app.template_filter('pretty_date')
    def pretty_date_filter(s):
        return pretty_date(s)


def setup_csrf_protection(app):
    csrf.init_app(app)


def setup_debug_toolbar(app): # pragma: no cover
    if app.config['ENABLE_DEBUG_TOOLBAR']:
        debug_toolbar.init_app(app)


def setup_ratelimits(app):
    global ratelimits
    ratelimits['LIMIT'] = app.config['LIMIT']
    ratelimits['PER'] = app.config['PER']


def setup_cache_timeouts(app):
    global timeouts
    # Apps
    timeouts['APP_TIMEOUT'] = app.config['APP_TIMEOUT']
    timeouts['REGISTERED_USERS_TIMEOUT'] = app.config['REGISTERED_USERS_TIMEOUT']
    timeouts['ANON_USERS_TIMEOUT'] = app.config['ANON_USERS_TIMEOUT']
    timeouts['STATS_FRONTPAGE_TIMEOUT'] = app.config['STATS_FRONTPAGE_TIMEOUT']
    timeouts['STATS_APP_TIMEOUT'] = app.config['STATS_APP_TIMEOUT']
    timeouts['STATS_DRAFT_TIMEOUT'] = app.config['STATS_DRAFT_TIMEOUT']
    timeouts['N_APPS_PER_CATEGORY_TIMEOUT'] = app.config['N_APPS_PER_CATEGORY_TIMEOUT']
    # Categories
    timeouts['CATEGORY_TIMEOUT'] = app.config['CATEGORY_TIMEOUT']
    # Users
    timeouts['USER_TIMEOUT'] = app.config['USER_TIMEOUT']
    timeouts['USER_TOP_TIMEOUT'] = app.config['USER_TOP_TIMEOUT']
    timeouts['USER_TOTAL_TIMEOUT'] = app.config['USER_TOTAL_TIMEOUT']


def setup_scheduled_jobs(app): #pragma: no cover
    redis_conn = sentinel.master
    from jobs import get_scheduled_jobs
    from rq_scheduler import Scheduler
<<<<<<< HEAD
    all_jobs = get_scheduled_jobs()
    scheduler = Scheduler('scheduled_jobs', connection=redis_conn)
=======
    all_jobs = get_all_jobs()
    scheduler = Scheduler(queue_name='scheduled_jobs', connection=redis_conn)
>>>>>>> c57c2e30
    interval = 10 * 60
    for function in all_jobs:
        app.logger.info(_schedule_job(function, interval, scheduler))


def _schedule_job(function, interval, scheduler):
    """Schedules a job and returns a log message about success of the operation"""
    from datetime import datetime
    scheduled_jobs = [job.func_name for job in scheduler.get_jobs()]
    job = scheduler.schedule(
        scheduled_time=datetime.utcnow(),
        func=function,
        interval=interval,
        repeat=None)
    if job.func_name in scheduled_jobs:
        job.cancel()
        return 'Job %s is already scheduled' % function.__name__
    return 'Scheduled %s to run every %s seconds' % (function.__name__, interval)<|MERGE_RESOLUTION|>--- conflicted
+++ resolved
@@ -423,13 +423,9 @@
     redis_conn = sentinel.master
     from jobs import get_scheduled_jobs
     from rq_scheduler import Scheduler
-<<<<<<< HEAD
     all_jobs = get_scheduled_jobs()
-    scheduler = Scheduler('scheduled_jobs', connection=redis_conn)
-=======
-    all_jobs = get_all_jobs()
     scheduler = Scheduler(queue_name='scheduled_jobs', connection=redis_conn)
->>>>>>> c57c2e30
+
     interval = 10 * 60
     for function in all_jobs:
         app.logger.info(_schedule_job(function, interval, scheduler))
