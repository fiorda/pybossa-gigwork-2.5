--- conflicted
+++ resolved
@@ -29,7 +29,6 @@
 from wtforms.widgets import HiddenInput
 
 import validator as pb_validator
-<<<<<<< HEAD
 from pybossa import util
 from pybossa.core import project_repo, user_repo, task_repo
 from pybossa.core import uploader
@@ -40,8 +39,6 @@
 from pybossa.forms.fields.time_field import TimeField
 from pybossa.sched import sched_variants
 from validator import TimeFieldsValidator
-=======
->>>>>>> 26d81c2a
 from pybossa.core import enable_strong_password
 
 
@@ -484,12 +481,6 @@
                                               message=err_msg),
                             validators.Email()])
 
-class OTPForm(Form):
-    #email_addr = EmailField(label=None, widget=HiddenInput())
-    otp = TextField(lazy_gettext('One Time Password'),
-                             [validators.Required(
-                                 message=lazy_gettext(
-                                     "You must provide a valid OTP code"))])
 
 class OTPForm(Form):
     otp = TextField(lazy_gettext('One Time Password'),
@@ -521,7 +512,6 @@
     y1 = IntegerField(label=None, widget=HiddenInput(), default=0)
     x2 = IntegerField(label=None, widget=HiddenInput(), default=0)
     y2 = IntegerField(label=None, widget=HiddenInput(), default=0)
-<<<<<<< HEAD
 
 
 class BulkUserCSVImportForm(Form):
@@ -575,6 +565,4 @@
         message="Start time, End time, and Timezone must be filled out for submission")],
         choices=util.timezones())
     user_type = SelectField(lazy_gettext('Type of user'), choices=util.user_types())
-    review = TextAreaField(lazy_gettext('Additional comments'))
-=======
->>>>>>> 26d81c2a
+    review = TextAreaField(lazy_gettext('Additional comments'))