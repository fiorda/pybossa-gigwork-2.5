# -*- coding: utf8 -*-
# This file is part of PyBossa.
#
# Copyright (C) 2013 SF Isle of Man Limited
#
# PyBossa is free software: you can redistribute it and/or modify
# it under the terms of the GNU Affero General Public License as published by
# the Free Software Foundation, either version 3 of the License, or
# (at your option) any later version.
#
# PyBossa is distributed in the hope that it will be useful,
# but WITHOUT ANY WARRANTY; without even the implied warranty of
# MERCHANTABILITY or FITNESS FOR A PARTICULAR PURPOSE.  See the
# GNU Affero General Public License for more details.
#
# You should have received a copy of the GNU Affero General Public License
# along with PyBossa.  If not, see <http://www.gnu.org/licenses/>.

import json
from flask import Blueprint
from flask import render_template

<<<<<<< HEAD
from pybossa.core import db
from pybossa.cache import cache, ONE_DAY
=======
from pybossa.cache import site_stats
>>>>>>> c57c2e30
from pybossa.cache import apps as cached_apps

blueprint = Blueprint('stats', __name__)

session = db.slave_session


<<<<<<< HEAD
@cache(timeout=ONE_DAY, key_prefix="site_n_auth_users")
def n_auth_users():
    sql = text('''SELECT COUNT("user".id) AS n_auth FROM "user";''')
    results = session.execute(sql)
    for row in results:
        n_auth = row.n_auth
    return n_auth or 0

@cache(timeout=ONE_DAY, key_prefix="site_n_anon_users")
def n_anon_users():
    sql = text('''SELECT COUNT(DISTINCT(task_run.user_ip))
               AS n_anon FROM task_run;''')

    results = session.execute(sql)
    for row in results:
        n_anon = row.n_anon
    return n_anon or 0


@cache(timeout=ONE_DAY, key_prefix="site_n_tasks")
def n_tasks_site():
    sql = text('''SELECT COUNT(task.id) AS n_tasks FROM task''')
    results = session.execute(sql)
    for row in results:
        n_tasks = row.n_tasks
    return n_tasks or 0


@cache(timeout=ONE_DAY, key_prefix="site_n_total_tasks")
def n_total_tasks_site():
    sql = text('''SELECT SUM(n_answers) AS n_tasks FROM task''')
    results = session.execute(sql)
    for row in results:
        total = row.n_tasks
    return total or 0


@cache(timeout=ONE_DAY, key_prefix="site_n_task_runs")
def n_task_runs_site():
    sql = text('''SELECT COUNT(task_run.id) AS n_task_runs FROM task_run''')
    results = session.execute(sql)
    for row in results:
        n_task_runs = row.n_task_runs
    return n_task_runs or 0


@cache(timeout=ONE_DAY, key_prefix="site_top5_apps_24_hours")
def get_top5_apps_24_hours():
    # Top 5 Most active apps in last 24 hours
    sql = text('''SELECT app.id, app.name, app.short_name, app.info,
               COUNT(task_run.app_id) AS n_answers FROM app, task_run
               WHERE app.id=task_run.app_id
               AND app.hidden=0
               AND DATE(task_run.finish_time) > NOW() - INTERVAL '24 hour'
               AND DATE(task_run.finish_time) <= NOW()
               GROUP BY app.id
               ORDER BY n_answers DESC LIMIT 5;''')

    results = session.execute(sql, dict(limit=5))
    top5_apps_24_hours = []
    for row in results:
        tmp = dict(id=row.id, name=row.name, short_name=row.short_name,
                   info=dict(json.loads(row.info)), n_answers=row.n_answers)
        top5_apps_24_hours.append(tmp)
    return top5_apps_24_hours


@cache(timeout=ONE_DAY, key_prefix="site_top5_users_24_hours")
def get_top5_users_24_hours():
    # Top 5 Most active users in last 24 hours
    sql = text('''SELECT "user".id, "user".fullname, "user".name,
               COUNT(task_run.app_id) AS n_answers FROM "user", task_run
               WHERE "user".id=task_run.user_id
               AND DATE(task_run.finish_time) > NOW() - INTERVAL '24 hour'
               AND DATE(task_run.finish_time) <= NOW()
               GROUP BY "user".id
               ORDER BY n_answers DESC LIMIT 5;''')

    results = session.execute(sql, dict(limit=5))
    top5_users_24_hours = []
    for row in results:
        user = dict(id=row.id, fullname=row.fullname,
                    name=row.name,
                    n_answers=row.n_answers)
        top5_users_24_hours.append(user)
    return top5_users_24_hours


@cache(timeout=ONE_DAY, key_prefix="site_locs")
def get_locs(): # pragma: no cover
    # All IP addresses from anonymous users to create a map
    locs = []
    if current_app.config['GEO']:
        sql = '''SELECT DISTINCT(user_ip) from task_run WHERE user_ip IS NOT NULL;'''
        results = session.execute(sql)

        geolite = current_app.root_path + '/../dat/GeoLiteCity.dat'
        gic = pygeoip.GeoIP(geolite)
        for row in results:
            loc = gic.record_by_addr(row.user_ip)
            if loc is None:
                loc = {}
            if (len(loc.keys()) == 0):
                loc['latitude'] = 0
                loc['longitude'] = 0
            locs.append(dict(loc=loc))
    return locs


=======
>>>>>>> c57c2e30
@blueprint.route('/')
def index():
    """Return Global Statistics for the site"""

    title = "Global Statistics"

    n_auth = site_stats.n_auth_users()

    n_anon = site_stats.n_anon_users()

    n_total_users = n_anon + n_auth

    n_published_apps = cached_apps.n_published()
    n_draft_apps = cached_apps.n_count('draft')
    n_total_apps = n_published_apps + n_draft_apps

    n_tasks = site_stats.n_tasks_site()

    n_task_runs = site_stats.n_task_runs_site()

    top5_apps_24_hours = site_stats.get_top5_apps_24_hours()

    top5_users_24_hours = site_stats.get_top5_users_24_hours()

    locs = site_stats.get_locs()

    show_locs = False
    if len(locs) > 0:
        show_locs = True

    stats = dict(n_total_users=n_total_users, n_auth=n_auth, n_anon=n_anon,
                 n_published_apps=n_published_apps,
                 n_draft_apps=n_draft_apps,
                 n_total_apps=n_total_apps,
                 n_tasks=n_tasks,
                 n_task_runs=n_task_runs)

    users = dict(label="User Statistics",
                 values=[
                     dict(label='Anonymous', value=[0, n_anon]),
                     dict(label='Authenticated', value=[0, n_auth])])

    apps = dict(label="Apps Statistics",
                values=[
                    dict(label='Published', value=[0, n_published_apps]),
                    dict(label='Draft', value=[0, n_draft_apps])])

    tasks = dict(label="Task and Task Run Statistics",
                 values=[
                     dict(label='Tasks', value=[0, n_tasks]),
                     dict(label='Answers', value=[1, n_task_runs])])

    return render_template('/stats/global.html', title=title,
                           users=json.dumps(users),
                           apps=json.dumps(apps),
                           tasks=json.dumps(tasks),
                           locs=json.dumps(locs),
                           show_locs=show_locs,
                           top5_users_24_hours=top5_users_24_hours,
                           top5_apps_24_hours=top5_apps_24_hours,
                           stats=stats)<|MERGE_RESOLUTION|>--- conflicted
+++ resolved
@@ -20,131 +20,12 @@
 from flask import Blueprint
 from flask import render_template
 
-<<<<<<< HEAD
-from pybossa.core import db
-from pybossa.cache import cache, ONE_DAY
-=======
 from pybossa.cache import site_stats
->>>>>>> c57c2e30
 from pybossa.cache import apps as cached_apps
 
 blueprint = Blueprint('stats', __name__)
 
-session = db.slave_session
 
-
-<<<<<<< HEAD
-@cache(timeout=ONE_DAY, key_prefix="site_n_auth_users")
-def n_auth_users():
-    sql = text('''SELECT COUNT("user".id) AS n_auth FROM "user";''')
-    results = session.execute(sql)
-    for row in results:
-        n_auth = row.n_auth
-    return n_auth or 0
-
-@cache(timeout=ONE_DAY, key_prefix="site_n_anon_users")
-def n_anon_users():
-    sql = text('''SELECT COUNT(DISTINCT(task_run.user_ip))
-               AS n_anon FROM task_run;''')
-
-    results = session.execute(sql)
-    for row in results:
-        n_anon = row.n_anon
-    return n_anon or 0
-
-
-@cache(timeout=ONE_DAY, key_prefix="site_n_tasks")
-def n_tasks_site():
-    sql = text('''SELECT COUNT(task.id) AS n_tasks FROM task''')
-    results = session.execute(sql)
-    for row in results:
-        n_tasks = row.n_tasks
-    return n_tasks or 0
-
-
-@cache(timeout=ONE_DAY, key_prefix="site_n_total_tasks")
-def n_total_tasks_site():
-    sql = text('''SELECT SUM(n_answers) AS n_tasks FROM task''')
-    results = session.execute(sql)
-    for row in results:
-        total = row.n_tasks
-    return total or 0
-
-
-@cache(timeout=ONE_DAY, key_prefix="site_n_task_runs")
-def n_task_runs_site():
-    sql = text('''SELECT COUNT(task_run.id) AS n_task_runs FROM task_run''')
-    results = session.execute(sql)
-    for row in results:
-        n_task_runs = row.n_task_runs
-    return n_task_runs or 0
-
-
-@cache(timeout=ONE_DAY, key_prefix="site_top5_apps_24_hours")
-def get_top5_apps_24_hours():
-    # Top 5 Most active apps in last 24 hours
-    sql = text('''SELECT app.id, app.name, app.short_name, app.info,
-               COUNT(task_run.app_id) AS n_answers FROM app, task_run
-               WHERE app.id=task_run.app_id
-               AND app.hidden=0
-               AND DATE(task_run.finish_time) > NOW() - INTERVAL '24 hour'
-               AND DATE(task_run.finish_time) <= NOW()
-               GROUP BY app.id
-               ORDER BY n_answers DESC LIMIT 5;''')
-
-    results = session.execute(sql, dict(limit=5))
-    top5_apps_24_hours = []
-    for row in results:
-        tmp = dict(id=row.id, name=row.name, short_name=row.short_name,
-                   info=dict(json.loads(row.info)), n_answers=row.n_answers)
-        top5_apps_24_hours.append(tmp)
-    return top5_apps_24_hours
-
-
-@cache(timeout=ONE_DAY, key_prefix="site_top5_users_24_hours")
-def get_top5_users_24_hours():
-    # Top 5 Most active users in last 24 hours
-    sql = text('''SELECT "user".id, "user".fullname, "user".name,
-               COUNT(task_run.app_id) AS n_answers FROM "user", task_run
-               WHERE "user".id=task_run.user_id
-               AND DATE(task_run.finish_time) > NOW() - INTERVAL '24 hour'
-               AND DATE(task_run.finish_time) <= NOW()
-               GROUP BY "user".id
-               ORDER BY n_answers DESC LIMIT 5;''')
-
-    results = session.execute(sql, dict(limit=5))
-    top5_users_24_hours = []
-    for row in results:
-        user = dict(id=row.id, fullname=row.fullname,
-                    name=row.name,
-                    n_answers=row.n_answers)
-        top5_users_24_hours.append(user)
-    return top5_users_24_hours
-
-
-@cache(timeout=ONE_DAY, key_prefix="site_locs")
-def get_locs(): # pragma: no cover
-    # All IP addresses from anonymous users to create a map
-    locs = []
-    if current_app.config['GEO']:
-        sql = '''SELECT DISTINCT(user_ip) from task_run WHERE user_ip IS NOT NULL;'''
-        results = session.execute(sql)
-
-        geolite = current_app.root_path + '/../dat/GeoLiteCity.dat'
-        gic = pygeoip.GeoIP(geolite)
-        for row in results:
-            loc = gic.record_by_addr(row.user_ip)
-            if loc is None:
-                loc = {}
-            if (len(loc.keys()) == 0):
-                loc['latitude'] = 0
-                loc['longitude'] = 0
-            locs.append(dict(loc=loc))
-    return locs
-
-
-=======
->>>>>>> c57c2e30
 @blueprint.route('/')
 def index():
     """Return Global Statistics for the site"""
