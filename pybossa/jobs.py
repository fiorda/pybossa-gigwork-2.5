# -*- coding: utf8 -*-
# This file is part of PyBossa.
#
# Copyright (C) 2014 SF Isle of Man Limited
#
# PyBossa is free software: you can redistribute it and/or modify
# it under the terms of the GNU Affero General Public License as published by
# the Free Software Foundation, either version 3 of the License, or
# (at your option) any later version.
#
# PyBossa is distributed in the hope that it will be useful,
# but WITHOUT ANY WARRANTY; without even the implied warranty of
# MERCHANTABILITY or FITNESS FOR A PARTICULAR PURPOSE.  See the
# GNU Affero General Public License for more details.
#
# You should have received a copy of the GNU Affero General Public License
# along with PyBossa.  If not, see <http://www.gnu.org/licenses/>.
"""Jobs module for running background tasks in PyBossa server."""
import os

<<<<<<< HEAD
def get_all_jobs():
    return [warm_up_stats, export_tasks]

def export_tasks():
    '''Export tasks to zip'''

    import json
    import tempfile
    import zipfile
    from StringIO import StringIO
    from pybossa.core import db, uploader
    from pybossa.core import create_app
    from pybossa.model.app import App
    from pybossa.model.task import Task
    from pybossa.model.task_run import TaskRun
    from flask.ext.babel import gettext
    from pybossa.util import UnicodeWriter
    import pybossa.model as model
    from werkzeug.datastructures import FileStorage

    def gen_json(table, id):
        n = db.slave_session.query(table)\
            .filter_by(app_id=id).count()
        sep = ", "
        yield "["
        for i, tr in enumerate(db.slave_session.query(table)
                                 .filter_by(app_id=id).yield_per(1), 1):
            item = json.dumps(tr.dictize())
            if (i == n):
                sep = ""
            yield item + sep
        yield "]"

    def respond_json(ty, id):
        tables = {"task": model.task.Task, "task_run": model.task_run.TaskRun}
        try:
            table = tables[ty]
        except KeyError:
            print("key error")  # TODO

        return gen_json(table, id)

    def format_csv_properly(row, ty=None):
        tmp = row.keys()
        task_keys = []
        for k in tmp:
            k = "%s__%s" % (ty, k)
            task_keys.append(k)
        if (type(row['info']) == dict):
            task_info_keys = []
            tmp = row['info'].keys()
            for k in tmp:
                k = "%sinfo__%s" % (ty, k)
                task_info_keys.append(k)
        else:
            task_info_keys = []

        keys = sorted(task_keys + task_info_keys)
        values = []
        _prefix = "%sinfo" % ty
        for k in keys:
            prefix, k = k.split("__")
            if prefix == _prefix:
                if row['info'].get(k) is not None:
                    values.append(row['info'][k])
                else:
                    values.append(None)
            else:
                if row.get(k) is not None:
                    values.append(row[k])
                else:
                    values.append(None)

        return values

    def handle_task(writer, t):
        writer.writerow(format_csv_properly(t.dictize(), ty='task'))

    def handle_task_run(writer, t):
        writer.writerow(format_csv_properly(t.dictize(), ty='taskrun'))

    def get_csv(out, writer, table, handle_row, id):
        for tr in db.slave_session.query(table)\
                .filter_by(app_id=id)\
                .yield_per(1):
            handle_row(writer, tr)
        yield out.getvalue()

    def respond_csv(ty, id):
        try:
            # Export Task(/Runs) to CSV
            types = {
                "task": (
                    model.task.Task, handle_task,
                    (lambda x: True),
                    gettext(
                        "Oops, the project does not have tasks to \
                        export, if you are the owner add some tasks")),
                "task_run": (
                    model.task_run.TaskRun, handle_task_run,
                    (lambda x: True),
                    gettext(
                        "Oops, there are no Task Runs yet to export, invite \
                         some users to participate"))}
            try:
                table, handle_row, test, msg = types[ty]
            except KeyError:
                print "KeyError" # TODO

            out = StringIO()
            writer = UnicodeWriter(out)
            t = db.slave_session.query(table)\
                .filter_by(app_id=id)\
                .first()
            if t is not None:
                if test(t):
                    tmp = t.dictize().keys()
                    task_keys = []
                    for k in tmp:
                        k = "%s__%s" % (ty, k)
                        task_keys.append(k)
                    if (type(t.info) == dict):
                        task_info_keys = []
                        tmp = t.info.keys()
                        for k in tmp:
                            k = "%sinfo__%s" % (ty, k)
                            task_info_keys.append(k)
                    else:
                        task_info_keys = []
                    keys = task_keys + task_info_keys
                    writer.writerow(sorted(keys))

                return get_csv(out, writer, table, handle_row, id)
            else:
                pass # TODO
        except: # pragma: no cover
            raise

    def zip_factory(filename):
        try:
            import zlib
            zip_compression= zipfile.ZIP_DEFLATED
        except:
            zip_compression= zipfile.ZIP_STORED
        zip = zipfile.ZipFile(file=filename, mode='w', compression=zip_compression, allowZip64=True)
        return zip

    def export_json(app):
        print "%d (json)" % app.id
        name = app.short_name.encode('utf-8', 'ignore').decode('latin-1') # used for latin filename later
        json_task_generator = respond_json("task", app.id)
        if json_task_generator is not None:
            datafile = tempfile.NamedTemporaryFile()
            try:
                for line in json_task_generator:
                    datafile.write(str(line))
                datafile.flush()
                zipped_datafile = tempfile.NamedTemporaryFile()
                try:
                    zip = zip_factory(zipped_datafile.name)
                    zip.write(datafile.name, '%s_task.json' % name)
                    zip.close()
                    file = FileStorage(filename='%d_%s_task_json.zip' % (app.id, name), stream=zipped_datafile)
                    uploader.upload_file(file, container='export') # TODO: right container folder?!
                finally:
                    zipped_datafile.close()
            finally:
                datafile.close()
        json_task_run_generator = respond_json("task_run", app.id)
        if json_task_run_generator is not None:
            datafile = tempfile.NamedTemporaryFile()
            try:
                for line in json_task_run_generator:
                    datafile.write(str(line))
                datafile.flush()
                zipped_datafile = tempfile.NamedTemporaryFile()
                try:
                    zip = zip_factory(zipped_datafile.name)
                    zip.write(datafile.name, '%s_task_run.json' % name)
                    zip.close()
                    file = FileStorage(filename='%d_%s_task_run_json.zip' % (app.id, name), stream=zipped_datafile)
                    uploader.upload_file(file, container='export') # TODO: right container folder?!
                finally:
                    zipped_datafile.close()
            finally:
                datafile.close()


    def export_csv(app):
        print "%d (csv)" % app.id
        name = app.short_name.encode('utf-8', 'ignore').decode('latin-1') # used for latin filename later
        csv_task_generator = respond_csv("task", app.id)
        if csv_task_generator is not None:
            datafile = tempfile.NamedTemporaryFile()
            try:
                for line in csv_task_generator:
                    datafile.write(str(line))
                datafile.flush()
                zipped_datafile = tempfile.NamedTemporaryFile()
                try:
                    zip = zip_factory(zipped_datafile.name)
                    zip.write(datafile.name, '%s_task.csv' % name)
                    zip.close()
                    file = FileStorage(filename='%d_%s_task_csv.zip' % (app.id, name), stream=zipped_datafile)
                    uploader.upload_file(file, container='export') # TODO: right container folder?!
                finally:
                    zipped_datafile.close()
            finally:
                datafile.close()
        csv_task_run_generator = respond_csv("task_run", app.id)
        if csv_task_run_generator is not None:
            datafile = tempfile.NamedTemporaryFile()
            try:
                for line in csv_task_run_generator:
                    datafile.write(str(line))
                datafile.flush()
                zipped_datafile = tempfile.NamedTemporaryFile()
                try:
                    zip = zip_factory(zipped_datafile.name)
                    zip.write(datafile.name, '%s_task_run.csv' % name)
                    zip.close()
                    file = FileStorage(filename='%d_%s_task_run_csv.zip' % (app.id, name), stream=zipped_datafile)
                    uploader.upload_file(file, container='export') # TODO: right container folder?!
                finally:
                    zipped_datafile.close()
            finally:
                datafile.close()

    print "Running on the background export tasks ZIPs"

    # go through all apps and generate json and csv
    app = create_app(run_as_server=False)
    apps = db.slave_session.query(App).all()

    # Test only with first
    # export_json(apps[0])
    # export_csv(apps[0])

    for app_x in apps:
        export_json(app_x)
        export_csv(app_x)
=======
from pybossa.core import mail
from flask.ext.mail import Message

MINUTE = 60
HOUR = 60 * 60

def get_scheduled_jobs(): # pragma: no cover
    """Return a list of scheduled jobs."""
    # Default ones
    # A job is a dict with the following format: dict(name, args, kwargs,
    # interval)
    jobs = [dict(name=warm_up_stats, args=[], kwargs={},
                 interval=HOUR, timeout=(10 * MINUTE)),
            dict(name=warn_old_project_owners, args=[], kwargs={},
                 interval=(24 * HOUR), timeout=(10 * MINUTE)),
            dict(name=warm_cache, args=[], kwargs={},
                 interval=(10 * MINUTE), timeout=(10 * MINUTE))]
    # Based on type of user
    tmp = get_project_jobs()
    return jobs + tmp


def create_dict_jobs(data, function,
                     interval=(24 * HOUR), timeout=(10 * MINUTE)):
    jobs = []
    for d in data:
        jobs.append(dict(name=function,
                         args=[d[0], d[1]], kwargs={},
                         interval=(10 * MINUTE),
                         timeout=timeout))
    return jobs


def get_project_jobs():
    """Return a list of jobs based on user type."""
    from sqlalchemy.sql import text
    from pybossa.core import db
    sql = text('''SELECT app.id, app.short_name FROM app, "user"
               WHERE app.owner_id="user".id AND "user".pro=True;''')
    results = db.slave_session.execute(sql)
    return create_dict_jobs(results,
                            get_app_stats,
                            interval=(10 * MINUTE),
                            timeout=(10 * MINUTE))


def get_app_stats(id, short_name): # pragma: no cover
    """Get stats for app."""
    import pybossa.cache.apps as cached_apps
    import pybossa.cache.project_stats as stats
    from flask import current_app
    env_cache_disabled = os.environ.get('PYBOSSA_REDIS_CACHE_DISABLED')
    if not env_cache_disabled:
        os.environ['PYBOSSA_REDIS_CACHE_DISABLED'] = '1'
    cached_apps.get_app(short_name)
    cached_apps.n_tasks(id)
    cached_apps.n_task_runs(id)
    cached_apps.overall_progress(id)
    cached_apps.last_activity(id)
    cached_apps.n_completed_tasks(id)
    cached_apps.n_volunteers(id)
    stats.get_stats(id, current_app.config.get('GEO'))
>>>>>>> a99100bc


def warm_up_stats(): # pragma: no cover
    """Background job for warming stats."""
    print "Running on the background warm_up_stats"
    from pybossa.cache.site_stats import (n_auth_users, n_anon_users,
                                          n_tasks_site, n_total_tasks_site,
                                          n_task_runs_site,
                                          get_top5_apps_24_hours,
                                          get_top5_users_24_hours, get_locs)

    env_cache_disabled = os.environ.get('PYBOSSA_REDIS_CACHE_DISABLED')
    if not env_cache_disabled:
        os.environ['PYBOSSA_REDIS_CACHE_DISABLED'] = '1'

    n_auth_users()
    n_anon_users()
    n_tasks_site()
    n_total_tasks_site()
    n_task_runs_site()
    get_top5_apps_24_hours()
    get_top5_users_24_hours()
    get_locs()

    if env_cache_disabled is None:
        del os.environ['PYBOSSA_REDIS_CACHE_DISABLED']
    else:
        os.environ['PYBOSSA_REDIS_CACHE_DISABLED'] = env_cache_disabled

    return True


def send_mail(message_dict):
    message = Message(**message_dict)
    mail.send(message)


def warm_cache(): # pragma: no cover
    """Background job to warm cache."""
    from pybossa.core import create_app
    app = create_app(run_as_server=False)
    # Disable cache, so we can refresh the data in Redis
    env_cache_disabled = os.environ.get('PYBOSSA_REDIS_CACHE_DISABLED')
    if not env_cache_disabled:
        os.environ['PYBOSSA_REDIS_CACHE_DISABLED'] = '1'
    # Cache 3 pages
    apps_cached = []
    pages = range(1, 4)
    import pybossa.cache.apps as cached_apps
    import pybossa.cache.categories as cached_cat
    import pybossa.cache.users as cached_users
    import pybossa.cache.project_stats as stats

    def warm_app(id, short_name, featured=False):
        if id not in apps_cached:
            cached_apps.get_app(short_name)
            cached_apps.n_tasks(id)
            n_task_runs = cached_apps.n_task_runs(id)
            cached_apps.overall_progress(id)
            cached_apps.last_activity(id)
            cached_apps.n_completed_tasks(id)
            cached_apps.n_volunteers(id)
            if n_task_runs >= 1000 or featured:
                print ("Getting stats for %s as it has %s task runs" %
                       (short_name, n_task_runs))
                stats.get_stats(id, app.config.get('GEO'))
            apps_cached.append(id)

    # Cache top projects
    apps = cached_apps.get_top()
    for a in apps:
        warm_app(a['id'], a['short_name'])
    for page in pages:
        apps = cached_apps.get_featured('featured', page,
                                        app.config['APPS_PER_PAGE'])
        for a in apps:
            warm_app(a['id'], a['short_name'], featured=True)

    # Categories
    categories = cached_cat.get_used()
    for c in categories:
        for page in pages:
            apps = cached_apps.get(c['short_name'],
                                   page,
                                   app.config['APPS_PER_PAGE'])
            for a in apps:
                warm_app(a['id'], a['short_name'])
    # Users
    cached_users.get_leaderboard(app.config['LEADERBOARD'], 'anonymous')
    cached_users.get_top()

    if env_cache_disabled is None:
        del os.environ['PYBOSSA_REDIS_CACHE_DISABLED']
    else:
        os.environ['PYBOSSA_REDIS_CACHE_DISABLED'] = env_cache_disabled

    return True


def get_non_updated_apps():
    """Return a list of non updated apps."""
    from sqlalchemy.sql import text
    from pybossa.model.app import App
    from pybossa.core import db
    sql = text('''SELECT id FROM app WHERE TO_DATE(updated,
                'YYYY-MM-DD\THH24:MI:SS.US') <= NOW() - '3 month':: INTERVAL
               AND contacted != True LIMIT 25''')
    results = db.slave_session.execute(sql)
    apps = []
    for row in results:
        a = App.query.get(row.id)
        apps.append(a)
    return apps


def warn_old_project_owners():
    """E-mail the project owners not updated in the last 3 months."""
    from pybossa.core import mail, db
    from flask import current_app
    from flask.ext.mail import Message

    apps = get_non_updated_apps()

    with mail.connect() as conn:
        for a in apps:
            message = ("Dear %s,\
                       \
                       Your project %s has been inactive for the last 3 months.\
                       And we would like to inform you that if you need help \
                       with it, just contact us answering to this email.\
                       \
                       Otherwise, we will archive the project, removing it \
                       from the server. You have one month to upload any new \
                       tasks, add a new blog post, or engage new volunteers.\
                       \
                       If at the end the project is deleted, we will send you \
                       a ZIP file where you can download your project.\
                       \
                       All the best,\
                       \
                       The team.") % (a.owner.fullname, a.name)
            subject = ('Your %s project: %s has been inactive'
                       % (current_app.config.get('BRAND'), a.name))
            msg = Message(recipients=[a.owner.email_addr],
                          body=message,
                          subject=subject)
            conn.send(msg)
            a.contacted = True
            db.session.add(a)
            db.session.commit()
    return True<|MERGE_RESOLUTION|>--- conflicted
+++ resolved
@@ -18,9 +18,8 @@
 """Jobs module for running background tasks in PyBossa server."""
 import os
 
-<<<<<<< HEAD
-def get_all_jobs():
-    return [warm_up_stats, export_tasks]
+from pybossa.core import mail
+from flask.ext.mail import Message
 
 def export_tasks():
     '''Export tasks to zip'''
@@ -260,9 +259,7 @@
     for app_x in apps:
         export_json(app_x)
         export_csv(app_x)
-=======
-from pybossa.core import mail
-from flask.ext.mail import Message
+
 
 MINUTE = 60
 HOUR = 60 * 60
@@ -277,6 +274,8 @@
             dict(name=warn_old_project_owners, args=[], kwargs={},
                  interval=(24 * HOUR), timeout=(10 * MINUTE)),
             dict(name=warm_cache, args=[], kwargs={},
+                 interval=(10 * MINUTE), timeout=(10 * MINUTE)),
+            dict(name=export_tasks, args=[], kwargs={},
                  interval=(10 * MINUTE), timeout=(10 * MINUTE))]
     # Based on type of user
     tmp = get_project_jobs()
@@ -323,7 +322,6 @@
     cached_apps.n_completed_tasks(id)
     cached_apps.n_volunteers(id)
     stats.get_stats(id, current_app.config.get('GEO'))
->>>>>>> a99100bc
 
 
 def warm_up_stats(): # pragma: no cover
