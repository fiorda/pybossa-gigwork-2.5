#-*- coding: utf8 -*-
# This file is part of PYBOSSA.
#
# Copyright (C) 2017 Scifabric LTD.
#
# PYBOSSA is free software: you can redistribute it and/or modify
# it under the terms of the GNU Affero General Public License as published by
# the Free Software Foundation, either version 3 of the License, or
# (at your option) any later version.
#
# PYBOSSA is distributed in the hope that it will be useful,
# but WITHOUT ANY WARRANTY; without even the implied warranty of
# MERCHANTABILITY or FITNESS FOR A PARTICULAR PURPOSE.  See the
# GNU Affero General Public License for more details.
#
# You should have received a copy of the GNU Affero General Public License
# along with PYBOSSA.  If not, see <http://www.gnu.org/licenses/>.

import codecs
import copy
import json
import os
import shutil
import zipfile
from StringIO import StringIO
from default import db, Fixtures, with_context, with_context_settings, FakeResponse, mock_contributions_guard
from helper import web
from mock import patch, Mock, call, MagicMock
from flask import redirect
from itsdangerous import BadSignature
from pybossa.util import get_user_signup_method, unicode_csv_reader
from bs4 import BeautifulSoup
from requests.exceptions import ConnectionError
from pybossa.model.project import Project
from pybossa.model.category import Category
from pybossa.model.task import Task
from pybossa.model.task_run import TaskRun
from pybossa.model.user import User
from pybossa.model.result import Result
from pybossa.messages import *
from pybossa.leaderboard.jobs import leaderboard as update_leaderboard
from pybossa.core import user_repo, project_repo, result_repo, signer
from pybossa.jobs import send_mail, import_tasks
from pybossa.importers import ImportReport
from pybossa.cache.project_stats import update_stats
from factories import AnnouncementFactory, ProjectFactory, CategoryFactory, TaskFactory, TaskRunFactory, UserFactory
from unidecode import unidecode
from werkzeug.utils import secure_filename
from nose.tools import assert_raises
from flatten_json import flatten
from nose.tools import nottest


class TestWeb(web.Helper):
    pkg_json_not_found = {
        "help": "Return ...",
        "success": False,
        "error": {
            "message": "Not found",
            "__type": "Not Found Error"}}

    def clear_temp_container(self, user_id):
        """Helper function which deletes all files in temp folder of a given owner_id"""
        temp_folder = os.path.join('/tmp', 'user_%d' % user_id)
        if os.path.isdir(temp_folder):
            shutil.rmtree(temp_folder)

    @with_context
    def test_01_index(self):
        """Test WEB home page works"""
        self.register(name="juan")
        self.signin(email="juan@example.com", password="p4ssw0rd")
        res = self.app.get("/", follow_redirects=True)
        assert self.html_title() in res.data, res.data
        assert "Create" in res.data, res

    @with_context
    def test_01_index_json(self):
        """Test WEB JSON home page works"""
        project = ProjectFactory.create(featured=True)
        user = UserFactory.create()
        for i in range(0, 31):
            TaskRunFactory.create(user=user, project=project)
        res = self.app_get_json("/")
        data = json.loads(res.data)
        keys = ['top_projects', 'categories_projects', 'categories', 'template',
                'top_users']
        for key in keys:
            assert key in data.keys(), data
        assert project.category.short_name in data.get('categories_projects').keys(), data
        projects = data.get('categories_projects').get(project.category.short_name)
        for cat in data.get('categories_projects').keys():
            for p in data.get('categories_projects')[cat]:
                assert sorted(p['info'].keys()) == sorted(Project().public_info_keys())
        for p in data.get('top_projects'):
            assert sorted(p['info'].keys()) == sorted(Project().public_info_keys())

        for u in data.get('top_users'):
            assert sorted(u['info'].keys()) == sorted(User().public_info_keys()), u


    @with_context
    def test_01_search(self):
        """Test WEB search page works."""
        self.register(name="juan")
        self.signin(email="juan@example.com", password="p4ssw0rd")
        res = self.app.get('/search')
        err_msg = "Search page should be accessible"
        assert "Search" in res.data, err_msg

    @with_context
    def test_01_search_json(self):
        """Test WEB JSON search page works."""
        res = self.app_get_json('/search')
        err_msg = "Search page should be accessible"
        data = json.loads(res.data)
        assert data.get('template') == '/home/search.html', err_msg


    @with_context
    def test_result_view(self):
        """Test WEB result page works."""
        import os
        APP_ROOT = os.path.dirname(os.path.abspath(__file__))
        template_folder = os.path.join(APP_ROOT, '..', 'pybossa',
                                       self.flask_app.template_folder)
        file_name = os.path.join(template_folder, "home", "_results.html")
        with open(file_name, "w") as f:
            f.write("foobar")
        self.register(name="juan")
        self.signin(email="juan@example.com", password="p4ssw0rd")
        res = self.app.get('/results')
        assert "foobar" in res.data, res.data
        os.remove(file_name)


    @with_context
    def test_result_view_json(self):
        """Test WEB JSON result page works."""
        import os
        APP_ROOT = os.path.dirname(os.path.abspath(__file__))
        template_folder = os.path.join(APP_ROOT, '..', 'pybossa',
                                       self.flask_app.template_folder)
        file_name = os.path.join(template_folder, "home", "_results.html")
        with open(file_name, "w") as f:
            f.write("foobar")
        res = self.app_get_json('/results')
        data = json.loads(res.data)
        assert data.get('template') == '/home/_results.html', data
        os.remove(file_name)


    @with_context
    def test_00000_results_not_found(self):
        """Test WEB results page returns 404 when no template is found works."""
        res = self.app.get('/results')
        assert res.status_code == 404, res.status_code

    @with_context
    def test_leaderboard(self):
        """Test WEB leaderboard works"""
        user = UserFactory.create()
        TaskRunFactory.create(user=user)
        update_leaderboard()
        res = self.app.get('/leaderboard', follow_redirects=True)
        assert self.html_title("Community Leaderboard") in res.data, res
        assert user.name in res.data, res.data
        assert_raises(ValueError, json.loads, res.data)

    @with_context
    def test_leaderboard_json(self):
        """Test leaderboard json works"""
        user = UserFactory.create()
        TaskRunFactory.create(user=user)
        TaskRunFactory.create(user=user)
        update_leaderboard()
        res = self.app_get_json('/leaderboard/')
        data = json.loads(res.data)
        err_msg = 'Template wrong'
        assert data['template'] == '/stats/index.html', err_msg
        err_msg = 'Title wrong'
        assert data['title'] == 'Community Leaderboard', err_msg
        err_msg = 'Top users missing'
        assert 'top_users' in data, err_msg
        err_msg = 'leaderboard user information missing'
        first_user = data['top_users'][0]
        assert 'created' in first_user, err_msg
        assert first_user['fullname'] == 'User 1', err_msg
        assert first_user['name'] == 'user1', err_msg
        assert first_user['rank'] == 1, err_msg
        assert first_user['score'] == 2, err_msg
        assert 'registered_ago' in first_user, err_msg
        assert 'n_answers' in first_user, err_msg
        assert 'info' in first_user, err_msg
        assert 'avatar' in first_user['info'], err_msg
        assert 'container' in first_user['info'], err_msg
        err_msg = 'privacy leak in user information'
        assert 'id' not in first_user, err_msg
        assert 'api_key' not in first_user, err_msg

        users = UserFactory.create_batch(40)
        for u in users[0:22]:
            TaskRunFactory.create(user=u)
            TaskRunFactory.create(user=u)
            TaskRunFactory.create(user=u)
            TaskRunFactory.create(user=u)

        for u in users[22:28]:
            TaskRunFactory.create(user=u)
            TaskRunFactory.create(user=u)
            TaskRunFactory.create(user=u)

        update_leaderboard()

        for score in range(1, 11):
            UserFactory.create(info=dict(n=score))

        update_leaderboard(info='n')

        res = self.app_get_json('/leaderboard/window/3?api_key=%s' % user.api_key)
        data = json.loads(res.data)
        err_msg = 'Top users missing'
        assert 'top_users' in data, err_msg
        err_msg = 'leaderboard user information missing'
        leaders = data['top_users']
        assert len(leaders) == (20+3+1+3), len(leaders)
        assert leaders[23]['name'] == user.name

        res = self.app_get_json('/leaderboard/window/11?api_key=%s' % user.api_key)
        data = json.loads(res.data)
        err_msg = 'Top users missing'
        assert 'top_users' in data, err_msg
        err_msg = 'leaderboard user information missing'
        leaders = data['top_users']
        assert len(leaders) == (20+10+1+10), len(leaders)
        assert leaders[30]['name'] == user.name

        res = self.app_get_json('/leaderboard/?info=noleaderboards')
        assert res.status_code == 404,  res.status_code

        with patch.dict(self.flask_app.config, {'LEADERBOARDS': ['n']}):
            res = self.app_get_json('/leaderboard/?info=n')
            data = json.loads(res.data)
            err_msg = 'Top users missing'
            assert 'top_users' in data, err_msg
            err_msg = 'leaderboard user information missing'
            leaders = data['top_users']
            assert len(leaders) == (20), len(leaders)
            score = 10
            rank = 1
            for u in leaders[0:10]:
                assert u['score'] == score, u
                assert u['rank'] == rank, u
                score = score - 1
                rank = rank + 1

            res = self.app_get_json('/leaderboard/window/3?api_key=%s&info=n' % user.api_key)
            data = json.loads(res.data)
            err_msg = 'Top users missing'
            assert 'top_users' in data, err_msg
            err_msg = 'leaderboard user information missing'
            leaders = data['top_users']
            assert len(leaders) == (20+3+1+3), len(leaders)
            assert leaders[23]['name'] == user.name
            assert leaders[23]['score'] == 0

            res = self.app_get_json('/leaderboard/?info=new')
            assert res.status_code == 404,  res.status_code


    @with_context
    def test_announcement_json(self):
        """Test public announcements"""
        url = '/announcements/'
        err_msg = "It should return 200"
        res = self.app_get_json(url)
        data = json.loads(res.data)
        assert res.status_code == 200, err_msg
        assert "announcements" in data.keys(), data
        assert "template" in data.keys(), data
        # create an announcement in DB
        announcement = AnnouncementFactory.create()
        res = self.app_get_json(url)
        data = json.loads(res.data)
        announcement0 = data['announcements'][0]
        assert announcement0['body'] == 'Announcement body text'
        assert announcement0['title'] == 'Announcement title'
        assert announcement0['id'] == 1

    @with_context
    @patch('pybossa.cache.project_stats.pygeoip', autospec=True)
    def test_project_stats(self, mock1):
        """Test WEB project stats page works"""
        res = self.register()
        res = self.signin()
        res = self.new_project(short_name="igil")
        returns = [Mock()]
        returns[0].GeoIP.return_value = 'gic'
        returns[0].GeoIP.record_by_addr.return_value = {}
        mock1.side_effects = returns

        project = db.session.query(Project).first()
        user = db.session.query(User).first()
        # Without stats
        url = '/project/%s/stats' % project.short_name
        res = self.app.get(url)
        assert "Sorry" in res.data, res.data

        # We use a string here to check that it works too
        task = Task(project_id=project.id, n_answers=10)
        db.session.add(task)
        db.session.commit()

        for i in range(10):
            task_run = TaskRun(project_id=project.id, task_id=1,
                               user_id=user.id,
                               info={'answer': 1})
            db.session.add(task_run)
            db.session.commit()
            res = self.app.get('api/project/%s/newtask' % project.id)

        # With stats
        url = '/project/%s/stats' % project.short_name
        update_stats(project.id)
        res = self.app.get(url)
        assert res.status_code == 200, res.status_code
        assert "Distribution" in res.data, res.data

        return
        with patch.dict(self.flask_app.config, {'GEO': True}):
            url = '/project/%s/stats' % project.short_name
            res = self.app.get(url)
            assert_raises(ValueError, json.loads, res.data)
            assert "GeoLite" in res.data, res.data

    @with_context
    @patch('pybossa.cache.project_stats.pygeoip', autospec=True)
    def test_project_stats_json(self, mock1):
        """Test WEB project stats page works JSON"""
        res = self.register()
        res = self.signin()
        res = self.new_project(short_name="igil")
        returns = [Mock()]
        returns[0].GeoIP.return_value = 'gic'
        returns[0].GeoIP.record_by_addr.return_value = {}
        mock1.side_effects = returns

        project = db.session.query(Project).first()
        user = db.session.query(User).first()
        # Without stats
        url = '/project/%s/stats' % project.short_name
        res = self.app_get_json(url)
        data = json.loads(res.data)
        err_msg = 'Field should not be present'
        assert 'avg_contrib_time' not in data, err_msg
        assert 'projectStats' not in data, err_msg
        assert 'userStats' not in data, err_msg
        err_msg = 'Field should be present'
        assert 'n_completed_tasks' in data, err_msg
        assert 'n_tasks' in data, err_msg
        assert 'n_volunteers' in data, err_msg
        assert 'overall_progress' in data, err_msg
        assert 'owner' in data, err_msg
        assert 'pro_features' in data, err_msg
        assert 'project' in data, err_msg
        err_msg = 'Field should not be private'
        assert 'id' in data['owner'], err_msg
        assert 'api_key' in data['owner'], err_msg
        assert 'secret_key' in data['project'], err_msg
        assert res.status_code == 200, res.status_code

        # We use a string here to check that it works too
        task = Task(project_id=project.id, n_answers=10)
        db.session.add(task)
        db.session.commit()

        for i in range(10):
            task_run = TaskRun(project_id=project.id, task_id=1,
                               user_id=user.id,
                               info={'answer': 1})
            db.session.add(task_run)
            db.session.commit()
            self.app_get_json('api/project/%s/newtask' % project.id)

        # With stats
        update_stats(project.id)

        url = '/project/%s/stats' % project.short_name
        res = self.app_get_json(url)
        data = json.loads(res.data)
        err_msg = 'Field missing in JSON response'
        assert 'avg_contrib_time' in data, (err_msg, data.keys())
        assert 'n_completed_tasks' in data, err_msg
        assert 'n_tasks' in data, err_msg
        assert 'n_volunteers' in data, err_msg
        assert 'overall_progress' in data, err_msg
        assert 'owner' in data, err_msg
        assert 'pro_features' in data, err_msg
        assert 'project' in data, err_msg
        assert 'projectStats' in data, err_msg
        assert 'userStats' in data, err_msg
        err_msg = 'Field should not be private'
        assert 'id' in data['owner'], err_msg
        assert 'api_key' in data['owner'], err_msg
        assert 'secret_key' in data['project'], err_msg
        assert res.status_code == 200, res.status_code

        with patch.dict(self.flask_app.config, {'GEO': True}):
            url = '/project/%s/stats' % project.short_name
            res = self.app_get_json(url)
            data = json.loads(res.data)
            err_msg = 'Field missing in JSON response'
            assert 'avg_contrib_time' in data, err_msg
            assert 'n_completed_tasks' in data, err_msg
            assert 'n_tasks' in data, err_msg
            assert 'n_volunteers' in data, err_msg
            assert 'overall_progress' in data, err_msg
            assert 'owner' in data, err_msg
            assert 'pro_features' in data, err_msg
            assert 'project' in data, err_msg
            assert 'projectStats' in data, err_msg
            assert 'userStats' in data, err_msg
            err_msg = 'Field should not be private'
            assert 'id' in data['owner'], err_msg
            assert 'api_key' in data['owner'], err_msg
            assert 'secret_key' in data['project'], err_msg
            assert res.status_code == 200, res.status_code
            err_msg = 'no geo data'
            assert data['userStats']['geo'] == True, err_msg


    @with_context
    def test_contribution_time_shown_for_admins_for_every_project(self):
        admin = UserFactory.create(admin=True)
        admin.set_password('1234')
        user_repo.save(admin)
        owner = UserFactory.create(pro=False)
        project = ProjectFactory.create(owner=owner)
        task = TaskFactory.create(project=project)
        TaskRunFactory.create(task=task)
        update_stats(project.id)
        url = '/project/%s/stats' % project.short_name
        self.signin(email=admin.email_addr, password='1234')
        res = self.app.get(url)
        assert_raises(ValueError, json.loads, res.data)
        assert 'Average contribution time' in res.data


    @with_context
    def test_contribution_time_shown_for_admins_for_every_project_json(self):
        admin = UserFactory.create(admin=True)
        admin.set_password('1234')
        user_repo.save(admin)
        owner = UserFactory.create(pro=False)
        project = ProjectFactory.create(owner=owner)
        task = TaskFactory.create(project=project)
        TaskRunFactory.create(task=task)
        url = '/project/%s/stats' % project.short_name
        self.signin(email=admin.email_addr, password='1234')
        update_stats(project.id)
        res = self.app_get_json(url)
        data = json.loads(res.data)
        err_msg = 'Field missing in JSON response'
        assert 'avg_contrib_time' in data, err_msg
        assert 'n_completed_tasks' in data, err_msg
        assert 'n_tasks' in data, err_msg
        assert 'n_volunteers' in data, err_msg
        assert 'overall_progress' in data, err_msg
        assert 'owner' in data, err_msg
        assert 'pro_features' in data, err_msg
        assert 'project' in data, err_msg
        assert 'projectStats' in data, err_msg
        assert 'userStats' in data, err_msg
        err_msg = 'Field should be private'
        assert 'id' not in data['owner'], err_msg
        assert 'api_key' not in data['owner'], err_msg
        assert 'secret_key' not in data['project'], err_msg


    @with_context
    def test_contribution_time_shown_in_pro_owned_projects(self):
        pro_owner = UserFactory.create(pro=True)
        pro_owner.set_password('1234')
        pro_owned_project = ProjectFactory.create(owner=pro_owner)
        task = TaskFactory.create(project=pro_owned_project)
        TaskRunFactory.create(task=task)
        update_stats(task.project.id)
        pro_url = '/project/%s/stats' % pro_owned_project.short_name
        self.signin(email=pro_owner.email_addr, password='1234')
        res = self.app.get(pro_url)
        assert_raises(ValueError, json.loads, res.data)
        assert 'Average contribution time' in res.data

    @with_context
    def test_contribution_time_shown_in_pro_owned_projects_json(self):
        pro_owner = UserFactory.create(pro=True)
        pro_owned_project = ProjectFactory.create(owner=pro_owner)
        task = TaskFactory.create(project=pro_owned_project)
        TaskRunFactory.create(task=task)
        update_stats(task.project.id)
        pro_url = '/project/%s/stats' % pro_owned_project.short_name

        res = self.app_get_json(pro_url)
        data = json.loads(res.data)
        err_msg = 'Field missing in JSON response'
        assert 'avg_contrib_time' in data, err_msg
        assert 'n_completed_tasks' in data, err_msg
        assert 'n_tasks' in data, err_msg
        assert 'n_volunteers' in data, err_msg
        assert 'overall_progress' in data, err_msg
        assert 'owner' in data, err_msg
        assert 'pro_features' in data, err_msg
        assert 'project' in data, err_msg
        assert 'projectStats' in data, err_msg
        assert 'userStats' in data, err_msg
        err_msg = 'Field should be private'
        assert 'id' not in data['owner'], err_msg
        assert 'api_key' not in data['owner'], err_msg
        assert 'secret_key' not in data['project'], err_msg

    @with_context
    def test_contribution_time_not_shown_in_regular_user_owned_projects(self):
        project = ProjectFactory.create()
        task = TaskFactory.create(project=project)
        TaskRunFactory.create(task=task)
        url = '/project/%s/stats' % project.short_name
        res = self.app.get(url)
        assert_raises(ValueError, json.loads, res.data)
        assert 'Average contribution time' not in res.data

    @with_context
    def test_contribution_time_not_shown_in_regular_user_owned_projects_json(self):
        project = ProjectFactory.create()
        task = TaskFactory.create(project=project)
        TaskRunFactory.create(task=task)
        url = '/project/%s/stats' % project.short_name

        update_stats(project.id)

        res = self.app_get_json(url)
        data = json.loads(res.data)
        err_msg = 'Field missing in JSON response'
        assert 'avg_contrib_time' in data, err_msg
        assert 'n_completed_tasks' in data, err_msg
        assert 'n_tasks' in data, err_msg
        assert 'n_volunteers' in data, err_msg
        assert 'overall_progress' in data, err_msg
        assert 'owner' in data, err_msg
        assert 'pro_features' in data, err_msg
        assert 'project' in data, err_msg
        assert 'projectStats' in data, err_msg
        assert 'userStats' in data, err_msg
        err_msg = 'Field should be private'
        assert 'id' not in data['owner'], err_msg
        assert 'api_key' not in data['owner'], err_msg
        assert 'secret_key' not in data['project'], err_msg

    @with_context
    def test_03_account_index(self):
        """Test WEB account index works."""
        # Without users
        self.register()
        self.signin()
        res = self.app.get('/account/page/15', follow_redirects=True)
        assert res.status_code == 404, res.data

        self.create()
        res = self.app.get('/account', follow_redirects=True)
        assert res.status_code == 200, res.status_code
        err_msg = "There should be a Community page"
        assert "Community" in res.data, err_msg

    @with_context
    def test_03_account_index_json(self):
        """Test WEB account index JSON works."""
        # Without users
        self.register()
        self.signin()
        res = self.app.get('/account/page/15',
                           content_type='application/json')
        assert res.status_code == 404, res.status_code
        data = json.loads(res.data)
        assert data['code'] == 404, res.status_code

        self.create()
        res = self.app_get_json('/account/')
        print res.data
        data = json.loads(res.data)
        assert res.status_code == 200, res.status_code
        err_msg = "There should be a Community page"
        assert data['title'] == 'Community', err_msg
        err_msg = "There should be a next, prev item in pagination"
        assert data['pagination']['next'] is False, err_msg
        assert data['pagination']['prev'] is False, err_msg
        assert data['pagination']['per_page'] == 24, err_msg
        # page 1 should also work
        res = self.app_get_json('/account/page/1')
        print res.data
        data = json.loads(res.data)
        assert res.status_code == 200, res.status_code
        err_msg = "There should be a Community page"
        assert data['title'] == 'Community', err_msg
        err_msg = "There should be a next, prev item in pagination"
        assert data['pagination']['next'] is False, err_msg
        assert data['pagination']['prev'] is False, err_msg
        assert data['pagination']['per_page'] == 24, err_msg


    @with_context
    def test_register_get(self):
        """Test WEB register user works"""
        self.register(fullname="juan", name="juan")
        self.signin(email="juan@example.com", password="p4ssw0rd")
        res = self.app.get('/account/register')
        # The output should have a mime-type: text/html
        assert res.mimetype == 'text/html', res
        assert self.html_title("Register") in res.data, res

    @with_context
    def test_register_get_json(self):
        """Test WEB register JSON user works"""
        from pybossa.forms.account_view_forms import RegisterForm
        self.register()
        self.signin()
        res = self.app.get('/account/register',
                           content_type='application/json')
        data = json.loads(res.data)

        form = RegisterForm()
        expected_fields = form.data.keys()

        err_msg = "There should be a form"
        assert data.get('form'), err_msg
        for field in expected_fields:
            err_msg = "%s form field is missing"
            assert field in data.get('form').keys(), err_msg
        err_msg = "There should be a CSRF field"
        assert data.get('form').get('csrf'), err_msg
        err_msg = "There should be no errors"
        assert data.get('form').get('errors') == {}, err_msg
        err_msg = "There should be a template field"
        assert data.get('template') == 'account/register.html', err_msg
        err_msg = "There should be a title"
        assert data.get('title') == 'Register', err_msg


    @with_context
    def test_register_errors_get(self):
        """Test WEB register errors works"""
        userdict = {'fullname': 'a', 'name': 'name',
                    'email_addr': None, 'password':'p'}
        self.register(fullname="juan", name="juan")
        self.signin(email="juan@example.com", password="p4ssw0rd")
        res = self.app.post('/account/register', data=userdict)
        # The output should have a mime-type: text/html
        assert res.mimetype == 'text/html', res
        assert "correct the errors" in res.data, res.data


    @with_context
    def test_register_wrong_content_type(self):
        """Test WEB Register JSON wrong content type."""
        self.register()
        self.signin()
        with patch.dict(self.flask_app.config, {'WTF_CSRF_ENABLED': True}):
            url = '/account/register'
            csrf = self.get_csrf(url)
            userdict = {'fullname': 'a', 'name': 'name',
                       'email_addr': None, 'password': 'p'}

            res = self.app.post('/account/register', data=userdict,
                                content_type='application/json',
                                headers={'X-CSRFToken': csrf})
            errors = json.loads(res.data)
            assert errors.get('status') == ERROR, errors
            assert errors.get('form').get('name') is None, errors
            assert len(errors.get('form').get('errors').get('email_addr')) > 0, errors

            res = self.app_post_json(url, data="{stringoftext")
            data = json.loads(res.data)
            err_msg = "The browser (or proxy) sent a request that this server could not understand."
            assert res.status_code == 400, data
            assert data.get('code') == 400, data
            assert data.get('description') == err_msg, data

            data = json.dumps(userdict)
            data += "}"
            print data
            res = self.app.post('/account/register', data=data,
                                content_type='application/json',
                                headers={'X-CSRFToken': csrf})
            data = json.loads(res.data)
            assert res.status_code == 400, data
            assert data.get('code') == 400, data
            assert data.get('description') == err_msg, data

    @with_context
    def test_register_csrf_missing(self):
        """Test WEB Register JSON CSRF token missing."""
        with patch.dict(self.flask_app.config, {'WTF_CSRF_ENABLED': True}):
            userdict = {'fullname': 'a', 'name': 'name',
                       'email_addr': None, 'password': 'p'}

            res = self.app.post('/account/register', data=json.dumps(userdict),
                                content_type='application/json')
            errors = json.loads(res.data)
            err_msg = "CSRF token missing or incorrect."
            assert errors.get('description') == err_msg, err_msg
            err_msg = "Error code should be 400"
            assert errors.get('code') == 400, err_msg
            assert res.status_code == 400, err_msg


    @with_context
    def test_register_csrf_wrong(self):
        """Test WEB Register JSON CSRF token wrong."""
        with patch.dict(self.flask_app.config, {'WTF_CSRF_ENABLED': True}):
            userdict = {'fullname': 'a', 'name': 'name',
                       'email_addr': None, 'password': 'p'}

            res = self.app.post('/account/register', data=json.dumps(userdict),
                                content_type='application/json',
                                headers={'X-CSRFToken': 'wrong'})
            errors = json.loads(res.data)
            err_msg = "CSRF token missing or incorrect."
            assert errors.get('description') == err_msg, err_msg
            err_msg = "Error code should be 400"
            assert errors.get('code') == 400, err_msg
            assert res.status_code == 400, err_msg


    @with_context
    def test_register_json_errors_get(self):
        """Test WEB register errors JSON works"""
        with patch.dict(self.flask_app.config, {'WTF_CSRF_ENABLED': True}):
            csrf = self.get_csrf('/account/register')

            userdict = {'fullname': 'a', 'name': 'name',
                        'email_addr': None, 'password': 'p'}

            res = self.app.post('/account/register', data=json.dumps(userdict),
                                content_type='application/json',
                                headers={'X-CSRFToken': csrf})
            # The output should have a mime-type: application/json
            errors = json.loads(res.data).get('form').get('errors')
            assert res.mimetype == 'application/json', res.data
            err_msg = "There should be an error with the email"
            assert errors.get('email_addr'), err_msg
            err_msg = "There should be an error with fullname"
            assert errors.get('fullname'), err_msg
            err_msg = "There should be an error with password"
            assert errors.get('password'), err_msg
            err_msg = "There should NOT be an error with name"
            assert errors.get('name') is None, err_msg


    @with_context
    @patch('pybossa.view.account.mail_queue', autospec=True)
    @patch('pybossa.view.account.render_template')
    @patch('pybossa.view.account.signer')
    def test_register_post_creates_email_with_link(self, signer, render, queue):
        """Test WEB register post creates and sends the confirmation email if
        account validation is enabled"""
        from flask import current_app
        current_app.config['ACCOUNT_CONFIRMATION_DISABLED'] = False
<<<<<<< HEAD
        self.register()
        self.signin()
=======
        data = dict(fullname="AJohn Doe", name="johndoe",
                    password="p4ssw0rd", confirm="p4ssw0rd",
                    email_addr="johndoe@example.com",
                    consent=False)
>>>>>>> 919b8db8
        signer.dumps.return_value = ''
        render.return_value = ''
        self.update_profile(email_addr="new@mail.com")
        current_app.config['ACCOUNT_CONFIRMATION_DISABLED'] = True
        data = dict(fullname="John Doe", name="johndoe",
                    email_addr="new@mail.com")

        signer.dumps.assert_called_with(data, salt='account-validation')
        render.assert_any_call('/account/email/validate_email.md',
                               user=data,
                               confirm_url='http://localhost/account/register/confirmation?key=')
        assert send_mail == queue.enqueue.call_args[0][0], "send_mail not called"
        mail_data = queue.enqueue.call_args[0][1]
        assert 'subject' in mail_data.keys()
        assert 'recipients' in mail_data.keys()
        assert 'body' in mail_data.keys()
        assert 'html' in mail_data.keys()

    @with_context
    @patch('pybossa.view.account.mail_queue', autospec=True)
    @patch('pybossa.view.account.render_template')
    @patch('pybossa.view.account.signer')
    def test_register_post_json_creates_email_with_link(self, signer, render, queue):
        """Test WEB register post JSON creates and sends the confirmation email if
        account validation is enabled"""
        from flask import current_app
        current_app.config['ACCOUNT_CONFIRMATION_DISABLED'] = False
        with patch.dict(self.flask_app.config, {'WTF_CSRF_ENABLED': True}):
            self.register()
            self.signin()
            csrf = self.get_csrf('/account/register')
            data = dict(fullname="John Doe", name="johndoe2",
                        password="p4ssw0rd", confirm="p4ssw0rd",
<<<<<<< HEAD
                        email_addr="johndoe2@example.com")
=======
                        email_addr="johndoe@example.com",
                        consent=False)
>>>>>>> 919b8db8
            signer.dumps.return_value = ''
            render.return_value = ''
            res = self.app.post('/account/register', data=json.dumps(data),
                                content_type='application/json',
                                headers={'X-CSRFToken': csrf})
            del data['confirm']
            current_app.config['ACCOUNT_CONFIRMATION_DISABLED'] = True

            signer.dumps.assert_called_with(data, salt='account-validation')
            render.assert_any_call('/account/email/validate_account.md',
                                   user=data,
                                   confirm_url='http://localhost/account/register/confirmation?key=')
            assert send_mail == queue.enqueue.call_args[0][0], "send_mail not called"
            mail_data = queue.enqueue.call_args[0][1]
            assert 'subject' in mail_data.keys()
            assert 'recipients' in mail_data.keys()
            assert 'body' in mail_data.keys()
            assert 'html' in mail_data.keys()


    @with_context
    @patch('pybossa.view.account.mail_queue', autospec=True)
    @patch('pybossa.view.account.render_template')
    @patch('pybossa.view.account.signer')
    def test_update_email_validates_email(self, signer, render, queue):
        """Test WEB update user email creates and sends the confirmation email
        if account validation is enabled"""
        from flask import current_app
        current_app.config['ACCOUNT_CONFIRMATION_DISABLED'] = False
        self.register()
        self.signin()
        signer.dumps.return_value = ''
        render.return_value = ''
        self.update_profile(email_addr="new@mail.com")
        current_app.config['ACCOUNT_CONFIRMATION_DISABLED'] = True
        data = dict(fullname="John Doe", name="johndoe",
                    email_addr="new@mail.com")

        signer.dumps.assert_called_with(data, salt='account-validation')
        render.assert_any_call('/account/email/validate_email.md',
                               user=data,
                               confirm_url='http://localhost/account/register/confirmation?key=')
        assert send_mail == queue.enqueue.call_args[0][0], "send_mail not called"
        mail_data = queue.enqueue.call_args[0][1]
        assert 'subject' in mail_data.keys()
        assert 'recipients' in mail_data.keys()
        assert 'body' in mail_data.keys()
        assert 'html' in mail_data.keys()
        assert mail_data['recipients'][0] == data['email_addr']
        user = db.session.query(User).get(1)
        msg = "Confirmation email flag not updated"
        assert user.confirmation_email_sent, msg
        msg = "Email not marked as invalid"
        assert user.valid_email is False, msg
        msg = "Email should remain not updated, as it's not been validated"
        assert user.email_addr != 'new@email.com', msg

    @with_context
    def test_register_json(self):
        """Test WEB register JSON creates a new user and logs in."""
        with patch.dict(self.flask_app.config, {'WTF_CSRF_ENABLED': True}):
            csrf = self.get_csrf('/account/register')
            data = dict(fullname="John Doe", name="johndoe", password='daniel',
                        email_addr="new@mail.com", confirm='daniel',
                        consent=True)
            res = self.app.post('/account/register', data=json.dumps(data),
                                content_type='application/json',
                                headers={'X-CSRFToken': csrf},
                                follow_redirects=False)
            cookie = self.check_cookie(res, 'remember_token')
            err_msg = "User should be logged in"
            assert "johndoe" in cookie, err_msg
            user = user_repo.get_by(name='johndoe')
            assert user.consent, user
            assert user.name == 'johndoe', user
            assert user.email_addr == 'new@mail.com', user

    @with_context
    def test_register_json_error(self):
        """Test WEB register JSON does not create a new user
        and does not log in."""
        with patch.dict(self.flask_app.config, {'WTF_CSRF_ENABLED': True}):
            csrf = self.get_csrf('/account/register')
            data = dict(fullname="John Doe", name="johndoe", password='daniel',
                        email_addr="new@mailcom", confirm='')
            res = self.app.post('/account/register', data=json.dumps(data),
                                content_type='application/json',
                                headers={'X-CSRFToken': csrf},
                                follow_redirects=False)
            cookie = self.check_cookie(res, 'remember_token')
            err_msg = "User should not be logged in"
            assert cookie is False, err_msg
            errors = json.loads(res.data)
            assert errors.get('form').get('errors').get('password'), err_msg


    @with_context
    def test_confirm_email_returns_404(self):
        """Test WEB confirm_email returns 404 when disabled."""
        res = self.app.get('/account/confir-email', follow_redirects=True)
        assert res.status_code == 404, res.status_code

    @with_context
    @patch('pybossa.view.account.mail_queue', autospec=True)
    @patch('pybossa.view.account.render_template')
    @patch('pybossa.view.account.signer')
    def test_validate_email(self, signer, render, queue):
        """Test WEB validate email sends the confirmation email
        if account validation is enabled"""
        from flask import current_app
        current_app.config['ACCOUNT_CONFIRMATION_DISABLED'] = False
        self.register()
        self.signin()
        user = db.session.query(User).get(1)
        user.valid_email = False
        db.session.commit()
        signer.dumps.return_value = ''
        render.return_value = ''
        data = dict(fullname=user.fullname, name=user.name,
                    email_addr=user.email_addr)

        res = self.app.get('/account/confirm-email', follow_redirects=True)
        signer.dumps.assert_called_with(data, salt='account-validation')
        render.assert_any_call('/account/email/validate_email.md',
                               user=data,
                               confirm_url='http://localhost/account/register/confirmation?key=')
        assert send_mail == queue.enqueue.call_args[0][0], "send_mail not called"
        mail_data = queue.enqueue.call_args[0][1]
        assert 'subject' in mail_data.keys()
        assert 'recipients' in mail_data.keys()
        assert 'body' in mail_data.keys()
        assert 'html' in mail_data.keys()
        assert mail_data['recipients'][0] == data['email_addr']
        user = db.session.query(User).get(1)
        msg = "Confirmation email flag not updated"
        assert user.confirmation_email_sent, msg
        msg = "Email not marked as invalid"
        assert user.valid_email is False, msg
        current_app.config['ACCOUNT_CONFIRMATION_DISABLED'] = True

    @with_context
    @patch('pybossa.view.account.mail_queue', autospec=True)
    @patch('pybossa.view.account.render_template')
    @patch('pybossa.view.account.signer')
    def test_validate_email_json(self, signer, render, queue):
        """Test WEB validate email sends the confirmation email
        if account validation is enabled"""
        from flask import current_app
        current_app.config['ACCOUNT_CONFIRMATION_DISABLED'] = False
        self.register()
        user = db.session.query(User).get(1)
        user.valid_email = False
        db.session.commit()
        signer.dumps.return_value = ''
        render.return_value = ''
        data = dict(fullname=user.fullname, name=user.name,
                    email_addr=user.email_addr)

        self.signin()
        res = self.app_get_json('/account/confirm-email')

        signer.dumps.assert_called_with(data, salt='account-validation')
        render.assert_any_call('/account/email/validate_email.md',
                               user=data,
                               confirm_url='http://localhost/account/register/confirmation?key=')
        assert send_mail == queue.enqueue.call_args[0][0], "send_mail not called"
        mail_data = queue.enqueue.call_args[0][1]
        assert 'subject' in mail_data.keys()
        assert 'recipients' in mail_data.keys()
        assert 'body' in mail_data.keys()
        assert 'html' in mail_data.keys()
        assert mail_data['recipients'][0] == data['email_addr']
        user = db.session.query(User).get(1)
        msg = "Confirmation email flag not updated"
        assert user.confirmation_email_sent, msg
        msg = "Email not marked as invalid"
        assert user.valid_email is False, msg
        current_app.config['ACCOUNT_CONFIRMATION_DISABLED'] = True
        # JSON validation
        data = json.loads(res.data)
        assert data.get('status') == INFO, data
        assert "An e-mail has been sent to" in data.get('flash'), data
        assert data.get('next') == '/account/' + user.name + "/", data


    @nottest
    @with_context
    def test_register_post_valid_data_validation_enabled(self):
        """Test WEB register post with valid form data and account validation
        enabled"""
        from flask import current_app
        current_app.config['ACCOUNT_CONFIRMATION_DISABLED'] = False
        data = dict(fullname="John Doe", name="johndoe",
                    password="p4ssw0rd", confirm="p4ssw0rd",
                    email_addr="johndoe@example.com")
        self.register()
        self.signin()
        res = self.app.post('/account/register', data=data)
        res = self.signin(email="johndoe@example.com",password="p4ssw0rd")
        current_app.config['ACCOUNT_CONFIRMATION_DISABLED'] = True
        assert "Account validation" in res.data, res
        assert "Just one more step, please" in res.data, res.data
        assert_raises(ValueError, json.loads, res.data)

    @with_context
    def test_register_post_valid_data_validation_enabled_json(self):
        """Test WEB register post with valid form data and account validation
        enabled for JSON"""
        from flask import current_app
        email = "jd@there.net"
        self.register(name="jd", email=email)
        self.signin(email=email)
        current_app.config['ACCOUNT_CONFIRMATION_DISABLED'] = False
        data = dict(fullname="John Doe", name="johndoe",
                    password="p4ssw0rd", confirm="p4ssw0rd",
                    email_addr="johndoe@example.com")
        res = self.app_post_json('/account/register', data=data)
        current_app.config['ACCOUNT_CONFIRMATION_DISABLED'] = True
        data = json.loads(res.data)
        assert data['status'] == 'info'
        assert data['template'] == 'account/account_validation.html'
        assert data['title'] == 'Account validation'

    @with_context
    def test_register_post_valid_data_validation_enabled_wrong_data_json(self):
        """Test WEB register post with valid form data and account validation
        enabled for JSON"""
        from flask import current_app

        self.register()
        self.signin()
        current_app.config['ACCOUNT_CONFIRMATION_DISABLED'] = False
        data = dict(fullname="John Doe", name="johndoe",
                    password="p4ssw0rd", confirm="anotherp4ssw0rd",
                    email_addr="johndoe@example.com")
        res = self.app_post_json('/account/register', data=data)
        current_app.config['ACCOUNT_CONFIRMATION_DISABLED'] = True
        data = json.loads(res.data)
        assert data['status'] == 'error'
        assert data['form']['errors']['password'][0] == 'Passwords must match'

        current_app.config['ACCOUNT_CONFIRMATION_DISABLED'] = False
        data = dict(fullname="John Doe", name="johndoe",
                    password="p4ssw0rd", confirm="p4ssw0rd")
        res = self.app_post_json('/account/register', data=data)
        current_app.config['ACCOUNT_CONFIRMATION_DISABLED'] = True
        data = json.loads(res.data)
        assert 'email_addr' in data['form']['errors']
        assert data['status'] == 'error'

        current_app.config['ACCOUNT_CONFIRMATION_DISABLED'] = False
        data = dict(name="johndoe",
                    password="p4ssw0rd", confirm="p4ssw0rd",
                    email_addr="johndoe@example.com")
        res = self.app_post_json('/account/register', data=data)
        current_app.config['ACCOUNT_CONFIRMATION_DISABLED'] = True
        data = json.loads(res.data)
        assert 'fullname' in data['form']['errors']
        assert data['status'] == 'error'

        current_app.config['ACCOUNT_CONFIRMATION_DISABLED'] = False
        data = dict(fullname="John Doe",
                    password="p4ssw0rd", confirm="p4ssw0rd",
                    email_addr="johndoe@example.com")
        res = self.app_post_json('/account/register', data=data)
        current_app.config['ACCOUNT_CONFIRMATION_DISABLED'] = True
        data = json.loads(res.data)
        assert 'name' in data['form']['errors']
        assert data['status'] == 'error'

        current_app.config['ACCOUNT_CONFIRMATION_DISABLED'] = False
        data = dict(fullname="John Doe", name="johndoe",
                    password="p4ssw0rd", confirm="p4ssw0rd",
                    email_addr="wrongemail")
        res = self.app_post_json('/account/register', data=data)
        current_app.config['ACCOUNT_CONFIRMATION_DISABLED'] = True
        data = json.loads(res.data)
        assert data['status'] == 'error'
        assert data['form']['errors']['email_addr'][0] == 'Invalid email address.'

    @with_context
    @patch('pybossa.util.redirect', wraps=redirect)
    def test_register_post_valid_data_validation_disabled(self, mockredirect):
        """Test WEB register post with valid form data and account validation
        disabled redirects to home page"""
        from flask import current_app
        current_app.config['ACCOUNT_CONFIRMATION_DISABLED'] = True
        data = dict(fullname="John Doe", name="johndoe",
                    password="p4ssw0rd", confirm="p4ssw0rd",
                    email_addr="johndoe@example.com")
        self.register()
        self.signin()
        res = self.app.post('/account/register', data=data)
        print dir(redirect)
        mockredirect.assert_called_with('/')

    @with_context
    def test_register_confirmation_fails_without_key(self):
        """Test WEB register confirmation returns 403 if no 'key' param is present"""
        res = self.app.get('/account/register/confirmation')

        assert res.status_code == 403, res.status

    @with_context
    def test_register_confirmation_fails_with_invalid_key(self):
        """Test WEB register confirmation returns 403 if an invalid key is given"""
        res = self.app.get('/account/register/confirmation?key=invalid')

        assert res.status_code == 403, res.status

    @with_context
    @patch('pybossa.view.account.signer')
    def test_register_confirmation_gets_account_data_from_key(self, fake_signer):
        """Test WEB register confirmation gets the account data from the key"""
        exp_time = self.flask_app.config.get('ACCOUNT_LINK_EXPIRATION')
        fake_signer.loads.return_value = dict(fullname='FN', name='name',
                                              email_addr='email',
                                              password='password',
                                              consent=True)
        res = self.app.get('/account/register/confirmation?key=valid-key')

        fake_signer.loads.assert_called_with('valid-key', max_age=exp_time, salt='account-validation')

    @with_context
    @patch('pybossa.view.account.signer')
    def test_register_confirmation_validates_email(self, fake_signer):
        """Test WEB validates email"""
        self.register()
        user = db.session.query(User).get(1)
        user.valid_email = False
        user.confirmation_email_sent = True
        db.session.commit()

        fake_signer.loads.return_value = dict(fullname=user.fullname,
                                              name=user.name,
                                              email_addr=user.email_addr,
                                              consent=False)
        self.app.get('/account/register/confirmation?key=valid-key')

        user = db.session.query(User).get(1)
        assert user is not None
        msg = "Email has not been validated"
        assert user.valid_email, msg
        msg = "Confirmation email flag has not been restored"
        assert user.confirmation_email_sent is False, msg

    @with_context
    @patch('pybossa.view.account.signer')
    def test_register_confirmation_validates_n_updates_email(self, fake_signer):
        """Test WEB validates and updates email"""
        self.register()
        user = db.session.query(User).get(1)
        user.valid_email = False
        user.confirmation_email_sent = True
        db.session.commit()

        fake_signer.loads.return_value = dict(fullname=user.fullname,
                                              name=user.name,
                                              email_addr='new@email.com',
                                              consent=True)
        self.app.get('/account/register/confirmation?key=valid-key')

        user = db.session.query(User).get(1)
        assert user is not None
        msg = "Email has not been validated"
        assert user.valid_email, msg
        msg = "Confirmation email flag has not been restored"
        assert user.confirmation_email_sent is False, msg
        msg = 'Email should be updated after validation.'
        assert user.email_addr == 'new@email.com', msg

    @with_context
    @patch('pybossa.view.account.newsletter', autospec=True)
    @patch('pybossa.view.account.url_for')
    @patch('pybossa.view.account.signer')
    def test_confirm_account_newsletter(self, fake_signer, url_for, newsletter):
        """Test WEB confirm email shows newsletter or home."""
        newsletter.ask_user_to_subscribe.return_value = True
        self.register()
        user = db.session.query(User).get(1)
        user.valid_email = False
        db.session.commit()
        fake_signer.loads.return_value = dict(fullname=user.fullname,
                                              name=user.name,
                                              email_addr=user.email_addr)
        self.app.get('/account/register/confirmation?key=valid-key')

        url_for.assert_called_with('account.newsletter_subscribe', next=None)

        newsletter.ask_user_to_subscribe.return_value = False
        self.app.get('/account/register/confirmation?key=valid-key')
        url_for.assert_called_with('home.home')

    @with_context
    @patch('pybossa.view.account.newsletter', autospec=True)
    @patch('pybossa.view.account.url_for')
    @patch('pybossa.view.account.signer')
    def test_newsletter_json(self, fake_signer, url_for, newsletter):
        """Test WEB confirm email shows newsletter or home with JSON."""
        newsletter.ask_user_to_subscribe.return_value = True
        self.register()
        user = db.session.query(User).get(1)
        user.valid_email = True
        url = '/account/newsletter'
        res = self.app_get_json(url)
        data = json.loads(res.data)
        assert data.get('title') == 'Subscribe to our Newsletter', data
        assert data.get('template') == 'account/newsletter.html', data


        res = self.app_get_json(url + "?subscribe=True")
        data = json.loads(res.data)
        assert data.get('flash') == 'You are subscribed to our newsletter!', data
        assert data.get('status') == SUCCESS, data


    @with_context
    @patch('pybossa.view.account.signer')
    def test_register_confirmation_creates_new_account(self, fake_signer):
        """Test WEB register confirmation creates the new account"""
        fake_signer.loads.return_value = dict(fullname='FN', name='name',
                                              email_addr='email',
                                              password='password',
                                              consent=False)
        res = self.app.get('/account/register/confirmation?key=valid-key')

        user = db.session.query(User).filter_by(name='name').first()

        assert user is not None
        assert user.check_password('password')

    @with_context
    def test_04_signin_signout_json(self):
        """Test WEB sign in and sign out JSON works"""
        res = self.register()
        # Log out as the registration already logs in the user
        res = self.signout()

        res = self.signin(method="GET", content_type="application/json",
                          follow_redirects=False)
        data = json.loads(res.data)
        err_msg = "There should be a form with two keys email & password"
        csrf = data.get('csrf')
        assert data.get('title') == "Sign in", data
        assert 'email' in data.get('form').keys(), (err_msg, data)
        assert 'password' in data.get('form').keys(), (err_msg, data)

        res = self.signin(email='', content_type="application/json",
                          follow_redirects=False, csrf=csrf)

        data = json.loads(res.data)
        err_msg = "There should be errors in email"
        assert data.get('form').get('errors'), (err_msg, data)
        assert data.get('form').get('errors').get('email'), (err_msg, data)
        msg = "Please correct the errors"
        assert data.get('flash') == msg, (data, err_msg)
        res = self.signin(password='', content_type="application/json",
                          follow_redirects=False, csrf=csrf)
        data = json.loads(res.data)
        assert data.get('flash') == msg, (data, err_msg)
        msg = "You must provide a password"
        assert msg in data.get('form').get('errors').get('password'), (err_msg, data)

        res = self.signin(email='', password='',
                          content_type='application/json',
                          follow_redirects=False,
                          csrf=csrf)
        msg = "Please correct the errors"
        data = json.loads(res.data)
        err_msg = "There should be a flash message"
        assert data.get('flash') == msg, (err_msg, data)
        msg = "The e-mail is required"
        assert data.get('form').get('errors').get('email')[0] == msg, (msg, data)
        msg = "You must provide a password"
        assert data.get('form').get('errors').get('password')[0] == msg, (msg, data)


        # Non-existant user
        msg = "t find you in the system"
        res = self.signin(email='wrongemail', content_type="application/json",
                          follow_redirects=False, csrf=csrf)
        data = json.loads(res.data)
        assert msg in data.get('flash'), (msg, data)
        assert data.get('status') == INFO, (data)

        res = self.signin(email='wrongemail', password='wrongpassword')
        res = self.signin(email='wrongemail', password='wrongpassword',
                          content_type="application/json",
                          follow_redirects=False, csrf=csrf)
        data = json.loads(res.data)
        assert msg in data.get('flash'), (msg, data)
        assert data.get('status') == INFO, (data)

        # Real user but wrong password or username
        msg = "Ooops, Incorrect email/password"
        res = self.signin(password='wrongpassword',
                          content_type="application/json",
                          csrf=csrf,
                          follow_redirects=False)
        data = json.loads(res.data)
        assert msg in data.get('flash'), (msg, data)
        assert data.get('status') == ERROR, (data)

        res = self.signin(content_type="application/json",
                          csrf=csrf, follow_redirects=False)
        data = json.loads(res.data)
        msg = "Welcome back John Doe"
        assert data.get('flash') == msg, (msg, data)
        assert data.get('status') == SUCCESS, (msg, data)
        assert data.get('next') == '/', (msg, data)

        # TODO: add JSON support to profile page.
        # # Check profile page with several information chunks
        # res = self.profile()
        # assert self.html_title("Profile") in res.data, res
        # assert "John Doe" in res.data, res
        # assert "johndoe@example.com" in res.data, res

        # Log out
        res = self.signout(content_type="application/json",
                           follow_redirects=False)
        msg = "You are now signed out"
        data = json.loads(res.data)
        assert data.get('flash') == msg, (msg, data)
        assert data.get('status') == SUCCESS, data
        assert data.get('next') == '/', data

        # TODO: add json to profile public page
        # # Request profile as an anonymous user
        # # Check profile page with several information chunks
        # res = self.profile()
        # assert "John Doe" in res.data, res
        # assert "johndoe@example.com" not in res.data, res

        # Try to access protected areas like update
        res = self.app.get('/account/johndoe/update', follow_redirects=True,
                           content_type="application/json")
        # As a user must be signed in to access, the page the title will be the
        # redirection to log in
        assert self.html_title("Sign in") in res.data, res.data
        assert "This feature requires being logged in." in res.data, res.data

        # TODO: Add JSON to profile
        # res = self.signin(next='%2Faccount%2Fprofile',
        #                   content_type="application/json",
        #                   csrf=csrf)
        # assert self.html_title("Profile") in res.data, res
        # assert "Welcome back %s" % "John Doe" in res.data, res


    @with_context
    def test_04_signin_signout(self):
        """Test WEB sign in and sign out works"""
        res = self.register()
        # Log out as the registration already logs in the user
        res = self.signout()

        res = self.signin(method="GET")
        assert self.html_title("Sign in") in res.data, res.data
        assert "Sign in" in res.data, res.data

        res = self.signin(email='')
        assert "Please correct the errors" in res.data, res
        assert "The e-mail is required" in res.data, res

        res = self.signin(password='')
        assert "Please correct the errors" in res.data, res
        assert "You must provide a password" in res.data, res

        res = self.signin(email='', password='')
        assert "Please correct the errors" in res.data, res
        assert "The e-mail is required" in res.data, res
        assert "You must provide a password" in res.data, res

        # Non-existant user
        msg = "t find you in the system"
        res = self.signin(email='wrongemail')
        assert msg in res.data, res.data

        res = self.signin(email='wrongemail', password='wrongpassword')
        assert msg in res.data, res

        # Real user but wrong password or username
        msg = "Ooops, Incorrect email/password"
        res = self.signin(password='wrongpassword')
        assert msg in res.data, res

        res = self.signin()
        assert self.html_title() in res.data, res
        assert "Welcome back %s" % "John Doe" in res.data, res

        # Check profile page with several information chunks
        res = self.profile()
        assert self.html_title("Profile") in res.data, res
        assert "John Doe" in res.data, res
        assert "johndoe@example.com" in res.data, res

        # Log out
        res = self.signout()
        assert self.html_title() in res.data, res
        assert "You are now signed out" in res.data, res

        # Request profile as an anonymous user
        # Check profile page with several information chunks
        # res = self.profile()
        # assert "John Doe" in res.data, res
        # assert "johndoe@example.com" not in res.data, res

        # Try to access protected areas like update
        res = self.app.get('/account/johndoe/update', follow_redirects=True)
        # As a user must be signed in to access, the page the title will be the
        # redirection to log in
        assert self.html_title("Sign in") in res.data, res.data
        assert "This feature requires being logged in." in res.data, res.data

        res = self.signin(next='%2Faccount%2Fprofile')
        assert self.html_title("Profile") in res.data, res
        assert "Welcome back %s" % "John Doe" in res.data, res


    @with_context
    def test_05_test_signout_json(self):
        """Test WEB signout works with json."""
        res = self.app.get('/account/signout',
                           content_type='application/json')
        assert res.status_code == 200, res.status_code
        data = json.loads(res.data)
        err_msg = "next URI is wrong in redirction"
        assert data['next'] == '/', err_msg
        err_msg = "success message missing"
        assert data['status'] == 'success', err_msg


    @with_context
    @patch('pybossa.view.projects.uploader.upload_file', return_value=True)
    def test_profile_applications(self, mock):
        """Test WEB user profile project page works."""
        self.create()
        self.signin(email=Fixtures.email_addr, password=Fixtures.password)
        self.new_project()
        url = '/account/%s/applications' % Fixtures.name
        res = self.app.get(url)
        assert "Projects" in res.data, res.data
        assert "Published" in res.data, res.data
        assert Fixtures.project_name in res.data, res.data

        url = '/account/fakename/applications'
        res = self.app.get(url)
        assert res.status_code == 404, res.status_code

        url = '/account/%s/applications' % Fixtures.name2
        res = self.app.get(url)
        assert res.status_code == 403, res.status_code


    @with_context
    @patch('pybossa.view.projects.uploader.upload_file', return_value=True)
    def test_profile_projects(self, mock):
        """Test WEB user profile project page works."""
        self.create()
        self.signin(email=Fixtures.email_addr, password=Fixtures.password)
        self.new_project()
        url = '/account/%s/projects' % Fixtures.name
        res = self.app.get(url)
        assert "Projects" in res.data, res.data
        assert "Published" in res.data, res.data
        assert Fixtures.project_name in res.data, res.data

        url = '/account/fakename/projects'
        res = self.app.get(url)
        assert res.status_code == 404, res.status_code

        url = '/account/%s/projects' % Fixtures.name2
        res = self.app.get(url)
        assert res.status_code == 403, res.status_code


    @with_context
    @patch('pybossa.view.projects.uploader.upload_file', return_value=True)
    def test_profile_projects_json(self, mock):
        """Test WEB user profile project page works."""
        self.create()
        self.signin(email=Fixtures.email_addr, password=Fixtures.password)
        self.new_project()
        url = '/account/%s/projects' % Fixtures.name
        res = self.app_get_json(url)
        data = json.loads(res.data)
        assert data['title'] == 'Projects', data
        assert data['template'] == 'account/projects.html', data
        assert 'projects_draft' in data, data
        assert 'projects_published' in data, data

        assert data['projects_draft'][0]['id'] == 2
        assert data['projects_published'][0]['id'] == 1
        assert data['projects_published'][0]['name'] == Fixtures.project_name

        url = '/account/fakename/projects'
        res = self.app.get(url)
        assert res.status_code == 404, res.status_code

        url = '/account/%s/projects' % Fixtures.name2
        res = self.app.get(url)
        assert res.status_code == 403, res.status_code


    @with_context
    def test_05_update_user_profile_json(self):
        """Test WEB update user profile JSON"""

        # Create an account and log in
        self.register()
        self.signin()
        url = "/account/fake/update"
        res = self.app.get(url, content_type="application/json")
        data = json.loads(res.data)
        assert res.status_code == 404, res.status_code
        assert data.get('code') == 404, res.status_code

        # Update profile with new data
        res = self.update_profile(method="GET", content_type="application/json")
        data = json.loads(res.data)
        msg = "Update your profile: %s" % "John Doe"
        err_msg = "There should be a title"
        assert data['title'] == msg, err_msg
        err_msg = "There should be 3 forms"
        assert data['form'] is not None, err_msg
        assert data['password_form'] is not None, err_msg
        assert data['upload_form'] is not None, err_msg
        err_msg = "There should be a csrf token"
        assert data['form']['csrf'] is not None, err_msg
        assert data['password_form']['csrf'] is not None, err_msg
        assert data['upload_form']['csrf'] is not None, err_msg

        csrf = data['form']['csrf']

        res = self.update_profile(fullname="John Doe 2",
                                  email_addr="johndoe2@example",
                                  locale="en",
                                  content_type="application/json",
                                  csrf=csrf)
        data = json.loads(res.data)

        err_msg = "There should be errors"
        assert data['form']['errors'] is not None, err_msg
        assert data['form']['errors']['email_addr'] is not None, err_msg

        res = self.update_profile(fullname="John Doe 2",
                                  email_addr="johndoe2@example.com",
                                  locale="en",
                                  content_type="application/json",
                                  csrf=csrf)
        data = json.loads(res.data)
        title = "Update your profile: John Doe 2"
        assert data.get('status') == SUCCESS, res.data
        user = user_repo.get_by(email_addr='johndoe2@example.com')
        url = '/account/%s/update' % user.name
        assert data.get('next') == url, res.data
        flash = u"Your profile has been updated!"
        err_msg = "There should be a flash message"
        assert data.get('flash') == flash, (data, err_msg)
        err_msg = "It should return the same updated data"
        assert "John Doe 2" == user.fullname, user.fullname
        assert "johndoe" == user.name, err_msg
        assert "johndoe2@example.com" == user.email_addr, err_msg
        assert user.subscribed is False, err_msg

        # Updating the username field forces the user to re-log in
        res = self.update_profile(fullname="John Doe 2",
                                  email_addr="johndoe2@example.com",
                                  locale="en",
                                  new_name="johndoe2",
                                  content_type='application/json',
                                  csrf=csrf)
        data = json.loads(res.data)
        err_msg = "Update should work"
        assert data.get('status') == SUCCESS, (err_msg, data)
        url = "/account/johndoe2/update"
        assert data.get('next') == url, (err_msg, data)
        res = self.app.get(url, follow_redirects=False,
                           content_type='application/json')
        assert res.status_code == 302, res.status_code
        assert "/account/signin" in res.data, res.data

        res = self.signin(method="POST", email="johndoe2@example.com",
                          password="p4ssw0rd",
                          next="%2Faccount%2Fprofile")
        assert "Welcome back John Doe 2" in res.data, res.data
        assert "John Doe 2" in res.data, res
        assert "johndoe2" in res.data, res
        assert "johndoe2@example.com" in res.data, res

        res = self.app.get('/', follow_redirects=False)
        assert "::logged-in::johndoe2" in res.data, res.data


        res = self.signout(follow_redirects=False,
                           content_type="application/json")

        data = json.loads(res.data)
        err_msg = "User should be logged out"
        assert not self.check_cookie(res, 'remember_token'), err_msg
        assert data.get('status') == SUCCESS, (err_msg, data)
        assert data.get('next') == '/', (err_msg, data)
        assert "You are now signed out" == data.get('flash'), (err_msg, data)
        res = self.app.get('/', follow_redirects=False)
        assert "::logged-in::johndoe2" not in res.data, err_msg

        # A user must be signed in to access the update page, the page
        # the title will be the redirection to log in
        res = self.update_profile(method="GET", follow_redirects=False,
                                  content_type="application/json")
        err_msg = "User should be requested to log in"
        assert res.status_code == 302, err_msg
        assert "/account/signin" in res.data, err_msg

        self.register(fullname="new", name="new")
        self.signin(email="new@example.com")
        url = "/account/johndoe2/update"
        res = self.app.get(url, content_type="application/json")
        data = json.loads(res.data)
        assert res.status_code == 403
        assert data.get('code') == 403
        assert data.get('description') == FORBIDDEN, data


    @with_context
    def test_05_update_user_profile(self):
        """Test WEB update user profile"""

        # Create an account and log in
        self.register()
        self.signin()
        url = "/account/fake/update"
        res = self.app.get(url, follow_redirects=True)
        assert res.status_code == 404, res.status_code

        # Update profile with new data
        res = self.update_profile(method="GET")
        msg = "Update your profile: %s" % "John Doe"
        assert self.html_title(msg) in res.data, res.data
        msg = 'input id="id" name="id" type="hidden" value="1"'
        assert msg in res.data, res
        assert "John Doe" in res.data, res
        assert "Save the changes" in res.data, res

        res = self.update_profile(fullname="John Doe 2",
                                  email_addr="johndoe2@example",
                                  locale="en")
        assert "Please correct the errors" in res.data, res.data

        res = self.update_profile(fullname="John Doe 2",
                                  email_addr="johndoe2@example.com",
                                  locale="en")
        title = "Update your profile: John Doe 2"
        assert self.html_title(title) in res.data, res.data
        user = user_repo.get_by(email_addr='johndoe2@example.com')
        assert "Your profile has been updated!" in res.data, res.data
        assert "John Doe 2" in res.data, res
        assert "John Doe 2" == user.fullname, user.fullname
        assert "johndoe" in res.data, res
        assert "johndoe" == user.name, user.name
        assert "johndoe2@example.com" in res.data, res
        assert "johndoe2@example.com" == user.email_addr, user.email_addr
        assert user.subscribed is False, user.subscribed

        # Updating the username field forces the user to re-log in
        res = self.update_profile(fullname="John Doe 2",
                                  email_addr="johndoe2@example.com",
                                  locale="en",
                                  new_name="johndoe2")
        assert "Your profile has been updated!" in res.data, res
        assert "This feature requires being logged in" in res.data, res.data

        res = self.signin(method="POST", email="johndoe2@example.com",
                          password="p4ssw0rd",
                          next="%2Faccount%2Fprofile")
        assert "Welcome back John Doe 2" in res.data, res.data
        assert "John Doe 2" in res.data, res
        assert "johndoe2" in res.data, res
        assert "johndoe2@example.com" in res.data, res

        res = self.signout()
        assert self.html_title() in res.data, res
        assert "You are now signed out" in res.data, res

        # A user must be signed in to access the update page, the page
        # the title will be the redirection to log in
        res = self.update_profile(method="GET")
        assert self.html_title("Sign in") in res.data, res
        assert "This feature requires being logged in." in res.data, res

        # A user must be signed in to access the update page, the page
        # the title will be the redirection to log in
        res = self.update_profile()
        assert self.html_title("Sign in") in res.data, res
        assert "This feature requires being logged in." in res.data, res

        self.register(fullname="new", name="new")
        self.signin(email="new@example.com", password="p4ssw0rd")
        url = "/account/johndoe2/update"
        res = self.app.get(url)
        assert res.status_code == 403

    @with_context
    def test_05a_get_nonexistant_app(self):
        """Test WEB get not existant project should return 404"""
        self.register()
        self.signin()
        res = self.app.get('/project/nonapp', follow_redirects=True)
        assert res.status == '404 NOT FOUND', res.status

    @with_context
    def test_05b_get_nonexistant_app_newtask(self):
        """Test WEB get non existant project newtask should return 404"""
        self.register()
        self.signin()
        res = self.app.get('/project/noapp/presenter', follow_redirects=True)
        assert res.status == '404 NOT FOUND', res.status
        res = self.app.get('/project/noapp/newtask', follow_redirects=True)
        assert res.status == '404 NOT FOUND', res.status

    @with_context
    def test_05c_get_nonexistant_app_tutorial(self):
        """Test WEB get non existant project tutorial should return 404"""
        self.register(fullname="new", name="new")
        self.signin(email="new@example.com", password="p4ssw0rd")
        res = self.app.get('/project/noapp/tutorial', follow_redirects=True)
        assert res.status == '404 NOT FOUND', res.status
        res = self.app_get_json('/project/noapp/tutorial')
        assert res.status == '404 NOT FOUND', res.status

    @with_context
    def test_05d_get_nonexistant_app_delete(self):
        """Test WEB get non existant project delete should return 404"""
        self.register()
        self.signin()
        # GET
        res = self.app.get('/project/noapp/delete', follow_redirects=True)
        assert res.status == '404 NOT FOUND', res.data
        # POST
        res = self.delete_project(short_name="noapp")
        assert res.status == '404 NOT FOUND', res.status

    @with_context
    def test_delete_project(self):
        """Test WEB JSON delete project."""
        owner = UserFactory.create()
        user = UserFactory.create()
        project = ProjectFactory.create(short_name="algo", owner=owner)
        # As anon
        url = '/project/%s/delete' % project.short_name
        res = self.app_get_json(url, follow_redirects=True)
        assert 'signin' in res.data, res.data

        url = '/project/%s/delete' % project.short_name
        res = self.app_post_json(url)
        assert 'signin' in res.data, res.data

        # As not owner
        url = '/project/%s/delete?api_key=%s' % (project.short_name, user.api_key)
        res = self.app_get_json(url, follow_redirects=True)
        data = json.loads(res.data)
        assert res.status_code == 403, data
        assert data['code'] == 403, data

        url = '/project/%s/delete?api_key=%s' % (project.short_name, user.api_key)
        res = self.app_post_json(url, follow_redirects=True)
        data = json.loads(res.data)
        assert res.status_code == 403, data
        assert data['code'] == 403, data

        # As owner
        url = '/project/%s/delete?api_key=%s' % (project.short_name, owner.api_key)
        res = self.app_get_json(url, follow_redirects=True)
        data = json.loads(res.data)
        assert res.status_code == 200, data
        assert data['project']['name'] == project.name, data

        res = self.app_post_json(url)
        data = json.loads(res.data)
        assert data['status'] == SUCCESS, data
        p = db.session.query(Project).get(project.id)
        assert p is None

    @with_context
    def test_05d_get_nonexistant_project_update(self):
        """Test WEB get non existant project update should return 404"""
        self.register()
        self.signin()
        # GET
        res = self.app.get('/project/noapp/update', follow_redirects=True)
        assert res.status == '404 NOT FOUND', res.status
        # POST
        res = self.update_project(short_name="noapp")
        assert res.status == '404 NOT FOUND', res.status

    @with_context
    def test_project_upload_thumbnail(self):
        """Test WEB Project upload thumbnail."""
        import io
        owner = UserFactory.create()
        project = ProjectFactory.create(owner=owner)
        url = '/project/%s/update?api_key=%s' % (project.short_name,
                                                 owner.api_key)
        avatar = (io.BytesIO(b'test'), 'test_file.jpg')
        payload = dict(btn='Upload', avatar=avatar,
                       id=project.id, x1=0, y1=0,
                       x2=100, y2=100)
        res = self.app.post(url, follow_redirects=True,
                            content_type="multipart/form-data", data=payload)
        assert res.status_code == 200
        p = project_repo.get(project.id)
        assert p.info['thumbnail'] is not None
        assert p.info['container'] is not None
        thumbnail_url = '/uploads/%s/%s' % (p.info['container'], p.info['thumbnail'])
        assert p.info['thumbnail_url'] == thumbnail_url

    @with_context
    def test_account_upload_avatar(self):
        """Test WEB Account upload avatar."""
        import io
        owner = UserFactory.create()
        url = '/account/%s/update?api_key=%s' % (owner.name,
                                                 owner.api_key)
        avatar = (io.BytesIO(b'test'), 'test_file.jpg')
        payload = dict(btn='Upload', avatar=avatar,
                       id=owner.id, x1=0, y1=0,
                       x2=100, y2=100)
        res = self.app.post(url, follow_redirects=True,
                            content_type="multipart/form-data", data=payload)
        assert res.status_code == 200
        u = user_repo.get(owner.id)
        assert u.info['avatar'] is not None
        assert u.info['container'] is not None
        avatar_url = '/uploads/%s/%s' % (u.info['container'], u.info['avatar'])
        assert u.info['avatar_url'] == avatar_url

    @with_context
    def test_05d_get_nonexistant_project_update_json(self):
        """Test WEB JSON get non existant project update should return 404"""
        self.register()
        self.signin()
        # GET
        url = '/project/noapp/update'
        res = self.app_get_json(url)
        data = json.loads(res.data)
        assert res.status == '404 NOT FOUND', res.status
        assert data['code'] == 404, data
        # POST
        res = self.app_post_json(url, data=dict())
        assert res.status == '404 NOT FOUND', res.status
        data = json.loads(res.data)
        assert data['code'] == 404, data

    @with_context
    def test_get_project_json(self):
        """Test WEB JSON get project by short name."""
        project = ProjectFactory.create()
        url = '/project/%s/' % project.short_name
        res = self.app_get_json(url)

        data = json.loads(res.data)['project']

        assert 'id' in data.keys(), data.keys()
        assert 'description' in data.keys(), data.keys()
        assert 'info' in data.keys(), data.keys()
        assert 'long_description' in data.keys(), data.keys()
        assert 'n_tasks' in data.keys(), data.keys()
        assert 'n_volunteers' in data.keys(), data.keys()
        assert 'name' in data.keys(), data.keys()
        assert 'overall_progress' in data.keys(), data.keys()
        assert 'short_name' in data.keys(), data.keys()
        assert 'created' in data.keys(), data.keys()
        assert 'long_description' in data.keys(), data.keys()
        assert 'last_activity' in data.keys(), data.keys()
        assert 'last_activity_raw' in data.keys(), data.keys()
        assert 'n_task_runs' in data.keys(), data.keys()
        assert 'n_results' in data.keys(), data.keys()
        assert 'owner' in data.keys(), data.keys()
        assert 'updated' in data.keys(), data.keys()
        assert 'featured' in data.keys(), data.keys()
        assert 'owner_id' in data.keys(), data.keys()
        assert 'n_completed_tasks' in data.keys(), data.keys()
        assert 'n_blogposts' in data.keys(), data.keys()

    @with_context
    def test_update_project_json_as_user(self):
        """Test WEB JSON update project as user."""
        admin = UserFactory.create()
        owner = UserFactory.create()
        user = UserFactory.create()

        project = ProjectFactory.create(owner=owner)

        url = '/project/%s/update?api_key=%s' % (project.short_name, user.api_key)

        res = self.app_get_json(url)
        data = json.loads(res.data)

        assert data['code'] == 403, data

        old_data = dict()

        old_data['description'] = 'foobar'
        old_data['password'] = 'P4ssw0rd!'

        res = self.app_post_json(url, data=old_data)
        data = json.loads(res.data)

        assert data['code'] == 403, data

    @with_context
    def test_update_project_json_as_admin(self):
        """Test WEB JSON update project as admin."""
        admin = UserFactory.create()
        owner = UserFactory.create()
        user = UserFactory.create()

        project = ProjectFactory.create(owner=owner)

        url = '/project/%s/update?api_key=%s' % (project.short_name, admin.api_key)

        res = self.app_get_json(url)
        data = json.loads(res.data)

        assert data['form']['csrf'] is not None, data
        assert data['upload_form']['csrf'] is not None, data

        old_data = data['form']
        del old_data['csrf']
        del old_data['errors']

        old_data['description'] = 'foobar'
        old_data['password'] = 'P4ssw0rd!'

        res = self.app_post_json(url, data=old_data)
        data = json.loads(res.data)

        assert data['status'] == SUCCESS, data

        u_project = project_repo.get(project.id)
        assert u_project.description == 'foobar', u_project




    @with_context
    def test_update_project_json_as_owner(self):
        """Test WEB JSON update project."""
        admin = UserFactory.create()
        owner = UserFactory.create()
        user = UserFactory.create()

        project = ProjectFactory.create(owner=owner)

        url = '/project/%s/update?api_key=%s' % (project.short_name, owner.api_key)

        res = self.app_get_json(url)
        data = json.loads(res.data)

        assert data['form']['csrf'] is not None, data
        assert data['upload_form']['csrf'] is not None, data

        old_data = data['form']
        del old_data['csrf']
        del old_data['errors']

        old_data['description'] = 'foobar'
        old_data['password'] = 'P4ssw0rd!'

        res = self.app_post_json(url, data=old_data)
        data = json.loads(res.data)

        assert data['status'] == SUCCESS, data

        u_project = project_repo.get(project.id)
        assert u_project.description == 'foobar', u_project


    @with_context
    def test_update_project_json_as_owner(self):
        """Test WEB JSON update project."""
        admin = UserFactory.create()
        owner = UserFactory.create()
        user = UserFactory.create()

        project = ProjectFactory.create(owner=owner)

        url = '/project/%s/update?api_key=%s' % (project.short_name, owner.api_key)

        res = self.app_get_json(url)
        data = json.loads(res.data)

        assert data['form']['csrf'] is not None, data
        assert data['upload_form']['csrf'] is not None, data

        old_data = data['form']
        del old_data['csrf']
        del old_data['errors']

        old_data['description'] = 'foobar'
        old_data['password'] = 'P4ssw0rd!'

        res = self.app_post_json(url, data=old_data)
        data = json.loads(res.data)

        assert data['status'] == SUCCESS, data



    @with_context
    def test_05d_get_nonexistant_app_import(self):
        """Test WEB get non existant project import should return 404"""
        self.register()
        # GET
        res = self.app.get('/project/noapp/import', follow_redirects=True)
        assert res.status == '404 NOT FOUND', res.status
        # POST
        res = self.app.post('/project/noapp/import', follow_redirects=True)
        assert res.status == '404 NOT FOUND', res.status

    @with_context
    def test_05d_get_nonexistant_app_task(self):
        """Test WEB get non existant project task should return 404"""
        self.register()
        self.signin()
        res = self.app.get('/project/noapp/task', follow_redirects=True)
        assert res.status == '404 NOT FOUND', res.status
        # Pagination
        res = self.app.get('/project/noapp/task/25', follow_redirects=True)
        assert res.status == '404 NOT FOUND', res.status

    @with_context
    def test_05d_get_nonexistant_app_task_json(self):
        """Test WEB get non existant project task should return 404"""
        self.register()
        self.signin()
        res = self.app_get_json('/project/noapp/task')
        assert res.status == '404 NOT FOUND', res.status
        # Pagination
        res = self.app_get_json('/project/noapp/task/25')
        assert res.status == '404 NOT FOUND', res.status


    @with_context
    def test_05d_get_nonexistant_app_results_json(self):
        """Test WEB get non existant project results json should return 404"""
        self.register()
        self.signin()
        res = self.app.get('/project/noapp/24/results.json', follow_redirects=True)
        assert res.status == '404 NOT FOUND', res.status

    @with_context
    def test_06_applications_without_apps(self):
        """Test WEB projects index without projects works"""
        # Check first without apps
        self.create_categories()
        res = self.app.get('/project/category/featured', follow_redirects=True)
        assert "Projects" in res.data, res.data
        assert Fixtures.cat_1 in res.data, res.data

    @with_context
    def test_06_applications_2(self):
        """Test WEB projects index with projects"""
        self.register()
        self.signin()
        self.create()

        res = self.app.get('/project/category/featured', follow_redirects=True)
        assert self.html_title("Projects") in res.data, res.data
        assert "Projects" in res.data, res.data
        assert Fixtures.project_short_name in res.data, res.data

    @with_context
    def test_06_featured_project_json(self):
        """Test WEB JSON projects index shows featured projects in all the pages works"""
        self.create()

        project = db.session.query(Project).get(1)
        project.featured = True
        db.session.add(project)
        db.session.commit()
        # Update one task to have more answers than expected
        task = db.session.query(Task).get(1)
        task.n_answers = 1
        db.session.add(task)
        db.session.commit()
        task = db.session.query(Task).get(1)
        cat = db.session.query(Category).get(1)
        url = '/project/category/featured/'
        res = self.app_get_json(url, follow_redirects=True)
        data = json.loads(res.data)
        assert 'pagination' in data.keys(), data
        assert 'active_cat' in data.keys(), data
        assert 'categories' in data.keys(), data
        assert 'projects' in data.keys(), data
        assert data['pagination']['next'] is False, data
        assert data['pagination']['prev'] is False, data
        assert data['pagination']['total'] == 1L, data
        assert data['active_cat']['name'] == 'Featured', data
        assert len(data['projects']) == 1, data
        assert data['projects'][0]['id'] == project.id, data


    @with_context
    def test_06_featured_projects(self):
        """Test WEB projects index shows featured projects in all the pages works"""
        self.create()

        project = db.session.query(Project).get(1)
        project.featured = True
        db.session.add(project)
        db.session.commit()

        res = self.app.get('/project/category/featured', follow_redirects=True)
        assert self.html_title("Projects") in res.data, res.data
        assert "Projects" in res.data, res.data
        assert '/project/test-app' in res.data, res.data
        assert 'My New Project' in res.data, res.data

        # Update one task to have more answers than expected
        task = db.session.query(Task).get(1)
        task.n_answers = 1
        db.session.add(task)
        db.session.commit()
        task = db.session.query(Task).get(1)
        cat = db.session.query(Category).get(1)
        url = '/project/category/featured/'
        res = self.app.get(url, follow_redirects=True)
        assert 'Featured Projects' in res.data, res.data

    @with_context
    @patch('pybossa.ckan.requests.get')
    @patch('pybossa.view.projects.uploader.upload_file', return_value=True)
    def test_10_get_application(self, Mock, mock2):
        """Test WEB project URL/<short_name> works"""
        # Sign in and create a project
        html_request = FakeResponse(text=json.dumps(self.pkg_json_not_found),
                                    status_code=200,
                                    headers={'content-type': 'application/json'},
                                    encoding='utf-8')
        Mock.return_value = html_request
        self.register()
        self.signin()
        res = self.new_project()
        project = db.session.query(Project).first()
        project.published = True
        db.session.commit()
        TaskFactory.create(project=project)

        res = self.app.get('/project/sampleapp', follow_redirects=True)
        assert_raises(ValueError, json.loads, res.data)
        msg = "Project: Sample Project"
        assert self.html_title(msg) in res.data, res
        err_msg = "There should be a contribute button"
        assert "Start Contributing Now!" in res.data, err_msg

        res = self.app.get('/project/sampleapp/settings', follow_redirects=True)
        assert_raises(ValueError, json.loads, res.data)
        assert res.status == '200 OK', res.status
        self.signout()

        # Now as an anonymous user
        res = self.app.get('/project/sampleapp', follow_redirects=True)
        assert_raises(ValueError, json.loads, res.data)
        assert "This feature requires being logged in." in res.data, err_msg
        res = self.app.get('/project/sampleapp/settings', follow_redirects=True)
        assert res.status == '200 OK', res.status
        err_msg = "Anonymous user should be redirected to sign in page"
        assert "This feature requires being logged in." in res.data, err_msg

        # Now with a different user
        self.register(fullname="Perico Palotes", name="perico")
        self.signin(email="perico@example.com", password="p4ssw0rd")
        res = self.app.get('/project/sampleapp', follow_redirects=True)
        assert_raises(ValueError, json.loads, res.data)
        print res.data
        assert "Sample Project" in res.data, res
        assert "Enter the password to contribute to this project" in res.data, err_msg
        res = self.app.get('/project/sampleapp/settings')
        assert res.status == '403 FORBIDDEN', res.status

    @with_context
    @patch('pybossa.ckan.requests.get')
    @patch('pybossa.view.projects.uploader.upload_file', return_value=True)
    def test_10_get_application_json(self, Mock, mock2):
        """Test WEB project URL/<short_name> works JSON"""
        # Sign in and create a project
        html_request = FakeResponse(text=json.dumps(self.pkg_json_not_found),
                                    status_code=200,
                                    headers={'content-type': 'application/json'},
                                    encoding='utf-8')
        Mock.return_value = html_request
        self.register()
        self.signin()
        res = self.new_project()
        project = db.session.query(Project).first()
        project.published = True
        db.session.commit()
        TaskFactory.create(project=project)

        res = self.app_get_json('/project/sampleapp/')
        data = json.loads(res.data)
        assert 'last_activity' in data, res.data
        assert 'n_completed_tasks' in data, res.data
        assert 'n_task_runs' in data, res.data
        assert 'n_tasks' in data, res.data
        assert 'n_volunteers' in data, res.data
        assert 'overall_progress' in data, res.data
        assert 'owner' in data, res.data
        assert 'pro_features' in data, res.data
        assert 'project' in data, res.data
        assert 'template' in data, res.data
        assert 'title' in data, res.data
        # private information
        assert 'api_key' in data['owner'], res.data
        assert 'email_addr' in data['owner'], res.data
        assert 'secret_key' in data['project'], res.data
        assert 'owner_id' in data['project'], res.data

        res = self.app_get_json('/project/sampleapp/settings')
        assert res.status == '200 OK', res.status
        data = json.loads(res.data)
        assert 'last_activity' in data, res.data
        assert 'n_completed_tasks' in data, res.data
        assert 'n_task_runs' in data, res.data
        assert 'n_tasks' in data, res.data
        assert 'n_volunteers' in data, res.data
        assert 'overall_progress' in data, res.data
        assert 'owner' in data, res.data
        assert 'pro_features' in data, res.data
        assert 'project' in data, res.data
        assert 'template' in data, res.data
        assert 'title' in data, res.data
        # private information
        assert 'api_key' in data['owner'], res.data
        assert 'email_addr' in data['owner'], res.data
        assert 'secret_key' in data['project'], res.data
        assert 'owner_id' in data['project'], res.data

        self.signout()

        # Now as an anonymous user
        '''
        res = self.app_get_json('/project/sampleapp/')
        data = json.loads(res.data)
        assert 'last_activity' in data, res.data
        assert 'n_completed_tasks' in data, res.data
        assert 'n_task_runs' in data, res.data
        assert 'n_tasks' in data, res.data
        assert 'n_volunteers' in data, res.data
        assert 'overall_progress' in data, res.data
        assert 'owner' in data, res.data
        assert 'pro_features' in data, res.data
        assert 'project' in data, res.data
        assert 'template' in data, res.data
        assert 'title' in data, res.data
        # private information
        assert 'api_key' not in data['owner'], res.data
        assert 'email_addr' not in data['owner'], res.data
        assert 'secret_key' not in data['project'], res.data

        res = self.app_get_json('/project/sampleapp/settings')
        assert res.status == '302 FOUND', res.status
        '''

        # Now with a different user
        self.register(fullname="Perico Palotes", name="perico")
        self.signin(email="perico@example.com")
        res = self.app_get_json('/project/sampleapp/', follow_redirects=True)
        print res.data
        data = json.loads(res.data)
        assert 'last_activity' in data, res.data
        assert 'n_completed_tasks' in data, res.data
        assert 'n_task_runs' in data, res.data
        assert 'n_tasks' in data, res.data
        assert 'n_volunteers' in data, res.data
        assert 'overall_progress' in data, res.data
        assert 'owner' in data, res.data
        assert 'pro_features' in data, res.data
        assert 'project' in data, res.data
        assert 'template' in data, res.data
        assert 'title' in data, res.data
        # private information
        assert 'api_key' not in data['owner'], res.data
        assert 'email_addr' not in data['owner'], res.data
        assert 'secret_key' not in data['project'], res.data

        res = self.app_get_json('/project/sampleapp/settings')
        assert res.status == '403 FORBIDDEN', res.status

    @with_context
    @patch('pybossa.view.projects.uploader.upload_file', return_value=True)
    def test_10b_application_long_description_allows_markdown(self, mock):
        """Test WEB long description markdown is supported"""
        markdown_description = u'Markdown\n======='
        self.register()
        self.signin()
        self.new_project(long_description=markdown_description)

        res = self.app.get('/project/sampleapp', follow_redirects=True)
        data = res.data
        assert '<h1>Markdown</h1>' in data, 'Markdown text not being rendered!'

    @with_context
    @patch('pybossa.view.projects.uploader.upload_file', return_value=True)
    def test_11_create_application(self, mock):
        """Test WEB create a project works"""
        # Create a project as an anonymous user
        res = self.new_project(method="GET")
        assert self.html_title("Sign in") in res.data, res
        assert "This feature requires being logged in." in res.data, res

        res = self.new_project()
        assert self.html_title("Sign in") in res.data, res.data
        assert "This feature requires being logged in." in res.data, res.data

        # Sign in and create a project
        res = self.register()
        res = self.signin()

        res = self.new_project(method="GET")
        assert self.html_title("Create a Project") in res.data, res
        assert "Create the project" in res.data, res

        res = self.new_project(long_description='My Description')
        assert "Sample Project" in res.data
        assert "Project created!" in res.data, res

        project = db.session.query(Project).first()
        assert project.name == 'Sample Project', 'Different names %s' % project.name
        assert project.short_name == 'sampleapp', \
            'Different names %s' % project.short_name

        assert project.long_description == 'My Description', \
            "Long desc should be the same: %s" % project.long_description

        assert project.category is not None, \
            "A project should have a category after being created"

    @with_context
    def test_description_is_generated_only_if_not_provided(self):
        """Test WEB when when creating a project and a description is provided,
        then it is not generated from the long_description"""
        self.register()
        self.signin()
        res = self.new_project(long_description="a" * 300, description='b')

        project = db.session.query(Project).first()
        assert project.description == 'b', project.description

    @with_context
    def test_description_is_generated_from_long_desc(self):
        """Test WEB when creating a project, the description field is
        automatically filled in by truncating the long_description"""
        self.register()
        self.signin()
        res = self.new_project(long_description="Hello", description='')

        project = db.session.query(Project).first()
        assert project.description == "Hello", project.description

    @with_context
    def test_description_is_generated_from_long_desc_formats(self):
        """Test WEB when when creating a project, the description generated
        from the long_description is only text (no html, no markdown)"""
        self.register()
        self.signin()
        res = self.new_project(long_description="## Hello", description='')

        project = db.session.query(Project).first()
        assert '##' not in project.description, project.description
        assert '<h2>' not in project.description, project.description

    @with_context
    def test_description_is_generated_from_long_desc_truncates(self):
        """Test WEB when when creating a project, the description generated
        from the long_description is truncated to 255 chars"""
        self.register()
        self.signin()
        res = self.new_project(long_description="a" * 300, description='')

        project = db.session.query(Project).first()
        assert len(project.description) == 255, len(project.description)
        assert project.description[-3:] == '...'

    @with_context
    @patch('pybossa.view.projects.uploader.upload_file', return_value=True)
    def test_11_a_create_application_errors(self, mock):
        """Test WEB create a project issues the errors"""
        self.register()
        self.signin()
        # Required fields checks
        # Issue the error for the project.name
        res = self.new_project(name="")
        err_msg = "A project must have a name"
        assert "This field is required" in res.data, err_msg

        # Issue the error for the project.short_name
        res = self.new_project(short_name="")
        err_msg = "A project must have a short_name"
        assert "This field is required" in res.data, err_msg

        # Issue the error for the project.description
        res = self.new_project(long_description="")
        err_msg = "A project must have a description"
        assert "This field is required" in res.data, err_msg

        # Issue the error for the project.short_name
        res = self.new_project(short_name='$#/|')
        err_msg = "A project must have a short_name without |/$# chars"
        assert '$#&amp;\/| and space symbols are forbidden' in res.data, err_msg

        # Now Unique checks
        self.new_project()
        res = self.new_project()
        err_msg = "There should be a Unique field"
        assert "Name is already taken" in res.data, err_msg
        assert "Short Name is already taken" in res.data, err_msg

    @with_context
    @patch('pybossa.ckan.requests.get')
    @patch('pybossa.view.projects.uploader.upload_file', return_value=True)
    @patch('pybossa.forms.validator.requests.get')
    def test_12_update_project(self, Mock, mock, mock_webhook):
        """Test WEB update project works"""
        html_request = FakeResponse(text=json.dumps(self.pkg_json_not_found),
                                    status_code=200,
                                    headers={'content-type': 'application/json'},
                                    encoding='utf-8')
        Mock.return_value = html_request
        mock_webhook.return_value = html_request

        self.register()
        self.signin()
        self.new_project()

        # Get the Update Project web page
        res = self.update_project(method="GET")
        msg = "Project: Sample Project &middot; Update"
        assert self.html_title(msg) in res.data, res
        msg = 'input id="id" name="id" type="hidden" value="1"'
        assert msg in res.data, res
        assert "Save the changes" in res.data, res

        # Check form validation
        res = self.update_project(new_name="",
                                  new_short_name="",
                                  new_description="New description",
                                  new_long_description='New long desc')
        assert "Please correct the errors" in res.data, res.data

        # Update the project
        res = self.update_project(new_name="New Sample Project",
                                  new_short_name="newshortname",
                                  new_description="New description",
                                  new_long_description='New long desc')
        project = db.session.query(Project).first()
        assert "Project updated!" in res.data, res.data
        err_msg = "Project name not updated %s" % project.name
        assert project.name == "New Sample Project", err_msg
        err_msg = "Project short name not updated %s" % project.short_name
        assert project.short_name == "newshortname", err_msg
        err_msg = "Project description not updated %s" % project.description
        assert project.description == "New description", err_msg
        err_msg = "Project long description not updated %s" % project.long_description
        assert project.long_description == "New long desc", err_msg

    @with_context
    @patch('pybossa.forms.validator.requests.get')
    def test_webhook_to_project(self, mock):
        """Test WEB update sets a webhook for the project"""
        html_request = FakeResponse(text=json.dumps(self.pkg_json_not_found),
                                    status_code=200,
                                    headers={'content-type': 'application/json'},
                                    encoding='utf-8')
        mock.return_value = html_request

        self.register()
        self.signin()
        owner = db.session.query(User).first()
        project = ProjectFactory.create(owner=owner)

        new_webhook = 'http://mynewserver.com/'

        self.update_project(id=project.id, short_name=project.short_name,
                            new_webhook=new_webhook)

        err_msg = "There should be an updated webhook url."
        assert project.webhook == new_webhook, err_msg

    @with_context
    @patch('pybossa.forms.validator.requests.get')
    def test_webhook_to_project_fails(self, mock):
        """Test WEB update does not set a webhook for the project"""
        html_request = FakeResponse(text=json.dumps(self.pkg_json_not_found),
                                    status_code=404,
                                    headers={'content-type': 'application/json'},
                                    encoding='utf-8')
        mock.return_value = html_request

        self.register()
        owner = db.session.query(User).first()
        project = ProjectFactory.create(owner=owner)

        new_webhook = 'http://mynewserver.com/'

        self.update_project(id=project.id, short_name=project.short_name,
                            new_webhook=new_webhook)

        err_msg = "There should not be an updated webhook url."
        assert project.webhook != new_webhook, err_msg

    @with_context
    @patch('pybossa.forms.validator.requests.get')
    def test_webhook_to_project_conn_err(self, mock):
        """Test WEB update does not set a webhook for the project"""
        from requests.exceptions import ConnectionError
        mock.side_effect = ConnectionError

        self.register()
        owner = db.session.query(User).first()
        project = ProjectFactory.create(owner=owner)

        new_webhook = 'http://mynewserver.com/'

        res = self.update_project(id=project.id, short_name=project.short_name,
                                  new_webhook=new_webhook)

        err_msg = "There should not be an updated webhook url."
        assert project.webhook != new_webhook, err_msg

    @with_context
    @patch('pybossa.forms.validator.requests.get')
    def test_add_password_to_project(self, mock_webhook):
        """Test WEB update sets a password for the project"""
        html_request = FakeResponse(text=json.dumps(self.pkg_json_not_found),
                                    status_code=200,
                                    headers={'content-type': 'application/json'},
                                    encoding='utf-8')
        mock_webhook.return_value = html_request
        self.register()
        self.signin()
        owner = db.session.query(User).first()
        project = ProjectFactory.create(owner=owner)

        self.update_project(id=project.id, short_name=project.short_name,
                            new_protect='true', new_password='mysecret')

        assert project.needs_password(), 'Password not set'

    @with_context
    @patch('pybossa.forms.validator.requests.get')
    def test_remove_password_from_project(self, mock_webhook):
        """Test WEB update removes the password of the project"""
        html_request = FakeResponse(text=json.dumps(self.pkg_json_not_found),
                                    status_code=200,
                                    headers={'content-type': 'application/json'},
                                    encoding='utf-8')
        mock_webhook.return_value = html_request
        self.register()
        self.signin()
        owner = db.session.query(User).first()
        project = ProjectFactory.create(info={'passwd_hash': 'mysecret'}, owner=owner)

        self.update_project(id=project.id, short_name=project.short_name,
                            new_protect='false', new_password='')

        assert project.needs_password(), 'Password deleted'

    @with_context
    @patch('pybossa.forms.validator.requests.get')
    def test_update_project_errors(self, mock_webhook):
        """Test WEB update form validation issues the errors"""
        self.register()
        self.signin()
        self.new_project()
        html_request = FakeResponse(text=json.dumps(self.pkg_json_not_found),
                                    status_code=200,
                                    headers={'content-type': 'application/json'},
                                    encoding='utf-8')

        mock_webhook.return_value = html_request

        res = self.update_project(new_name="")
        assert "This field is required" in res.data

        res = self.update_project(new_short_name="")
        assert "This field is required" in res.data

        res = self.update_project(new_description="")
        assert "You must provide a description." in res.data

        res = self.update_project(new_description="a" * 256)
        assert "Field cannot be longer than 255 characters." in res.data

        res = self.update_project(new_long_description="")
        assert "This field is required" not in res.data

    @with_context
    @patch('pybossa.view.projects.uploader.upload_file', return_value=True)
    def test_14_delete_application(self, mock):
        """Test WEB delete project works"""
        self.register()
        self.signin()
        self.create()
        self.new_project()
        res = self.delete_project(method="GET")
        msg = "Project: Sample Project &middot; Delete"
        assert self.html_title(msg) in res.data, res
        assert "No, do not delete it" in res.data, res

        project = db.session.query(Project).filter_by(short_name='sampleapp').first()
        res = self.delete_project(method="GET")
        msg = "Project: Sample Project &middot; Delete"
        assert self.html_title(msg) in res.data, res
        assert "No, do not delete it" in res.data, res

        res = self.delete_project()
        assert "Project deleted!" in res.data, res

        self.signin(email=Fixtures.email_addr2, password=Fixtures.password)
        res = self.delete_project(short_name=Fixtures.project_short_name)
        assert res.status_code == 403, res.status_code

    @with_context
    @patch('pybossa.repositories.project_repository.uploader')
    def test_delete_project_deletes_task_zip_files_too(self, uploader):
        """Test WEB delete project also deletes zip files for task and taskruns"""
        Fixtures.create()
        self.signin(email=u'tester@tester.com', password=u'tester')
        res = self.app.post('/project/test-app/delete', follow_redirects=True)
        expected = [call('1_test-app_task_json.zip', 'user_2'),
                    call('1_test-app_task_csv.zip', 'user_2'),
                    call('1_test-app_task_run_json.zip', 'user_2'),
                    call('1_test-app_task_run_csv.zip', 'user_2')]
        assert uploader.delete_file.call_args_list == expected

    @with_context
    @patch('pybossa.view.projects.uploader.upload_file', return_value=True)
    def test_16_task_status_completed(self, mock):
        """Test WEB Task Status Completed works"""
        self.register()
        self.signin()
        self.new_project()

        project = db.session.query(Project).first()
        # We use a string here to check that it works too
        project.published = True
        task = Task(project_id=project.id, n_answers=10)
        db.session.add(task)
        db.session.commit()

        res = self.app.get('project/%s/tasks/browse' % (project.short_name),
                           follow_redirects=True)
        dom = BeautifulSoup(res.data)
        assert "Sample Project" in res.data, res.data
        assert '0 of 10' in res.data, res.data
        err_msg = "Download button should be disabled"
        assert dom.find(id='nothingtodownload') is not None, err_msg

        for i in range(5):
            task_run = TaskRun(project_id=project.id, task_id=1,
                               info={'answer': 1})
            db.session.add(task_run)
            db.session.commit()
            self.app.get('api/project/%s/newtask' % project.id)

        res = self.app.get('project/%s/tasks/browse' % (project.short_name),
                           follow_redirects=True)
        dom = BeautifulSoup(res.data)
        assert "Sample Project" in res.data, res.data
        assert '5 of 10' in res.data, res.data
        err_msg = "Download Partial results button should be shown"
        assert dom.find(id='partialdownload') is not None, err_msg

        for i in range(5):
            task_run = TaskRun(project_id=project.id, task_id=1,
                               info={'answer': 1})
            db.session.add(task_run)
            db.session.commit()
            self.app.get('api/project/%s/newtask' % project.id)

        project = db.session.query(Project).first()

        res = self.app.get('project/%s/tasks/browse' % (project.short_name),
                           follow_redirects=True)
        assert "Sample Project" in res.data, res.data
        msg = 'Task <span class="label label-success">#1</span>'
        assert msg in res.data, res.data
        assert '10 of 10' in res.data, res.data
        dom = BeautifulSoup(res.data)
        err_msg = "Download Full results button should be shown"
        assert dom.find(id='fulldownload') is not None, err_msg

    @with_context
    @patch('pybossa.view.projects.uploader.upload_file', return_value=True)
    def test_17_export_task_runs(self, mock):
        """Test WEB TaskRun export works"""
        self.register()
        self.signin()
        self.new_project()

        project = db.session.query(Project).first()
        task = Task(project_id=project.id, n_answers=10)
        db.session.add(task)
        db.session.commit()

        for i in range(10):
            task_run = TaskRun(project_id=project.id, task_id=1, info={'answer': 1})
            db.session.add(task_run)
            db.session.commit()

        project = db.session.query(Project).first()
        res = self.app.get('project/%s/%s/results.json' % (project.short_name, 1),
                           follow_redirects=True)
        data = json.loads(res.data)
        assert len(data) == 10, data
        for tr in data:
            assert tr['info']['answer'] == 1, tr

        # Check with correct project but wrong task id
        res = self.app.get('project/%s/%s/results.json' % (project.short_name, 5000),
                           follow_redirects=True)
        assert res.status_code == 404, res.status_code

    @with_context
    @patch('pybossa.view.projects.uploader.upload_file', return_value=True)
    def test_18_task_status_wip(self, mock):
        """Test WEB Task Status on going works"""
        self.register()
        self.signin()
        self.new_project()

        project = db.session.query(Project).first()
        project.published = True
        task = Task(project_id=project.id, n_answers=10)
        db.session.add(task)
        db.session.commit()

        project = db.session.query(Project).first()

        res = self.app.get('project/%s/tasks/browse' % (project.short_name),
                           follow_redirects=True)
        assert "Sample Project" in res.data, res.data
        msg = 'Task <span class="label label-info">#1</span>'
        assert msg in res.data, res.data
        assert '0 of 10' in res.data, res.data

        # For a non existing page
        res = self.app.get('project/%s/tasks/browse/5000' % (project.short_name),
                           follow_redirects=True)
        assert res.status_code == 404, res.status_code

    @with_context
    @patch('pybossa.view.projects.uploader.upload_file', return_value=True)
    def test_18_task_status_wip_json(self, mock):
        """Test WEB Task Status on going works"""
        self.register()
        self.signin()
        self.new_project()

        project = db.session.query(Project).first()
        project.published = True
        task = Task(project_id=project.id, n_answers=10)
        db.session.add(task)
        db.session.commit()

        project = db.session.query(Project).first()

        res = self.app_get_json('project/%s/tasks/browse' % (project.short_name))
        print res.data
        data = json.loads(res.data)
        err_msg = 'key missing'
        assert 'n_completed_tasks' in data, err_msg
        assert 'n_tasks' in data, err_msg
        assert 'n_volunteers' in data, err_msg
        assert 'overall_progress' in data, err_msg
        assert 'owner' in data, err_msg
        assert 'pagination' in data, err_msg
        assert 'pro_features' in data, err_msg
        assert 'project' in data, err_msg
        assert 'tasks' in data, err_msg
        assert 'template' in data, err_msg
        assert 'title' in data, err_msg

        assert "Sample Project" in data['title'], data
        assert data['tasks'][0]['n_answers'] == 10, data

        ## Disabled for GIGwork - no longer relevant with
        ## new browse task filtering
        # For a non existing page
        #res = self.app_get_json('project/%s/tasks/browse/5000' % (project.short_name))
        #assert res.status_code == 404, res.status_code

    @with_context
    def test_19_app_index_categories(self):
        """Test WEB Project Index categories works"""
        self.register()
        self.signin()
        self.create()

        res = self.app.get('project/category/featured', follow_redirects=True)
        assert "Projects" in res.data, res.data
        assert Fixtures.cat_1 in res.data, res.data

        task = db.session.query(Task).get(1)
        # Update one task to have more answers than expected
        task.n_answers = 1
        db.session.add(task)
        db.session.commit()
        task = db.session.query(Task).get(1)
        cat = db.session.query(Category).get(1)
        url = '/project/category/%s/' % Fixtures.cat_1
        res = self.app.get(url, follow_redirects=True)
        tmp = '%s Projects' % Fixtures.cat_1
        assert tmp in res.data, res

    @with_context
    def test_app_index_categories_pagination(self):
        """Test WEB Project Index categories pagination works"""
        from flask import current_app
        n_apps = current_app.config.get('APPS_PER_PAGE')
        current_app.config['APPS_PER_PAGE'] = 1
        category = CategoryFactory.create(name='category', short_name='cat')
        for project in ProjectFactory.create_batch(2, category=category):
            TaskFactory.create(project=project)
        admin_user = UserFactory.create(admin=True)
        admin_user.set_password('1234')
        self.signin(email=admin_user.email_addr, password='1234')
        page1 = self.app.get('/project/category/%s/' % category.short_name)
        page2 = self.app.get('/project/category/%s/page/2/' % category.short_name)
        current_app.config['APPS_PER_PAGE'] = n_apps

        assert '<a href="/project/category/cat/page/2/" rel="nofollow">' in page1.data
        assert page2.status_code == 200, page2.status_code
        assert '<a href="/project/category/cat/" rel="nofollow">' in page2.data

    @with_context
    @patch('pybossa.view.projects.uploader.upload_file', return_value=True)
    def test_20_app_index_published(self, mock):
        """Test WEB Project Index published works"""
        self.register()
        self.signin()
        self.new_project()
        self.update_project(new_category_id="1")
        project = db.session.query(Project).first()
        project.published = True
        db.session.commit()
        #self.signout()

        res = self.app.get('project/category/featured', follow_redirects=True)
        assert "%s Projects" % Fixtures.cat_1 in res.data, res.data
        assert "Draft" in res.data, res.data
        assert "Sample Project" in res.data, res.data

    @with_context
    @patch('pybossa.view.projects.uploader.upload_file', return_value=True)
    def test_20_json_project_index_draft(self, mock):
        """Test WEB JSON Project Index draft works"""
        # Create root
        self.register()
        self.new_project()
        self.signout()
        # Create a user
        self.register(fullname="jane", name="jane", email="jane@jane.com")
        self.signout()

        # As Anonymous
        res = self.app_get_json('/project/category/draft/', follow_redirects=True)
        dom = BeautifulSoup(res.data)
        err_msg = "Anonymous should not see draft apps"
        assert dom.find(id='signin') is not None, err_msg

        # As authenticated but not admin
        self.signin(email="jane@jane.com", password="p4ssw0rd")
        res = self.app_get_json('/project/category/draft/', follow_redirects=True)
        data = json.loads(res.data)
        assert res.status_code == 403, "Non-admin should not see draft apps"
        assert data.get('code') == 403, data
        self.signout()

        # As Admin
        self.signin()
        res = self.app_get_json('/project/category/draft/')
        data = json.loads(res.data)
        project = project_repo.get(1)
        assert 'pagination' in data.keys(), data
        assert 'active_cat' in data.keys(), data
        assert 'categories' in data.keys(), data
        assert 'projects' in data.keys(), data
        assert data['pagination']['next'] is False, data
        assert data['pagination']['prev'] is False, data
        assert data['pagination']['total'] == 1L, data
        assert data['active_cat']['name'] == 'Draft', data
        assert len(data['projects']) == 1, data
        assert data['projects'][0]['id'] == project.id, data


    @with_context
    @patch('pybossa.view.projects.uploader.upload_file', return_value=True)
    def test_20_app_index_draft(self, mock):
        """Test WEB Project Index draft works"""
        # Create root
        self.register()
        self.signin()
        self.new_project()
        self.signout()
        # Create a user
        self.register(fullname="jane", name="jane", email="jane@jane.com")
        self.signin(email="jane@jane.com", password="p4ssw0rd")
        self.signout()

        # As Anonymous
        res = self.app.get('/project/category/draft', follow_redirects=True)
        dom = BeautifulSoup(res.data)
        err_msg = "Anonymous should not see draft apps"
        assert dom.find(id='signin') is not None, err_msg

        # As authenticated but not admin
        self.signin(email="jane@jane.com", password="p4ssw0rd")
        res = self.app.get('/project/category/draft', follow_redirects=True)
        assert res.status_code == 403, "Non-admin should not see draft apps"
        self.signout()

        # As Admin
        self.signin()
        res = self.app.get('/project/category/draft', follow_redirects=True)
        assert "project-published" not in res.data, res.data
        assert "draft" in res.data, res.data
        assert "Sample Project" in res.data, res.data
        assert 'Draft Projects' in res.data, res.data

    @with_context
    def test_21_get_specific_ongoing_task_anonymous(self):
        """Test WEB get specific ongoing task_id for
        a project works as anonymous"""
        self.create()
        self.delete_task_runs()
        project = db.session.query(Project).first()
        task = db.session.query(Task)\
                 .filter(Project.id == project.id)\
                 .first()
        res = self.app.get('project/%s/task/%s' % (project.short_name, task.id),
                           follow_redirects=True)
        #commented as anonymous access is disabled for GIGwork
        #assert 'TaskPresenter' in res.data, res.data
        #msg = "?next=%2Fproject%2F" + project.short_name + "%2Ftask%2F" + str(task.id)
        #assert msg in res.data, res.data

        # Try with only registered users
        project.allow_anonymous_contributors = False
        db.session.add(project)
        db.session.commit()
        res = self.app.get('project/%s/task/%s' % (project.short_name, task.id),
                           follow_redirects=True)
        assert "sign in" in res.data

    @with_context
    def test_21_get_specific_ongoing_task_anonymous_json(self):
        """Test WEB get specific ongoing task_id for
        a project works as anonymous"""
        self.create()
        self.delete_task_runs()
        project = db.session.query(Project).first()
        task = db.session.query(Task)\
                 .filter(Project.id == project.id)\
                 .first()
        res = self.app_get_json('project/%s/task/%s' % (project.short_name, task.id))
        #commented as anonymous access is disabled for GIGwork
        #data = json.loads(res.data)
        #err_msg = 'field missing'
        #assert 'flash' in data, err_msg
        #assert 'owner' in data, err_msg
        #assert 'project' in data, err_msg
        #assert 'status' in data, err_msg
        #assert 'template' in data, err_msg
        #assert 'title' in data, err_msg
        #err_msg = 'wrong field value'
        #assert data['status'] == 'warning', err_msg
        #assert data['template'] == '/projects/presenter.html', err_msg
        #assert 'Contribute' in data['title'], err_msg
        #err_msg = 'private field data exposed'
        #assert 'api_key' not in data['owner'], err_msg
        #assert 'email_addr' not in data['owner'], err_msg
        #assert 'secret_key' not in data['project'], err_msg

        # Try with only registered users
        project.allow_anonymous_contributors = False
        db.session.add(project)
        db.session.commit()
        res = self.app_get_json('project/%s/task/%s' % (project.short_name, task.id))
        assert res.status_code == 302

    @with_context
    def test_23_get_specific_ongoing_task_user(self):
        """Test WEB get specific ongoing task_id for a project works as an user"""
        self.create()
        self.delete_task_runs()
        self.register()
        self.signin()
        project = db.session.query(Project).first()
        task = db.session.query(Task).filter(Project.id == project.id).first()
        res = self.app.get('project/%s/task/%s' % (project.short_name, task.id),
                           follow_redirects=True)
        assert 'TaskPresenter' in res.data, res.data

    @with_context
    def test_23_get_specific_ongoing_task_user_json(self):
        """Test WEB get specific ongoing task_id for a project works as an user"""
        self.create()
        self.delete_task_runs()
        self.register()
        self.signin()
        project = db.session.query(Project).first()
        task = db.session.query(Task).filter(Project.id == project.id).first()
        res = self.app_get_json('project/%s/task/%s' % (project.short_name, task.id))
        data = json.loads(res.data)
        err_msg = 'field missing'
        assert 'owner' in data, err_msg
        assert 'project' in data, err_msg
        assert 'template' in data, err_msg
        assert 'title' in data, err_msg
        err_msg = 'wrong field value'
        assert data['template'] == '/projects/presenter.html', err_msg
        assert 'Contribute' in data['title'], err_msg
        err_msg = 'private field data exposed'
        assert 'api_key' not in data['owner'], err_msg
        assert 'email_addr' not in data['owner'], err_msg
        assert 'secret_key' not in data['project'], err_msg
        err_msg = 'this field should not existing'
        assert 'flash' not in data, err_msg
        assert 'status' not in data, err_msg

    @with_context
    @patch('pybossa.view.projects.ContributionsGuard')
    def test_get_specific_ongoing_task_marks_task_as_requested(self, guard):
        fake_guard_instance = mock_contributions_guard()
        guard.return_value = fake_guard_instance
        self.create()
        self.register()
        self.signin()
        project = db.session.query(Project).first()
        task = db.session.query(Task).filter(Project.id == project.id).first()
        res = self.app.get('project/%s/task/%s' % (project.short_name, task.id),
                           follow_redirects=True)

        assert fake_guard_instance.stamp.called

    @with_context
    @patch('pybossa.view.projects.ContributionsGuard')
    def test_get_specific_ongoing_task_marks_task_as_requested_json(self, guard):
        fake_guard_instance = mock_contributions_guard()
        guard.return_value = fake_guard_instance
        self.create()
        self.register()
        project = db.session.query(Project).first()
        task = db.session.query(Task).filter(Project.id == project.id).first()
        res = self.app_get_json('project/%s/task/%s' % (project.short_name, task.id))
        print res.data

        assert fake_guard_instance.stamp.called


    @with_context
    @patch('pybossa.view.projects.uploader.upload_file', return_value=True)
    def test_25_get_wrong_task_app(self, mock):
        """Test WEB get wrong task.id for a project works"""
        self.register()
        self.signin()
        self.create()
        project1 = db.session.query(Project).get(1)
        project1_short_name = project1.short_name

        db.session.query(Task).filter(Task.project_id == 1).first()

        self.register()
        self.signin()
        self.new_project()
        app2 = db.session.query(Project).get(2)
        self.new_task(app2.id)
        task2 = db.session.query(Task).filter(Task.project_id == 2).first()
        task2_id = task2.id

        res = self.app.get('/project/%s/task/%s' % (project1_short_name, task2_id))
        assert "Error" in res.data, res.data
        msg = "This task does not belong to %s" % project1_short_name
        assert msg in res.data, res.data

    @with_context
    @patch('pybossa.view.projects.uploader.upload_file', return_value=True)
    def test_25_get_wrong_task_app_json(self, mock):
        """Test WEB get wrong task.id for a project works"""
        self.create()
        project1 = db.session.query(Project).get(1)
        project1_short_name = project1.short_name

        db.session.query(Task).filter(Task.project_id == 1).first()

        self.register()
        self.new_project()
        app2 = db.session.query(Project).get(2)
        self.new_task(app2.id)
        task2 = db.session.query(Task).filter(Task.project_id == 2).first()
        task2_id = task2.id
        self.signout()

        res = self.app_get_json('/project/%s/task/%s' % (project1_short_name, task2_id))
        data = json.loads(res.data)
        assert 'flash' in data, err_msg
        assert 'owner' in data, err_msg
        assert 'project' in data, err_msg
        assert 'status' in data, err_msg
        assert 'template' in data, err_msg
        assert 'title' in data, err_msg
        err_msg = 'wrong field value'
        assert data['status'] == 'warning', err_msg
        assert data['template'] == '/projects/task/wrong.html', err_msg
        assert 'Contribute' in data['title'], err_msg
        err_msg = 'private field data exposed'
        assert 'api_key' not in data['owner'], err_msg
        assert 'email_addr' not in data['owner'], err_msg
        assert 'secret_key' not in data['project'], err_msg

    @with_context
    def test_26_tutorial_signed_user(self):
        """Test WEB tutorials work as signed in user"""
        self.create()
        project1 = db.session.query(Project).get(1)
        project1.info = dict(tutorial="some help", task_presenter="presenter")
        db.session.commit()
        self.register()
        self.signin()
        # First time accessing the project should redirect me to the tutorial
        res = self.app.get('/project/test-app/newtask', follow_redirects=True)
        err_msg = "There should be some tutorial for the project"
        assert "some help" in res.data, err_msg
        # Second time should give me a task, and not the tutorial
        res = self.app.get('/project/test-app/newtask', follow_redirects=True)
        assert "some help" not in res.data

        # Check if the tutorial can be accessed directly
        res = self.app.get('/project/test-app/tutorial', follow_redirects=True)
        err_msg = "There should be some tutorial for the project"
        assert "some help" in res.data, err_msg

    @with_context
    def test_26_tutorial_signed_user_json(self):
        """Test WEB tutorials work as signed in user"""
        self.create()
        project1 = db.session.query(Project).get(1)
        project1.info = dict(tutorial="some help", task_presenter="presenter")
        db.session.commit()
        self.register()
        self.signin()
        # First time accessing the project should redirect me to the tutorial
        res = self.app.get('/project/test-app/newtask', follow_redirects=True)
        err_msg = "There should be some tutorial for the project"
        assert "some help" in res.data, err_msg
        # Second time should give me a task, and not the tutorial
        res = self.app.get('/project/test-app/newtask', follow_redirects=True)
        assert "some help" not in res.data

        # Check if the tutorial can be accessed directly
        res = self.app_get_json('/project/test-app/tutorial')
        data = json.loads(res.data)
        err_msg = 'key missing'
        assert 'owner' in data, err_msg
        assert 'project' in data, err_msg
        assert 'template' in data, err_msg
        assert 'title' in data, err_msg
        err_msg = 'project tutorial missing'
        assert 'My New Project' in data['title'], err_msg

    @nottest
    @with_context
    def test_27_tutorial_anonymous_user(self):
        """Test WEB tutorials work as an anonymous user - Disabled for GIGwork"""
        self.create()
        project = db.session.query(Project).get(1)
        project.info = dict(tutorial="some help", task_presenter="presenter")
        db.session.commit()
        self.register()
        # First time accessing the project should redirect me to the tutorial
        res = self.app.get('/project/test-app/newtask', follow_redirects=True)
        err_msg = "There should be some tutorial for the project"
        assert "some help" in res.data, err_msg
        # Second time should give me a task, and not the tutorial
        res = self.app.get('/project/test-app/newtask', follow_redirects=True)
        assert "some help" not in res.data

        # Check if the tutorial can be accessed directly
        res = self.app.get('/project/test-app/tutorial', follow_redirects=True)
        err_msg = "There should be some tutorial for the project"
        assert "some help" in res.data, err_msg

    @nottest
    @with_context
    def test_27_tutorial_anonymous_user_json(self):
        """Test WEB tutorials work as an anonymous user - Disabled for GIGwork"""
        self.create()
        project = db.session.query(Project).get(1)
        project.info = dict(tutorial="some help", task_presenter="presenter")
        db.session.commit()
        # First time accessing the project should redirect me to the tutorial
        res = self.app.get('/project/test-app/newtask', follow_redirects=True)
        err_msg = "There should be some tutorial for the project"
        assert "some help" in res.data, err_msg
        # Second time should give me a task, and not the tutorial
        res = self.app.get('/project/test-app/newtask', follow_redirects=True)
        assert "some help" not in res.data

        # Check if the tutorial can be accessed directly
        res = self.app_get_json('/project/test-app/tutorial')
        data = json.loads(res.data)
        err_msg = 'key missing'
        assert 'owner' in data, err_msg
        assert 'project' in data, err_msg
        assert 'template' in data, err_msg
        assert 'title' in data, err_msg
        err_msg = 'project tutorial missing'
        assert 'My New Project' in data['title'], err_msg

    @with_context
    def test_28_non_tutorial_signed_user(self):
        """Test WEB project without tutorial work as signed in user"""
        self.create()
        project = db.session.query(Project).get(1)
        project.info = dict(task_presenter="the real presenter")
        db.session.commit()
        self.register()
        self.signin()
        # First time accessing the project should show the presenter
        res = self.app.get('/project/test-app/newtask', follow_redirects=True)
        err_msg = "There should be a presenter for the project"
        assert "the real presenter" in res.data, err_msg
        # Second time accessing the project should show the presenter
        res = self.app.get('/project/test-app/newtask', follow_redirects=True)
        assert "the real presenter" in res.data, err_msg

    @with_context
    def test_29_non_tutorial_anonymous_user(self):
        """Test WEB project without tutorials work as an anonymous user. Disabled for GIGwork"""
        '''
        self.create()
        project = db.session.query(Project).get(1)
        project.info = dict(task_presenter="the real presenter")
        db.session.commit()
        # First time accessing the project should show the presenter
        res = self.app.get('/project/test-app/newtask', follow_redirects=True)
        err_msg = "There should be a presenter for the project"
        assert "the real presenter" in res.data, err_msg
        # Second time accessing the project should show the presenter
        res = self.app.get('/project/test-app/newtask', follow_redirects=True)
        assert "the real presenter" in res.data, err_msg
        '''

    @with_context
    def test_message_is_flashed_contributing_to_project_without_presenter(self):
        project = ProjectFactory.create(info={})
        task = TaskFactory.create(project=project)
        newtask_url = '/project/%s/newtask' % project.short_name
        task_url = '/project/%s/task/%s' % (project.short_name, task.id)
        message = ("Sorry, but this project is still a draft and does "
                   "not have a task presenter.")

        newtask_response = self.app.get(newtask_url, follow_redirects=True)
        task_response = self.app.get(task_url, follow_redirects=True)

        assert message in newtask_response.data
        assert message in task_response.data

    @with_context
    def test_message_is_flashed_contributing_to_project_without_presenter(self):
        """Test task_presenter check is not raised."""
        project = ProjectFactory.create(info={})
        task = TaskFactory.create(project=project)
        newtask_url = '/project/%s/newtask' % project.short_name
        task_url = '/project/%s/task/%s' % (project.short_name, task.id)
        message = ("Sorry, but this project is still a draft and does "
                   "not have a task presenter.")
        with patch.dict(self.flask_app.config,
                        {'DISABLE_TASK_PRESENTER': True}):
            newtask_response = self.app.get(newtask_url)
            task_response = self.app.get(task_url, follow_redirects=True)

            assert message not in newtask_response.data, newtask_response.data
            assert message not in task_response.data, task_response.data

    @with_context
    @patch('pybossa.view.projects.uploader.upload_file', return_value=True)
    def test_30_app_id_owner(self, mock):
        """Test WEB project settings page shows the ID to the owner"""
        self.register()
        self.signin()
        self.new_project()

        res = self.app.get('/project/sampleapp/settings', follow_redirects=True)
        assert "Sample Project" in res.data, ("Project should be shown to "
                                              "the owner")
        # TODO: Needs discussion. Disable for now.
        # msg = '<strong><i class="icon-cog"></i> ID</strong>: 1'
        # err_msg = "Project ID should be shown to the owner"
        # assert msg in res.data, err_msg

        self.signout()
        self.create()
        self.signin(email=Fixtures.email_addr2, password=Fixtures.password)
        res = self.app.get('/project/sampleapp/settings', follow_redirects=True)
        assert res.status_code == 403, res.status_code

    @with_context
    @patch('pybossa.view.projects.uploader.upload_file', return_value=True)
    @patch('pybossa.ckan.requests.get')
    def test_30_app_id_anonymous_user(self, Mock, mock):
        """Test WEB project page does not show the ID to anonymous users"""
        html_request = FakeResponse(text=json.dumps(self.pkg_json_not_found),
                                    status_code=200,
                                    headers={'content-type': 'application/json'},
                                    encoding='utf-8')
        Mock.return_value = html_request

        self.register()
        self.signin()
        self.new_project()
        project = db.session.query(Project).first()
        project.published = True
        db.session.commit()
        self.signout()

        res = self.app.get('/project/sampleapp', follow_redirects=True)
        assert '<strong><i class="icon-cog"></i> ID</strong>: 1' not in \
            res.data, "Project ID should be shown to the owner"

    @with_context
    @patch('pybossa.view.projects.uploader.upload_file', return_value=True)
    def test_31_user_profile_progress(self, mock):
        """Test WEB user progress profile page works"""
        self.register()
        self.signin()
        self.new_project()
        project = db.session.query(Project).first()
        task = Task(project_id=project.id, n_answers=10)
        db.session.add(task)
        task_run = TaskRun(project_id=project.id, task_id=1, user_id=1,
                           info={'answer': 1})
        db.session.add(task_run)
        db.session.commit()

        res = self.app.get('account/johndoe', follow_redirects=True)
        assert "Sample Project" in res.data

    @with_context
    def test_32_oauth_password(self):
        """Test WEB user sign in without password works"""
        user = User(email_addr="johndoe@johndoe.com",
                    name="John Doe",
                    passwd_hash=None,
                    fullname="johndoe",
                    api_key="api-key")
        db.session.add(user)
        db.session.commit()
        res = self.signin()
        assert "Ooops, we didn&#39;t find you in the system" in res.data, res.data

    @with_context
    def test_39_google_oauth_creation(self):
        """Test WEB Google OAuth creation of user works"""
        fake_response = {
            u'access_token': u'access_token',
            u'token_type': u'Bearer',
            u'expires_in': 3600,
            u'id_token': u'token'}

        fake_user = {
            u'family_name': u'Doe', u'name': u'John Doe',
            u'picture': u'https://goo.gl/img.jpg',
            u'locale': u'en',
            u'gender': u'male',
            u'email': u'john@gmail.com',
            u'birthday': u'0000-01-15',
            u'link': u'https://plus.google.com/id',
            u'given_name': u'John',
            u'id': u'111111111111111111111',
            u'verified_email': True}

        from pybossa.view import google
        response_user = google.manage_user(fake_response['access_token'],
                                           fake_user)

        user = db.session.query(User).get(1)

        assert user.email_addr == response_user.email_addr, response_user

    @with_context
    def test_40_google_oauth_creation(self):
        """Test WEB Google OAuth detects same user name/email works"""
        fake_response = {
            u'access_token': u'access_token',
            u'token_type': u'Bearer',
            u'expires_in': 3600,
            u'id_token': u'token'}

        fake_user = {
            u'family_name': u'Doe', u'name': u'John Doe',
            u'picture': u'https://goo.gl/img.jpg',
            u'locale': u'en',
            u'gender': u'male',
            u'email': u'john@gmail.com',
            u'birthday': u'0000-01-15',
            u'link': u'https://plus.google.com/id',
            u'given_name': u'John',
            u'id': u'111111111111111111111',
            u'verified_email': True}

        self.register()
        self.signout()

        from pybossa.view import google
        response_user = google.manage_user(fake_response['access_token'],
                                           fake_user)

        assert response_user is None, response_user

    @with_context
    def test_39_facebook_oauth_creation(self):
        """Test WEB Facebook OAuth creation of user works"""
        fake_response = {
            u'access_token': u'access_token',
            u'token_type': u'Bearer',
            u'expires_in': 3600,
            u'id_token': u'token'}

        fake_user = {
            u'username': u'teleyinex',
            u'first_name': u'John',
            u'last_name': u'Doe',
            u'verified': True,
            u'name': u'John Doe',
            u'locale': u'en_US',
            u'gender': u'male',
            u'email': u'johndoe@example.com',
            u'quotes': u'"quote',
            u'link': u'http://www.facebook.com/johndoe',
            u'timezone': 1,
            u'updated_time': u'2011-11-11T12:33:52+0000',
            u'id': u'11111'}

        from pybossa.view import facebook
        response_user = facebook.manage_user(fake_response['access_token'],
                                             fake_user)

        user = db.session.query(User).get(1)

        assert user.email_addr == response_user.email_addr, response_user

    @with_context
    def test_40_facebook_oauth_creation(self):
        """Test WEB Facebook OAuth detects same user name/email works"""
        fake_response = {
            u'access_token': u'access_token',
            u'token_type': u'Bearer',
            u'expires_in': 3600,
            u'id_token': u'token'}

        fake_user = {
            u'username': u'teleyinex',
            u'first_name': u'John',
            u'last_name': u'Doe',
            u'verified': True,
            u'name': u'John Doe',
            u'locale': u'en_US',
            u'gender': u'male',
            u'email': u'johndoe@example.com',
            u'quotes': u'"quote',
            u'link': u'http://www.facebook.com/johndoe',
            u'timezone': 1,
            u'updated_time': u'2011-11-11T12:33:52+0000',
            u'id': u'11111'}

        self.register()
        self.signout()

        from pybossa.view import facebook
        response_user = facebook.manage_user(fake_response['access_token'],
                                             fake_user)

        assert response_user is None, response_user

    @with_context
    def test_39_twitter_oauth_creation(self):
        """Test WEB Twitter OAuth creation of user works"""
        fake_response = {
            u'access_token': {u'oauth_token': u'oauth_token',
                              u'oauth_token_secret': u'oauth_token_secret'},
            u'token_type': u'Bearer',
            u'expires_in': 3600,
            u'id_token': u'token'}

        fake_user = {u'screen_name': u'johndoe',
                     u'user_id': u'11111'}

        from pybossa.view import twitter
        response_user = twitter.manage_user(fake_response['access_token'],
                                            fake_user)

        user = db.session.query(User).get(1)

        assert user.email_addr == response_user.email_addr, response_user

        res = self.signin(email=user.email_addr, password='wrong')
        msg = "It seems like you signed up with your Twitter account"
        assert msg in res.data, msg

    @with_context
    def test_40_twitter_oauth_creation(self):
        """Test WEB Twitter OAuth detects same user name/email works"""
        fake_response = {
            u'access_token': {u'oauth_token': u'oauth_token',
                              u'oauth_token_secret': u'oauth_token_secret'},
            u'token_type': u'Bearer',
            u'expires_in': 3600,
            u'id_token': u'token'}

        fake_user = {u'screen_name': u'johndoe',
                     u'user_id': u'11111'}

        self.register()
        self.signout()

        from pybossa.view import twitter
        response_user = twitter.manage_user(fake_response['access_token'],
                                            fake_user)

        assert response_user is None, response_user

    @with_context
    def test_41_password_change_json(self):
        """Test WEB password JSON changing"""
        password = "mehpassword"
        self.register(password=password)
        url = '/account/johndoe/update'
        csrf = self.get_csrf(url)
        payload = {'current_password': password,
                   'new_password': "p4ssw0rd",
                   'confirm': "p4ssw0rd",
                   'btn': 'Password'}
        res = self.app.post(url,
                            data=json.dumps(payload),
                            follow_redirects=False,
                            content_type="application/json",
                            headers={'X-CSRFToken': csrf})
        data = json.loads(res.data)
        assert "Yay, you changed your password succesfully!" == data.get('flash'), res.data
        assert data.get('status') == SUCCESS, data

        password = "p4ssw0rd"
        self.signin(password=password)
        payload['current_password'] = "wrongpasswor"
        res = self.app.post(url,
                            data=json.dumps(payload),
                            follow_redirects=False,
                            content_type="application/json",
                            headers={'X-CSRFToken': csrf})
        msg = "Your current password doesn't match the one in our records"
        data = json.loads(res.data)
        assert msg == data.get('flash'), data
        assert data.get('status') == ERROR, data

        res = self.app.post('/account/johndoe/update',
                            data=json.dumps({'current_password': '',
                                  'new_password': '',
                                  'confirm': '',
                                  'btn': 'Password'}),
                            follow_redirects=False,
                            content_type="application/json",
                            headers={'X-CSRFToken': csrf})
        data = json.loads(res.data)
        msg = "Please correct the errors"
        err_msg = "There should be a flash message"
        assert data.get('flash') == msg, (err_msg, data)
        assert data.get('status') == ERROR, (err_msg, data)

    @with_context
    def test_42_avatar_change_json(self):
        """Test WEB avatar JSON changing"""
        import io
        self.register()
        user = user_repo.get_by(name='johndoe')
        print user
        url = '/account/johndoe/update'
        csrf = self.get_csrf(url)
        payload = {'avatar': (io.BytesIO(b"abcdef"), 'test.jpg'),
                   'id': user.id,
                   'x1': "100",
                   'x2': '100',
                   'y1': '300',
                   'y2': '300',
                   'btn': 'Upload'}
        res = self.app.post(url,
                            data=payload,
                            follow_redirects=True,
                            content_type="multipart/form-data",
                            headers={'X-CSRFToken': csrf})
        err_msg = "Avatar should be updated"
        assert "Your avatar has been updated!" in res.data, (res.data, err_msg)

        payload['avatar'] = None
        res = self.app.post(url,
                            data=payload,
                            follow_redirects=True,
                            content_type="multipart/form-data",
                            headers={'X-CSRFToken': csrf})
        msg = "You have to provide an image file to update your avatar"
        assert msg in res.data, (res.data, msg)

    @with_context
    def test_41_password_change(self):
        """Test WEB password changing"""
        password = "mehpassword"
        self.register(password=password)
        self.signin(password=password)
        res = self.app.post('/account/johndoe/update',
                            data={'current_password': password,
                                  'new_password': "p4ssw0rd",
                                  'confirm': "p4ssw0rd",
                                  'btn': 'Password'},
                            follow_redirects=True)
        assert "Yay, you changed your password succesfully!" in res.data, res.data

        password = "p4ssw0rd"
        self.signin(password=password)
        res = self.app.post('/account/johndoe/update',
                            data={'current_password': "wrongpassword",
                                  'new_password': "p4ssw0rd",
                                  'confirm': "p4ssw0rd",
                                  'btn': 'Password'},
                            follow_redirects=True)
        msg = "Your current password doesn&#39;t match the one in our records"
        assert msg in res.data

        res = self.app.post('/account/johndoe/update',
                            data={'current_password': '',
                                  'new_password': '',
                                  'confirm': '',
                                  'btn': 'Password'},
                            follow_redirects=True)
        msg = "Please correct the errors"
        assert msg in res.data

    @with_context
    def test_42_password_link(self):
        """Test WEB visibility of password change link"""
        self.register()
        self.signin()
        res = self.app.get('/account/johndoe/update')
        assert "Change your Password" in res.data
        user = User.query.get(1)
        user.twitter_user_id = 1234
        db.session.add(user)
        db.session.commit()
        res = self.app.get('/account/johndoe/update')
        assert "Change your Password" not in res.data, res.data

    @with_context
    def test_43_terms_of_use_and_data(self):
        """Test WEB terms of use is working"""
        res = self.app.get('account/register', follow_redirects=True)
        assert "http://okfn.org/terms-of-use/" in res.data, res.data
        assert "http://opendatacommons.org/licenses/by/" in res.data, res.data

    @with_context
    def test_help_endpoint(self):
        """Test WEB help endpoint is working"""
        res = self.app.get('help/', follow_redirects=True)


    @with_context
    @patch('pybossa.view.account.signer.loads')
    def test_44_password_reset_json_key_errors(self, Mock):
        """Test WEB password reset JSON key errors are caught"""
        self.register()
        user = User.query.get(1)
        userdict = {'user': user.name, 'password': user.passwd_hash}
        fakeuserdict = {'user': user.name, 'password': 'wronghash'}
        fakeuserdict_err = {'user': user.name, 'passwd': 'some'}
        fakeuserdict_form = {'user': user.name, 'passwd': 'p4ssw0rD'}
        key = signer.dumps(userdict, salt='password-reset')
        returns = [BadSignature('Fake Error'), BadSignature('Fake Error'), userdict,
                   fakeuserdict, userdict, userdict, fakeuserdict_err]

        def side_effects(*args, **kwargs):
            result = returns.pop(0)
            if isinstance(result, BadSignature):
                raise result
            return result
        Mock.side_effect = side_effects
        # Request with no key
        content_type = 'application/json'
        res = self.app_get_json('/account/reset-password')
        assert 403 == res.status_code
        data = json.loads(res.data)
        assert data.get('code') == 403, data
        # Request with invalid key
        res = self.app_get_json('/account/reset-password?key=foo')
        assert 403 == res.status_code
        data = json.loads(res.data)
        assert data.get('code') == 403, data

        # Request with key exception
        res = self.app_get_json('/account/reset-password?key=%s' % (key))
        assert 403 == res.status_code
        data = json.loads(res.data)
        assert data.get('code') == 403, data

        res = self.app_get_json('/account/reset-password?key=%s' % (key))
        assert 200 == res.status_code
        data = json.loads(res.data)
        assert data.get('form'), data
        assert data.get('form').get('csrf'), data
        keys = ['current_password', 'new_password', 'confirm']
        for key in keys:
            assert key in data.get('form').keys(), data

        res = self.app_get_json('/account/reset-password?key=%s' % (key))
        assert 403 == res.status_code
        data = json.loads(res.data)
        assert data.get('code') == 403, data

        # Check validation
        payload = {'new_password': '', 'confirm': '#4a4'}
        res = self.app_post_json('/account/reset-password?key=%s' % (key),
                                 data=payload)


        msg = "Please correct the errors"
        data = json.loads(res.data)
        assert msg in data.get('flash'), data
        assert data.get('form').get('errors'), data
        assert data.get('form').get('errors').get('new_password'), data


        res = self.app_post_json('/account/reset-password?key=%s' % (key),
                                 data={'new_password': 'p4ssw0rD',
                                       'confirm': 'p4ssw0rD'})
        data = json.loads(res.data)
        msg = "You reset your password successfully!"
        assert msg in data.get('flash'), data
        assert data.get('status') == SUCCESS, data


        # Request without password
        res = self.app_get_json('/account/reset-password?key=%s' % (key))
        assert 403 == res.status_code
        data = json.loads(res.data)
        assert data.get('code') == 403, data


    @with_context
    @patch('pybossa.view.account.signer.loads')
    def test_44_password_reset_key_errors(self, Mock):
        """Test WEB password reset key errors are caught"""
        self.register()
        user = User.query.get(1)
        userdict = {'user': user.name, 'password': user.passwd_hash}
        fakeuserdict = {'user': user.name, 'password': 'wronghash'}
        fakeuserdict_err = {'user': user.name, 'passwd': 'some'}
        fakeuserdict_form = {'user': user.name, 'passwd': 'p4ssw0rD'}
        key = signer.dumps(userdict, salt='password-reset')
        returns = [BadSignature('Fake Error'), BadSignature('Fake Error'), userdict,
                   fakeuserdict, userdict, userdict, fakeuserdict_err]

        def side_effects(*args, **kwargs):
            result = returns.pop(0)
            if isinstance(result, BadSignature):
                raise result
            return result
        Mock.side_effect = side_effects
        # Request with no key
        res = self.app.get('/account/reset-password', follow_redirects=True)
        assert 403 == res.status_code
        # Request with invalid key
        res = self.app.get('/account/reset-password?key=foo', follow_redirects=True)
        assert 403 == res.status_code
        # Request with key exception
        res = self.app.get('/account/reset-password?key=%s' % (key), follow_redirects=True)
        assert 403 == res.status_code
        res = self.app.get('/account/reset-password?key=%s' % (key), follow_redirects=True)
        assert 200 == res.status_code
        res = self.app.get('/account/reset-password?key=%s' % (key), follow_redirects=True)
        assert 403 == res.status_code

        # Check validation
        res = self.app.post('/account/reset-password?key=%s' % (key),
                            data={'new_password': '',
                                  'confirm': '#4a4'},
                            follow_redirects=True)

        assert "Please correct the errors" in res.data, res.data

        res = self.app.post('/account/reset-password?key=%s' % (key),
                            data={'new_password': 'p4ssw0rD',
                                  'confirm': 'p4ssw0rD'},
                            follow_redirects=True)

        assert "You reset your password successfully!" in res.data

        # Request without password
        res = self.app.get('/account/reset-password?key=%s' % (key), follow_redirects=True)
        assert 403 == res.status_code

    @with_context
    @patch('pybossa.view.account.url_for')
    @patch('pybossa.view.account.mail_queue', autospec=True)
    @patch('pybossa.view.account.signer')
    def test_45_password_reset_link_json(self, signer, queue, mock_url):
        """Test WEB password reset email form"""
        csrf = self.get_csrf('/account/forgot-password')
        res = self.app.post('/account/forgot-password',
                            data=json.dumps({'email_addr': "johndoe@example.com"}),
                            follow_redirects=False,
                            content_type="application/json",
                            headers={'X-CSRFToken': csrf})
        data = json.loads(res.data)
        err_msg = "Mimetype should be application/json"
        assert res.mimetype == 'application/json', err_msg
        err_msg = "Flash message should be included"
        assert data.get('flash'), err_msg
        assert ("We don't have this email in our records. You may have"
                " signed up with a different email") in data.get('flash'), err_msg

        self.register()
        self.register(name='janedoe')
        self.register(name='google')
        self.register(name='facebook')
        user = User.query.get(1)
        jane = User.query.get(2)
        jane.twitter_user_id = 10
        google = User.query.get(3)
        google.google_user_id = 103
        facebook = User.query.get(4)
        facebook.facebook_user_id = 104
        db.session.add_all([jane, google, facebook])
        db.session.commit()

        data = {'password': user.passwd_hash, 'user': user.name}
        csrf = self.get_csrf('/account/forgot-password')
        res = self.app.post('/account/forgot-password',
                            data=json.dumps({'email_addr': user.email_addr}),
                            follow_redirects=False,
                            content_type="application/json",
                            headers={'X-CSRFToken': csrf})
        resdata = json.loads(res.data)
        signer.dumps.assert_called_with(data, salt='password-reset')
        key = signer.dumps(data, salt='password-reset')
        enqueue_call = queue.enqueue.call_args_list[0]
        assert resdata.get('flash'), err_msg
        assert "sent you an email" in resdata.get('flash'), err_msg
        enqueue_call = queue.enqueue.call_args_list[4]
        assert send_mail == enqueue_call[0][0], "send_mail not called"
        assert 'Click here to recover your account' in enqueue_call[0][1]['body']
        assert 'To recover your password' in enqueue_call[0][1]['html']
        assert mock_url.called_with('.reset_password', key=key, _external=True)
        err_msg = "There should be a flash message"
        assert resdata.get('flash'), err_msg
        assert "sent you an email" in resdata.get('flash'), err_msg

        data = {'password': jane.passwd_hash, 'user': jane.name}
        csrf = self.get_csrf('/account/forgot-password')
        res = self.app.post('/account/forgot-password',
                            data=json.dumps({'email_addr': 'janedoe@example.com'}),
                            follow_redirects=False,
                            content_type="application/json",
                            headers={'X-CSRFToken': csrf})

        resdata = json.loads(res.data)

        enqueue_call = queue.enqueue.call_args_list[1]
        assert resdata.get('flash'), err_msg
        assert "sent you an email" in resdata.get('flash'), err_msg
        enqueue_call = queue.enqueue.call_args_list[5]
        assert send_mail == enqueue_call[0][0], "send_mail not called"
        assert 'your Twitter account to ' in enqueue_call[0][1]['body']
        assert 'your Twitter account to ' in enqueue_call[0][1]['html']
        err_msg = "There should be a flash message"
        assert resdata.get('flash'), err_msg
        assert "sent you an email" in resdata.get('flash'), err_msg

        data = {'password': google.passwd_hash, 'user': google.name}
        csrf = self.get_csrf('/account/forgot-password')
        res = self.app.post('/account/forgot-password',
                            data=json.dumps({'email_addr': 'google@example.com'}),
                            follow_redirects=False,
                            content_type="application/json",
                            headers={'X-CSRFToken': csrf})

        resdata = json.loads(res.data)

        enqueue_call = queue.enqueue.call_args_list[2]
        assert resdata.get('flash'), err_msg
        assert "sent you an email" in resdata.get('flash'), err_msg
        enqueue_call = queue.enqueue.call_args_list[6]
        assert send_mail == enqueue_call[0][0], "send_mail not called"
        assert 'your Google account to ' in enqueue_call[0][1]['body']
        assert 'your Google account to ' in enqueue_call[0][1]['html']
        err_msg = "There should be a flash message"
        assert resdata.get('flash'), err_msg
        assert "sent you an email" in resdata.get('flash'), err_msg

        data = {'password': facebook.passwd_hash, 'user': facebook.name}
        csrf = self.get_csrf('/account/forgot-password')
        res = self.app.post('/account/forgot-password',
                            data=json.dumps({'email_addr': 'facebook@example.com'}),
                            follow_redirects=False,
                            content_type="application/json",
                            headers={'X-CSRFToken': csrf})

        enqueue_call = queue.enqueue.call_args_list[3]
        assert resdata.get('flash'), err_msg
        assert "sent you an email" in resdata.get('flash'), err_msg
        enqueue_call = queue.enqueue.call_args_list[7]
        assert send_mail == enqueue_call[0][0], "send_mail not called"
        assert 'your Facebook account to ' in enqueue_call[0][1]['body']
        assert 'your Facebook account to ' in enqueue_call[0][1]['html']
        err_msg = "There should be a flash message"
        assert resdata.get('flash'), err_msg
        assert "sent you an email" in resdata.get('flash'), err_msg

        # Test with not valid form
        csrf = self.get_csrf('/account/forgot-password')
        res = self.app.post('/account/forgot-password',
                            data=json.dumps({'email_addr': ''}),
                            follow_redirects=False,
                            content_type="application/json",
                            headers={'X-CSRFToken': csrf})

        resdata = json.loads(res.data)
        msg = "Something went wrong, please correct the errors"
        assert msg in resdata.get('flash'), res.data
        assert resdata.get('form').get('errors').get('email_addr') is not None, resdata

        with patch.dict(self.flask_app.config, {'SPA_SERVER_NAME':
                                                'http://local.com'}):
            data = {'password': user.passwd_hash, 'user': user.name}
            csrf = self.get_csrf('/account/forgot-password')
            res = self.app.post('/account/forgot-password',
                                data=json.dumps({'email_addr': user.email_addr}),
                                follow_redirects=False,
                                content_type="application/json",
                                headers={'X-CSRFToken': csrf})
            resdata = json.loads(res.data)
            signer.dumps.assert_called_with(data, salt='password-reset')
            key = signer.dumps(data, salt='password-reset')
            enqueue_call = queue.enqueue.call_args_list[0]
            assert send_mail == enqueue_call[0][0], "send_mail not called"
            assert 'Click here to recover your account' in enqueue_call[0][1]['body']
            assert 'To recover your password' in enqueue_call[0][1]['html']
            assert mock_url.called_with('.reset_password', key=key)
            err_msg = "There should be a flash message"
            assert resdata.get('flash'), err_msg
            assert "sent you an email" in resdata.get('flash'), err_msg


    @with_context
    @patch('pybossa.view.account.mail_queue', autospec=True)
    @patch('pybossa.view.account.signer')
    def test_45_password_reset_link(self, signer, queue):
        """Test WEB password reset email form"""
        res = self.app.post('/account/forgot-password',
                            data={'email_addr': "johndoe@example.com"},
                            follow_redirects=True)
        assert ("We don&#39;t have this email in our records. You may have"
                " signed up with a different email") in res.data

        self.register()
        self.register(name='janedoe')
        self.register(name='google')
        self.register(name='facebook')
        user = User.query.get(1)
        jane = User.query.get(2)
        jane.twitter_user_id = 10
        google = User.query.get(3)
        google.google_user_id = 103
        facebook = User.query.get(4)
        facebook.facebook_user_id = 104
        db.session.add_all([jane, google, facebook])
        db.session.commit()

        data = {'password': user.passwd_hash, 'user': user.name}
        self.app.post('/account/forgot-password',
                      data={'email_addr': user.email_addr},
                      follow_redirects=True)
        signer.dumps.assert_called_with(data, salt='password-reset')
        enqueue_call = queue.enqueue.call_args_list[0]
        assert send_mail == enqueue_call[0][0], "send_mail not called"
        assert 'Account Registration' in enqueue_call[0][1]['html']
        enqueue_call = queue.enqueue.call_args_list[4]
        assert send_mail == enqueue_call[0][0], "send_mail not called"
        assert 'Click here to recover your account' in enqueue_call[0][1]['body']
        assert 'To recover your password' in enqueue_call[0][1]['html']

        data = {'password': jane.passwd_hash, 'user': jane.name}
        self.app.post('/account/forgot-password',
                      data={'email_addr': 'janedoe@example.com'},
                      follow_redirects=True)
        enqueue_call = queue.enqueue.call_args_list[1]
        assert send_mail == enqueue_call[0][0], "send_mail not called"
        assert 'Account Registration' in enqueue_call[0][1]['html']
        enqueue_call = queue.enqueue.call_args_list[5]
        assert send_mail == enqueue_call[0][0], "send_mail not called"
        assert 'your Twitter account to ' in enqueue_call[0][1]['body']
        assert 'your Twitter account to ' in enqueue_call[0][1]['html']

        data = {'password': google.passwd_hash, 'user': google.name}
        self.app.post('/account/forgot-password',
                      data={'email_addr': 'google@example.com'},
                      follow_redirects=True)
        enqueue_call = queue.enqueue.call_args_list[2]
        assert send_mail == enqueue_call[0][0], "send_mail not called"
        assert 'Account Registration' in enqueue_call[0][1]['html']
        enqueue_call = queue.enqueue.call_args_list[6]
        assert send_mail == enqueue_call[0][0], "send_mail not called"
        assert 'your Google account to ' in enqueue_call[0][1]['body']
        assert 'your Google account to ' in enqueue_call[0][1]['html']

        data = {'password': facebook.passwd_hash, 'user': facebook.name}
        self.app.post('/account/forgot-password',
                      data={'email_addr': 'facebook@example.com'},
                      follow_redirects=True)
        enqueue_call = queue.enqueue.call_args_list[3]
        assert send_mail == enqueue_call[0][0], "send_mail not called"
        assert 'Account Registration' in enqueue_call[0][1]['html']
        enqueue_call = queue.enqueue.call_args_list[7]
        assert send_mail == enqueue_call[0][0], "send_mail not called"
        assert 'your Facebook account to ' in enqueue_call[0][1]['body']
        assert 'your Facebook account to ' in enqueue_call[0][1]['html']

        # Test with not valid form
        res = self.app.post('/account/forgot-password',
                            data={'email_addr': ''},
                            follow_redirects=True)
        msg = "Something went wrong, please correct the errors"
        assert msg in res.data, res.data

    @with_context
    @patch('pybossa.view.projects.uploader.upload_file', return_value=True)
    def test_46_tasks_exists(self, mock):
        """Test WEB tasks page works."""
        self.register()
        self.signin()
        self.new_project()
        res = self.app.get('/project/sampleapp/tasks/', follow_redirects=True)
        assert "Edit the task presenter" in res.data, \
            "Task Presenter Editor should be an option"
        assert_raises(ValueError, json.loads, res.data)

    @with_context
    @patch('pybossa.view.projects.uploader.upload_file', return_value=True)
    def test_46_tasks_exists_json(self, mock):
        """Test WEB tasks json works."""
        self.register()
        self.new_project()
        res = self.app_get_json('/project/sampleapp/tasks/')
        data = json.loads(res.data)
        err_msg = 'Field missing in data'
        assert 'autoimporter_enabled' in data, err_msg
        assert 'last_activity' in data, err_msg
        assert 'n_completed_tasks' in data, err_msg
        assert 'n_task_runs' in data, err_msg
        assert 'n_tasks' in data, err_msg
        assert 'n_volunteers' in data, err_msg
        assert 'overall_progress' in data, err_msg
        assert 'owner' in data, err_msg
        assert 'pro_features' in data, err_msg
        assert 'project' in data, err_msg
        assert 'template' in data, err_msg
        assert 'title' in data, err_msg
        assert 'api_key' in data['owner'], err_msg
        assert 'secret_key' in data['project'], err_msg

    @with_context
    @patch('pybossa.view.projects.uploader.upload_file', return_value=True)
    def test_46_tasks_exists_json_other_user(self, mock):
        """Test WEB tasks json works."""
        self.register()
        self.new_project()
        project = db.session.query(Project).first()
        project.published = True
        db.session.commit()
        TaskFactory.create(project=project)
        self.signout()
        res = self.app_get_json('/project/sampleapp/tasks/')
        data = json.loads(res.data)
        print res.data
        err_msg = 'Field missing in data'
        assert 'autoimporter_enabled' in data, err_msg
        assert 'last_activity' in data, err_msg
        assert 'n_completed_tasks' in data, err_msg
        assert 'n_task_runs' in data, err_msg
        assert 'n_tasks' in data, err_msg
        assert 'n_volunteers' in data, err_msg
        assert 'overall_progress' in data, err_msg
        assert 'owner' in data, err_msg
        assert 'pro_features' in data, err_msg
        assert 'project' in data, err_msg
        assert 'template' in data, err_msg
        assert 'title' in data, err_msg
        err_msg = 'private data should not be exposed'
        assert 'api_key' not in data['owner'], err_msg
        assert 'secret_key' not in data['project'], err_msg


    @with_context
    @patch('pybossa.view.projects.uploader.upload_file', return_value=True)
    def test_47_task_presenter_editor_loads(self, mock):
        """Test WEB task presenter editor loads"""
        self.register()
        self.signin()
        self.new_project()
        res = self.app.get('/project/sampleapp/tasks/taskpresentereditor',
                           follow_redirects=True)
        err_msg = "Task Presenter options not found"
        assert "Task Presenter Editor" in res.data, err_msg
        err_msg = "Basic template not found"
        assert "The most basic template" in res.data, err_msg
        err_msg = "Image Pattern Recognition not found"
        assert "Image Pattern Recognition" in res.data, err_msg
        err_msg = "Sound Pattern Recognition not found"
        assert "Sound Pattern Recognition" in res.data, err_msg
        err_msg = "Video Pattern Recognition not found"
        assert "Video Pattern Recognition" in res.data, err_msg
        err_msg = "Transcribing documents not found"
        assert "Transcribing documents" in res.data, err_msg

    @with_context
    @patch('pybossa.view.projects.uploader.upload_file', return_value=True)
    def test_47_task_presenter_editor_loads_json(self, mock):
        """Test WEB task presenter editor JSON loads"""
        self.register()
        self.new_project()
        res = self.app_get_json('/project/sampleapp/tasks/taskpresentereditor')
        data = json.loads(res.data)
        err_msg = "Task Presenter options not found"
        assert "Task Presenter Editor" in data['title'], err_msg
        presenters = ["projects/presenters/basic.html",
                      "projects/presenters/image.html",
                      "projects/presenters/sound.html",
                      "projects/presenters/video.html",
                      "projects/presenters/map.html",
                      "projects/presenters/pdf.html"]
        assert data['presenters'] == presenters, err_msg

    @with_context
    @patch('pybossa.view.projects.uploader.upload_file', return_value=True)
    def test_48_task_presenter_editor_works(self, mock):
        """Test WEB task presenter editor works"""
        self.register()
        self.signin()
        self.new_project()
        project = db.session.query(Project).first()
        err_msg = "Task Presenter should be empty"
        assert not project.info.get('task_presenter'), err_msg

        res = self.app.get('/project/sampleapp/tasks/taskpresentereditor?template=basic',
                           follow_redirects=True)
        assert "var editor" in res.data, "CodeMirror Editor not found"
        assert "Task Presenter" in res.data, "CodeMirror Editor not found"
        assert "Task Presenter Preview" in res.data, "CodeMirror View not found"
        res = self.app.post('/project/sampleapp/tasks/taskpresentereditor',
                            data={'editor': 'Some HTML code!'},
                            follow_redirects=True)
        assert "Sample Project" in res.data, "Does not return to project details"
        project = db.session.query(Project).first()
        err_msg = "Task Presenter failed to update"
        assert project.info['task_presenter'] == 'Some HTML code!', err_msg

        # Check it loads the previous posted code:
        res = self.app.get('/project/sampleapp/tasks/taskpresentereditor',
                           follow_redirects=True)
        assert "Some HTML code" in res.data, res.data

    @with_context
    @patch('pybossa.view.projects.uploader.upload_file', return_value=True)
    def test_48_task_presenter_editor_works_json(self, mock):
        """Test WEB task presenter editor works JSON"""
        self.register()
        self.new_project()
        project = db.session.query(Project).first()
        err_msg = "Task Presenter should be empty"
        assert not project.info.get('task_presenter'), err_msg

        url = '/project/sampleapp/tasks/taskpresentereditor?template=basic'
        res = self.app_get_json(url)
        data = json.loads(res.data)
        err_msg = "there should not be presenters"
        assert data.get('presenters') is None, err_msg
        assert data['form']['csrf'] is not None, data
        assert data['form']['editor'] is not None, data
        res = self.app_post_json(url, data={'editor': 'Some HTML code!'})
        data = json.loads(res.data)
        assert data['status'] == SUCCESS, data
        project = db.session.query(Project).first()
        assert project.info['task_presenter'] == 'Some HTML code!', err_msg

        # Check it loads the previous posted code:
        res = self.app_get_json(url)
        data = json.loads(res.data)
        assert data['form']['editor'] == 'Some HTML code!', data

    @with_context
    @patch('pybossa.ckan.requests.get')
    @patch('pybossa.view.projects.uploader.upload_file', return_value=True)
    @patch('pybossa.forms.validator.requests.get')
    def test_48_update_app_info(self, Mock, mock, mock_webhook):
        """Test WEB project update/edit works keeping previous info values"""
        html_request = FakeResponse(text=json.dumps(self.pkg_json_not_found),
                                    status_code=200,
                                    headers={'content-type': 'application/json'},
                                    encoding='utf-8')
        Mock.return_value = html_request

        mock_webhook.return_value = html_request
        self.register()
        self.signin()
        self.new_project()
        project = db.session.query(Project).first()
        err_msg = "Task Presenter should be empty"
        assert not project.info.get('task_presenter'), err_msg

        res = self.app.post('/project/sampleapp/tasks/taskpresentereditor',
                            data={'editor': 'Some HTML code!'},
                            follow_redirects=True)
        assert "Sample Project" in res.data, "Does not return to project details"
        project = db.session.query(Project).first()
        for i in range(10):
            key = "key_%s" % i
            project.info[key] = i
        db.session.add(project)
        db.session.commit()
        _info = project.info

        self.update_project()
        project = db.session.query(Project).first()
        for key in _info:
            assert key in project.info.keys(), \
                "The key %s is lost and it should be here" % key
        assert project.name == "Sample Project", "The project has not been updated"
        error_msg = "The project description has not been updated"
        assert project.description == "Description", error_msg
        error_msg = "The project long description has not been updated"
        assert project.long_description == "Long desc", error_msg

    @with_context
    @patch('pybossa.view.projects.uploader.upload_file', return_value=True)
    def test_49_announcement_messages(self, mock):
        """Test WEB announcement messages works"""
        self.register()
        self.signin()
        res = self.app.get("/", follow_redirects=True)
        error_msg = "There should be a message for the root user"
        print res.data
        assert "Root Message" in res.data, error_msg
        error_msg = "There should be a message for the user"
        assert "User Message" in res.data, error_msg
        error_msg = "There should not be an owner message"
        assert "Owner Message" not in res.data, error_msg
        # Now make the user a project owner
        self.new_project()
        res = self.app.get("/", follow_redirects=True)
        error_msg = "There should be a message for the root user"
        assert "Root Message" in res.data, error_msg
        error_msg = "There should be a message for the user"
        assert "User Message" in res.data, error_msg
        error_msg = "There should be an owner message"
        assert "Owner Message" in res.data, error_msg
        self.signout()

        # Register another user
        self.register(fullname="Jane Doe", name="janedoe",
                      password="janedoe", email="jane@jane.com")
        self.signin(email="jane@jane.com", password="janedoe")
        res = self.app.get("/", follow_redirects=True)
        error_msg = "There should not be a message for the root user"
        assert "Root Message" not in res.data, error_msg
        error_msg = "There should be a message for the user"
        assert "User Message" in res.data, error_msg
        error_msg = "There should not be an owner message"
        assert "Owner Message" not in res.data, error_msg
        self.signout()

        # Now as an anonymous user
        res = self.app.get("/", follow_redirects=True)
        error_msg = "There should not be a message for the root user"
        assert "Root Message" not in res.data, error_msg
        error_msg = "There should not be a message for the user"
        assert "User Message" not in res.data, error_msg
        error_msg = "There should not be an owner message"
        assert "Owner Message" not in res.data, error_msg

    @with_context
    def test_export_result_json(self):
        """Test WEB export Results to JSON works"""
        project = ProjectFactory.create()
        tasks = TaskFactory.create_batch(5, project=project, n_answers=1)
        for task in tasks:
            TaskRunFactory.create(task=task, project=project)
        results = result_repo.filter_by(project_id=project.id)
        for result in results:
            result.info = dict(key='value')
            result_repo.update(result)

        # First test for a non-existant project
        uri = '/project/somethingnotexists/tasks/export'
        res = self.app.get(uri, follow_redirects=True)
        assert res.status == '404 NOT FOUND', res.status
        # Now get the results in JSON format
        uri = "/project/somethingnotexists/tasks/export?type=result&format=json"
        res = self.app.get(uri, follow_redirects=True)
        assert res.status == '404 NOT FOUND', res.status

        # Now with a real project
        uri = '/project/%s/tasks/export' % project.short_name
        res = self.app.get(uri, follow_redirects=True)
        heading = "Export All Tasks and Task Runs"
        assert heading in res.data, "Export page should be available\n %s" % res.data
        # Now test that a 404 is raised when an arg is invalid
        uri = "/project/%s/tasks/export?type=ask&format=json" % project.short_name
        res = self.app.get(uri, follow_redirects=True)
        assert res.status == '404 NOT FOUND', res.status
        uri = "/project/%s/tasks/export?format=json" % project.short_name
        res = self.app.get(uri, follow_redirects=True)
        assert res.status == '404 NOT FOUND', res.status
        uri = "/project/%s/tasks/export?type=result" % project.short_name
        res = self.app.get(uri, follow_redirects=True)
        assert res.status == '404 NOT FOUND', res.status
        # And a 415 is raised if the requested format is not supported or invalid
        uri = "/project/%s/tasks/export?type=result&format=gson" % project.short_name
        res = self.app.get(uri, follow_redirects=True)
        assert res.status == '415 UNSUPPORTED MEDIA TYPE', res.status

        # Now get the tasks in JSON format
        self.clear_temp_container(1)   # Project ID 1 is assumed here. See project.id below.
        uri = "/project/%s/tasks/export?type=result&format=json" % project.short_name
        res = self.app.get(uri, follow_redirects=True)
        zip = zipfile.ZipFile(StringIO(res.data))
        # Check only one file in zipfile
        err_msg = "filename count in ZIP is not 1"
        assert len(zip.namelist()) == 1, err_msg
        # Check ZIP filename
        extracted_filename = zip.namelist()[0]
        expected_filename = '%s_result.json' % unidecode(project.short_name)
        assert extracted_filename == expected_filename, (zip.namelist()[0],
                                                         expected_filename)

        exported_results = json.loads(zip.read(extracted_filename))
        assert len(exported_results) == len(results), (len(exported_results),
                                                            len(project.tasks))
        for er in exported_results:
            er['info']['key'] == 'value'
        # Results are exported as an attached file
        content_disposition = 'attachment; filename=%d_%s_result_json.zip' % (project.id,
                                                                              unidecode(project.short_name))
        assert res.headers.get('Content-Disposition') == content_disposition, res.headers


    @with_context
    def test_50_export_task_json(self):
        """Test WEB export Tasks to JSON works"""
        self.register()
        self.signin()
        Fixtures.create()
        # First test for a non-existant project
        uri = '/project/somethingnotexists/tasks/export'
        res = self.app.get(uri, follow_redirects=True)
        assert res.status == '404 NOT FOUND', res.status
        # Now get the tasks in JSON format
        uri = "/project/somethingnotexists/tasks/export?type=task&format=json"
        res = self.app.get(uri, follow_redirects=True)
        assert res.status == '404 NOT FOUND', res.status

        # Now with a real project
        uri = '/project/%s/tasks/export' % Fixtures.project_short_name
        res = self.app.get(uri, follow_redirects=True)
        heading = "Export All Tasks and Task Runs"
        assert heading in res.data, "Export page should be available\n %s" % res.data
        # Now test that a 404 is raised when an arg is invalid
        uri = "/project/%s/tasks/export?type=ask&format=json" % Fixtures.project_short_name
        res = self.app.get(uri, follow_redirects=True)
        assert res.status == '404 NOT FOUND', res.status
        uri = "/project/%s/tasks/export?format=json" % Fixtures.project_short_name
        res = self.app.get(uri, follow_redirects=True)
        assert res.status == '404 NOT FOUND', res.status
        uri = "/project/%s/tasks/export?type=task" % Fixtures.project_short_name
        res = self.app.get(uri, follow_redirects=True)
        assert res.status == '404 NOT FOUND', res.status
        # And a 415 is raised if the requested format is not supported or invalid
        uri = "/project/%s/tasks/export?type=task&format=gson" % Fixtures.project_short_name
        res = self.app.get(uri, follow_redirects=True)
        assert res.status == '415 UNSUPPORTED MEDIA TYPE', res.status

        ## Modified for GIGwork task export
        # Now get the tasks in JSON format
        self.clear_temp_container(1)   # Project ID 1 is assumed here. See project.id below.
        uri = "/project/%s/tasks/export?type=task&format=json" % Fixtures.project_short_name
        res = self.app.get(uri, follow_redirects=True)
        '''
        zip = zipfile.ZipFile(StringIO(res.data))
        # Check only one file in zipfile
        err_msg = "filename count in ZIP is not 1"
        assert len(zip.namelist()) == 1, err_msg
        # Check ZIP filename
        extracted_filename = zip.namelist()[0]
        assert extracted_filename == 'test-app_task.json', zip.namelist()[0]

        exported_tasks = json.loads(zip.read(extracted_filename))
        project = db.session.query(Project)\
            .filter_by(short_name=Fixtures.project_short_name)\
            .first()
        err_msg = "The number of exported tasks is different from Project Tasks"
        assert len(exported_tasks) == len(project.tasks), err_msg
        # Tasks are exported as an attached file
        content_disposition = 'attachment; filename=%d_test-app_task_json.zip' % project.id
        assert res.headers.get('Content-Disposition') == content_disposition, res.headers
        '''
        assert "You will be emailed when your export has been completed." in res.data

    @with_context
    def test_export_task_json_support_non_latin1_project_names(self):
        self.register()
        self.signin()
        owner = UserFactory.create(email_addr='xyz@a.com', admin=True, id=999)
        project = ProjectFactory.create(name=u'Измени Киев!', short_name=u'Измени Киев!')
        self.clear_temp_container(project.owner_id)
        res = self.app.get('project/%s/tasks/export?type=task&format=json' % project.short_name,
                           follow_redirects=True)
        filename = secure_filename(unidecode(u'Измени Киев!'))
        assert filename in res.headers.get('Content-Disposition'), res.headers

    @with_context
    def test_export_taskrun_json_support_non_latin1_project_names(self):
        self.register()
        self.signin()
        owner = UserFactory.create(email_addr='xyz@a.com', admin=True, id=999)
        project = ProjectFactory.create(name=u'Измени Киев!', short_name=u'Измени Киев!')
        self.signin(email=owner.email_addr, password='1234')
        res = self.app.get('project/%s/tasks/export?type=task_run&format=json' % project.short_name,
                           follow_redirects=True)
        filename = secure_filename(unidecode(u'Измени Киев!'))
        assert filename in res.headers.get('Content-Disposition'), res.headers

    @with_context
    def test_export_task_csv_support_non_latin1_project_names(self):
        self.register()
        self.signin()
        owner = UserFactory.create(email_addr='xyz@a.com', admin=True, id=999)
        project = ProjectFactory.create(name=u'Измени Киев!', short_name=u'Измени Киев!', owner=owner)
        self.signin(email=owner.email_addr, password='1234')
        self.clear_temp_container(project.owner_id)
        res = self.app.get('/project/%s/tasks/export?type=task&format=csv' % project.short_name,
                           follow_redirects=True)
        filename = secure_filename(unidecode(u'Измени Киев!'))
        assert filename in res.headers.get('Content-Disposition'), res.headers

    @with_context
    def test_export_taskrun_csv_support_non_latin1_project_names(self):
        self.register()
        self.signin()
        owner = UserFactory.create(email_addr='xyz@a.com', admin=True, id=999)
        project = ProjectFactory.create(name=u'Измени Киев!', short_name=u'Измени Киев!')
        self.signin(email=owner.email_addr, password='1234')
        task = TaskFactory.create(project=project)
        TaskRunFactory.create(task=task)
        res = self.app.get('/project/%s/tasks/export?type=task_run&format=csv' % project.short_name,
                           follow_redirects=True)
        filename = secure_filename(unidecode(u'Измени Киев!'))
        assert filename in res.headers.get('Content-Disposition'), res.headers

    @with_context
    def test_export_taskruns_json(self):
        """Test WEB export Task Runs to JSON works"""
        self.register()
        self.signin()
        Fixtures.create()
        # First test for a non-existant project
        uri = '/project/somethingnotexists/tasks/export'
        res = self.app.get(uri, follow_redirects=True)
        assert res.status == '404 NOT FOUND', res.status
        # Now get the tasks in JSON format
        uri = "/project/somethingnotexists/tasks/export?type=task&format=json"
        res = self.app.get(uri, follow_redirects=True)
        assert res.status == '404 NOT FOUND', res.status

        # Now with a real project
        self.clear_temp_container(1)   # Project ID 1 is assumed here. See project.id below.
        uri = '/project/%s/tasks/export' % Fixtures.project_short_name
        res = self.app.get(uri, follow_redirects=True)
        heading = "Export All Tasks and Task Runs"
        assert heading in res.data, "Export page should be available\n %s" % res.data
        # Now get the tasks in JSON format
        uri = "/project/%s/tasks/export?type=task_run&format=json" % Fixtures.project_short_name
        res = self.app.get(uri, follow_redirects=True)
        zip = zipfile.ZipFile(StringIO(res.data))
        # Check only one file in zipfile
        err_msg = "filename count in ZIP is not 1"
        assert len(zip.namelist()) == 1, err_msg
        # Check ZIP filename
        extracted_filename = zip.namelist()[0]
        assert extracted_filename == 'test-app_task_run.json', zip.namelist()[0]

        exported_task_runs = json.loads(zip.read(extracted_filename))
        project = db.session.query(Project)\
                    .filter_by(short_name=Fixtures.project_short_name)\
                    .first()
        err_msg = "The number of exported task runs is different from Project Tasks"
        assert len(exported_task_runs) == len(project.task_runs), err_msg
        # Task runs are exported as an attached file
        content_disposition = 'attachment; filename=%d_test-app_task_run_json.zip' % project.id
        assert res.headers.get('Content-Disposition') == content_disposition, res.headers

    @with_context
    def test_export_task_json_no_tasks_returns_file_with_empty_list(self):
        """Test WEB export Tasks to JSON returns empty list if no tasks in project"""
        self.register()
        self.signin()
        owner = UserFactory.create(email_addr='xyz@a.com', admin=True, id=999)
        project = ProjectFactory.create(owner=owner, short_name='no_tasks_here')
        uri = "/project/%s/tasks/export?type=task&format=json" % project.short_name
        res = self.app.get(uri, follow_redirects=True)
        zip = zipfile.ZipFile(StringIO(res.data))
        extracted_filename = zip.namelist()[0]

        exported_task_runs = json.loads(zip.read(extracted_filename))

        assert exported_task_runs == [], exported_task_runs

    @with_context
    def test_export_result_csv(self):
        """Test WEB export Results to CSV works"""
        # First test for a non-existant project
        self.register()
        self.signin()
        uri = '/project/somethingnotexists/tasks/export'
        res = self.app.get(uri, follow_redirects=True)
        assert res.status == '404 NOT FOUND', res.status
        # Now get the tasks in CSV format
        uri = "/project/somethingnotexists/tasks/export?type=result&format=csv"
        res = self.app.get(uri, follow_redirects=True)
        assert res.status == '404 NOT FOUND', res.status
        # Now get the wrong table name in CSV format
        uri = "/project/%s/tasks/export?type=wrong&format=csv" % Fixtures.project_short_name
        res = self.app.get(uri, follow_redirects=True)
        assert res.status == '404 NOT FOUND', res.status

        # Now with a real project
        project = ProjectFactory.create()
        self.clear_temp_container(project.owner_id)
        tasks = TaskFactory.create_batch(5, project=project,
                                         n_answers=1)
        for task in tasks:
            TaskRunFactory.create(project=project,
                                  info={'question': task.id},
                                  task=task)

        # Get results and update them
        results = result_repo.filter_by(project_id=project.id)
        for result in results:
            result.info = dict(key='value')
            result_repo.update(result)

        uri = '/project/%s/tasks/export' % project.short_name
        res = self.app.get(uri, follow_redirects=True)
        heading = "Export All Tasks and Task Runs"
        data = res.data.decode('utf-8')
        assert heading in data, "Export page should be available\n %s" % data
        # Now get the tasks in CSV format
        uri = "/project/%s/tasks/export?type=result&format=csv" % project.short_name
        res = self.app.get(uri, follow_redirects=True)
        zip = zipfile.ZipFile(StringIO(res.data))
        # Check only one file in zipfile
        err_msg = "filename count in ZIP is not 2"
        assert len(zip.namelist()) == 2, err_msg
        # Check ZIP filename
        extracted_filename = zip.namelist()[0]
        assert extracted_filename == 'project1_result.csv', zip.namelist()[0]

        csv_content = StringIO(zip.read(extracted_filename))
        csvreader = unicode_csv_reader(csv_content)
        project = db.session.query(Project)\
                    .filter_by(short_name=project.short_name)\
                    .first()
        exported_results = []
        n = 0
        for row in csvreader:
            if n != 0:
                exported_results.append(row)
            else:
                keys = row
            n = n + 1
        err_msg = "The number of exported results is different from Project Results"
        assert len(exported_results) == len(project.tasks), err_msg
        results = db.session.query(Result)\
                    .filter_by(project_id=project.id).all()
        for t in results:
            err_msg = "All the result column names should be included"
            for tk in flatten(t.dictize()).keys():
                expected_key = "%s" % tk
                assert expected_key in keys, err_msg
            err_msg = "All the result.info column names should be included"
            for tk in t.info.keys():
                expected_key = "info_%s" % tk
                assert expected_key in keys, err_msg

        for et in exported_results:
            result_id = et[keys.index('id')]
            result = db.session.query(Result).get(result_id)
            result_dict_flat = flatten(result.dictize())
            result_dict = result.dictize()
            for k in result_dict_flat.keys():
                slug = '%s' % k
                err_msg = "%s != %s" % (result_dict_flat[k],
                                        et[keys.index(slug)])
                if result_dict_flat[k] is not None:
                    assert unicode(result_dict_flat[k]) == et[keys.index(slug)], err_msg
                else:
                    assert u'' == et[keys.index(slug)], err_msg
            for k in result_dict['info'].keys():
                slug = 'info_%s' % k
                err_msg = "%s != %s" % (result_dict['info'][k], et[keys.index(slug)])
                assert unicode(result_dict_flat[slug]) == et[keys.index(slug)], err_msg
        # Tasks are exported as an attached file
        content_disposition = 'attachment; filename=%d_project1_result_csv.zip' % project.id
        assert res.headers.get('Content-Disposition') == content_disposition, res.headers

    @with_context
    def test_export_task_csv_ignore_keys(self):
        """Test WEB export Tasks to CSV with ignore keys works"""
        # First test for a non-existant project
        with patch.dict(self.flask_app.config, {'IGNORE_FLAT_KEYS': ['geojson']}):
            uri = '/project/somethingnotexists/tasks/export'
            res = self.app.get(uri, follow_redirects=True)
            assert res.status == '404 NOT FOUND', res.status
            # Now get the tasks in CSV format
            uri = "/project/somethingnotexists/tasks/export?type=task&format=csv"
            res = self.app.get(uri, follow_redirects=True)
            assert res.status == '404 NOT FOUND', res.status
            # Now get the wrong table name in CSV format
            uri = "/project/%s/tasks/export?type=wrong&format=csv" % Fixtures.project_short_name
            res = self.app.get(uri, follow_redirects=True)
            assert res.status == '404 NOT FOUND', res.status

            # Now with a real project
            project = ProjectFactory.create()
            self.clear_temp_container(project.owner_id)

            TaskFactory.create_batch(5, project=project, info={'question': 'qu',
                                                               'geojson':
                                                               'complexjson'})
            # Empty task that should be handled as well.
            TaskFactory.create(project=project, info=None)
            uri = '/project/%s/tasks/export' % project.short_name
            res = self.app.get(uri, follow_redirects=True)
            heading = "Export All Tasks and Task Runs"
            data = res.data.decode('utf-8')
            assert heading in data, "Export page should be available\n %s" % data
            # Now get the tasks in CSV format
            uri = "/project/%s/tasks/export?type=task&format=csv" % project.short_name
            res = self.app.get(uri, follow_redirects=True)
            zip = zipfile.ZipFile(StringIO(res.data))
            # Check only one file in zipfile
            err_msg = "filename count in ZIP is not 2"
            assert len(zip.namelist()) == 2, err_msg
            # Check ZIP filename
            extracted_filename = zip.namelist()[0]
            assert extracted_filename == 'project1_task.csv', zip.namelist()[0]

            csv_content = StringIO(zip.read(extracted_filename))
            csvreader = unicode_csv_reader(csv_content)
            project = db.session.query(Project)\
                        .filter_by(short_name=project.short_name)\
                        .first()
            exported_tasks = []
            n = 0
            for row in csvreader:
                if n != 0:
                    exported_tasks.append(row)
                else:
                    keys = row
                n = n + 1
            err_msg = "The number of exported tasks is different from Project Tasks"
            assert len(exported_tasks) == len(project.tasks), err_msg
            for t in project.tasks:
                err_msg = "All the task column names should be included"
                d = copy.deepcopy(t.dictize())
                if d['info']:
                    d['info'].pop('geojson', None)
                for tk in flatten(d).keys():
                    expected_key = "%s" % tk
                    assert expected_key in keys, (expected_key, err_msg)
                err_msg = "All the task.info column names should be included except geojson"
                info_keys = None
                if t.info:
                    info_keys = copy.deepcopy(t.info.keys())
                    info_keys.pop(info_keys.index('geojson'))
                    for tk in info_keys:
                        expected_key = "info_%s" % tk
                        assert expected_key in keys, (expected_key, err_msg)

            for et in exported_tasks:
                task_id = et[keys.index('id')]
                task = db.session.query(Task).get(task_id)
                task_dict = copy.deepcopy(task.dictize())
                if task_dict['info']:
                    task_dict['info'].pop('geojson', None)
                    task_dict_flat = copy.deepcopy(flatten(task_dict))
                    for k in task_dict_flat.keys():
                        slug = '%s' % k
                        err_msg = "%s != %s" % (task_dict_flat[k], et[keys.index(slug)])
                        if task_dict_flat[k] is not None:
                            assert unicode(task_dict_flat[k]) == et[keys.index(slug)], err_msg
                        else:
                            assert u'' == et[keys.index(slug)], err_msg
                    for k in task_dict['info'].keys():
                        slug = 'info_%s' % k
                        err_msg = "%s != %s" % (task_dict['info'][k], et[keys.index(slug)])
                        assert unicode(task_dict_flat[slug]) == et[keys.index(slug)], err_msg
            # Tasks are exported as an attached file
            content_disposition = 'attachment; filename=%d_project1_task_csv.zip' % project.id
            assert res.headers.get('Content-Disposition') == content_disposition, res.headers


    @with_context
    def test_export_task_csv(self):
        """Test WEB export Tasks to CSV works"""
        # First test for a non-existant project
        self.register()
        self.signin()
        Fixtures.create()
        uri = '/project/somethingnotexists/tasks/export'
        res = self.app.get(uri, follow_redirects=True)
        assert res.status == '404 NOT FOUND', res.status
        # Now get the tasks in CSV format
        uri = "/project/somethingnotexists/tasks/export?type=task&format=csv"
        res = self.app.get(uri, follow_redirects=True)
        assert res.status == '404 NOT FOUND', res.status
        # Now get the wrong table name in CSV format
        uri = "/project/%s/tasks/export?type=wrong&format=csv" % Fixtures.project_short_name
        res = self.app.get(uri, follow_redirects=True)
        assert res.status == '404 NOT FOUND', res.status

        # Now with a real project
        project = db.session.query(Project)\
            .filter_by(short_name=Fixtures.project_short_name)\
            .first()
        self.clear_temp_container(project.owner_id)
<<<<<<< HEAD
=======
        for i in range(0, 5):
            task = TaskFactory.create(project=project, info={u'eñe': i})
>>>>>>> 919b8db8
        uri = '/project/%s/tasks/export' % project.short_name
        res = self.app.get(uri, follow_redirects=True)
        heading = "Export All Tasks and Task Runs"
        data = res.data.decode('utf-8')
        assert heading in data, "Export page should be available\n %s" % data
        # Now get the tasks in CSV format
        uri = "/project/%s/tasks/export?type=task&format=csv" % project.short_name
        res = self.app.get(uri, follow_redirects=True)
        file_name = '/tmp/task_%s.zip' % project.short_name
        with open(file_name, 'w') as f:
            f.write(res.data)
        zip = zipfile.ZipFile(file_name, 'r')
        zip.extractall('/tmp')
        # Check only one file in zipfile
        err_msg = "filename count in ZIP is not 2"
        assert len(zip.namelist()) == 2, err_msg
        # Check ZIP filename
        extracted_filename = zip.namelist()[0]
        assert extracted_filename == 'test-app_task.csv', zip.namelist()[0]

        csv_content = codecs.open('/tmp/' + extracted_filename, 'r', 'utf-8')

        csvreader = unicode_csv_reader(csv_content)
        project = db.session.query(Project)\
                    .filter_by(short_name=project.short_name)\
                    .first()
        exported_tasks = []
        n = 0
        for row in csvreader:
            if n != 0:
                exported_tasks.append(row)
            else:
                keys = row
            n = n + 1
        err_msg = "The number of exported tasks is different from Project Tasks"
        assert len(exported_tasks) == len(project.tasks), (err_msg,
                                                           len(exported_tasks),
                                                           len(project.tasks))
        for t in project.tasks:
            err_msg = "All the task column names should be included"
            for tk in flatten(t.dictize()).keys():
                expected_key = "%s" % tk
                assert expected_key in keys, (expected_key, err_msg)
            err_msg = "All the task.info column names should be included"
            for tk in t.info.keys():
                expected_key = "info_%s" % tk
                assert expected_key in keys, (err_msg, expected_key, keys)

        for et in exported_tasks:
            task_id = et[keys.index('id')]
            task = db.session.query(Task).get(task_id)
            task_dict_flat = flatten(task.dictize())
            task_dict = task.dictize()
            for k in task_dict_flat.keys():
                slug = '%s' % k
                err_msg = "%s != %s" % (task_dict_flat[k], et[keys.index(slug)])
                if task_dict_flat[k] is not None:
                    assert unicode(task_dict_flat[k]) == et[keys.index(slug)], err_msg
                else:
                    assert u'' == et[keys.index(slug)], err_msg
            for k in task_dict['info'].keys():
                slug = 'info_%s' % k
                err_msg = "%s != %s" % (task_dict['info'][k], et[keys.index(slug)])
                assert unicode(task_dict_flat[slug]) == et[keys.index(slug)], err_msg
        # Tasks are exported as an attached file
        content_disposition = 'attachment; filename=%d_test-app_task_csv.zip' % project.id
        assert res.headers.get('Content-Disposition') == content_disposition, res.headers

    @nottest
    @with_context
    def test_export_result_csv_no_tasks_returns_empty_file(self):
        """Test WEB export Result to CSV returns empty file if no results in
        project. Disable for GIGwork."""
        project = ProjectFactory.create(short_name='no_tasks_here')
        uri = "/project/%s/tasks/export?type=result&format=csv" % project.short_name
        res = self.app.get(uri, follow_redirects=True)
        zip = zipfile.ZipFile(StringIO(res.data))
        extracted_filename = zip.namelist()[0]

        csv_content = StringIO(zip.read(extracted_filename))
        csvreader = unicode_csv_reader(csv_content)
        is_empty = True
        for line in csvreader:
            is_empty = False, line

        assert is_empty

    @nottest
    @with_context
    def test_export_task_csv_no_tasks_returns_empty_file(self):
        """Test WEB export Tasks to CSV returns empty file if no tasks in project.
        Disable for GIGwork.
        """
        self.register()
        self.signin()
        Fixtures.create()
        project = db.session.query(Project)\
            .filter_by(short_name=Fixtures.project_short_name)\
            .first()
        uri = "/project/%s/tasks/export?type=task&format=csv" % project.short_name
        res = self.app.get(uri, follow_redirects=True)
        zip = zipfile.ZipFile(StringIO(res.data))
        extracted_filename = zip.namelist()[0]

        csv_content = StringIO(zip.read(extracted_filename))
        csvreader = unicode_csv_reader(csv_content)
        is_empty = True
        for line in csvreader:
            is_empty = False, line

        assert is_empty

    @with_context
    def test_53_export_task_runs_csv(self):
        """Test WEB export Task Runs to CSV works"""
        # First test for a non-existant project
        self.register()
        self.signin()
        Fixtures.create()
        uri = '/project/somethingnotexists/tasks/export'
        res = self.app.get(uri, follow_redirects=True)
        assert res.status == '404 NOT FOUND', res.status
        # Now get the tasks in CSV format
        uri = "/project/somethingnotexists/tasks/export?type=tas&format=csv"
        res = self.app.get(uri, follow_redirects=True)
        assert res.status == '404 NOT FOUND', res.status

        # Now with a real project
        project = db.session.query(Project)\
                    .filter_by(short_name=Fixtures.project_short_name)\
                    .first()
        self.clear_temp_container(project.owner_id)
        uri = '/project/%s/tasks/export' % project.short_name
        res = self.app.get(uri, follow_redirects=True)
        heading = "Export All Tasks and Task Runs"
        data = res.data.decode('utf-8')
        assert heading in data, "Export page should be available\n %s" % data

        ## Modified for GIGwork task export
        # Now get the tasks in CSV format
        uri = "/project/%s/tasks/export?type=task_run&format=csv" % project.short_name
        res = self.app.get(uri, follow_redirects=True)
        '''
        zip = zipfile.ZipFile(StringIO(res.data))
        # Check only one file in zipfile
        err_msg = "filename count in ZIP is not 2"
        assert len(zip.namelist()) == 2, err_msg
        # Check ZIP filename
        extracted_filename = zip.namelist()[0]
        assert extracted_filename == 'project1_task_run.csv', zip.namelist()[0]
        extracted_filename_info_only = zip.namelist()[1]
        assert extracted_filename_info_only == 'project1_task_run_info_only.csv', zip.namelist()[1]

        csv_content = StringIO(zip.read(extracted_filename))
        csvreader = unicode_csv_reader(csv_content)
        project = db.session.query(Project)\
            .filter_by(short_name=project.short_name)\
            .first()
        exported_task_runs = []
        n = 0
        for row in csvreader:
            if n != 0:
                exported_task_runs.append(row)
            else:
                keys = row
            n = n + 1
        err_msg = "The number of exported task runs is different \
                   from Project Tasks Runs: %s != %s" % (len(exported_task_runs), len(project.task_runs))
        assert len(exported_task_runs) == len(project.task_runs), err_msg

        for t in project.tasks[0].task_runs:
            for tk in flatten(t.dictize()).keys():
                expected_key = "%s" % tk
                assert expected_key in keys, expected_key

        for et in exported_task_runs:
            task_run_id = et[keys.index('id')]
            task_run = db.session.query(TaskRun).get(task_run_id)
            task_run_dict = flatten(task_run.dictize())
            for k in task_run_dict:
                slug = '%s' % k
                err_msg = "%s != %s" % (task_run_dict[k], et[keys.index(slug)])
                if task_run_dict[k] is not None:
                    assert unicode(task_run_dict[k]) == et[keys.index(slug)], err_msg
                else:
                    assert u'' == et[keys.index(slug)], err_msg
        # Task runs are exported as an attached file
        content_disposition = 'attachment; filename=%d_test-app_task_run_csv.zip' % project.id
        assert res.headers.get('Content-Disposition') == content_disposition, res.headers
        '''
        assert "You will be emailed when your export has been completed." in res.data

    @with_context
    @patch('pybossa.view.projects.Ckan', autospec=True)
    def test_export_tasks_ckan_exception(self, mock1):
        mocks = [Mock()]
        from test_ckan import TestCkanModule
        fake_ckn = TestCkanModule()
        package = fake_ckn.pkg_json_found
        package['id'] = 3
        mocks[0].package_exists.return_value = (False,
                                                Exception("CKAN: error",
                                                          "error", 500))
        # mocks[0].package_create.return_value = fake_ckn.pkg_json_found
        # mocks[0].resource_create.return_value = dict(result=dict(id=3))
        # mocks[0].datastore_create.return_value = 'datastore'
        # mocks[0].datastore_upsert.return_value = 'datastore'

        mock1.side_effect = mocks

        """Test WEB Export CKAN Tasks works."""
        self.register()
        self.signin()
        Fixtures.create()
        user = db.session.query(User).filter_by(name=Fixtures.name).first()
        project = db.session.query(Project).first()
        user.ckan_api = 'ckan-api-key'
        project.owner_id = user.id
        db.session.add(user)
        db.session.add(project)
        db.session.commit()

        self.signin(email="johndoe@example.com", password="p4ssw0rd")
        # Now with a real project
        uri = '/project/%s/tasks/export' % Fixtures.project_short_name
        res = self.app.get(uri, follow_redirects=True)
        heading = "Export All Tasks and Task Runs"
        assert heading in res.data, "Export page should be available\n %s" % res.data
        # Now get the tasks in CKAN format
        uri = "/project/%s/tasks/export?type=task&format=ckan" % Fixtures.project_short_name
        with patch.dict(self.flask_app.config, {'CKAN_URL': 'http://ckan.com'}):
            # First time exporting the package
            res = self.app.get(uri, follow_redirects=True)
            msg = '415 Unsupported Media Type'
            err_msg = "CKAN is unsupported"
            assert msg in res.data, err_msg

    @with_context
    @patch('pybossa.view.projects.Ckan', autospec=True)
    def test_export_tasks_ckan_connection_error(self, mock1):
        mocks = [Mock()]
        from test_ckan import TestCkanModule
        fake_ckn = TestCkanModule()
        package = fake_ckn.pkg_json_found
        package['id'] = 3
        mocks[0].package_exists.return_value = (False, ConnectionError)
        # mocks[0].package_create.return_value = fake_ckn.pkg_json_found
        # mocks[0].resource_create.return_value = dict(result=dict(id=3))
        # mocks[0].datastore_create.return_value = 'datastore'
        # mocks[0].datastore_upsert.return_value = 'datastore'

        mock1.side_effect = mocks

        """Test WEB Export CKAN Tasks works."""
        self.register()
        self.signin()
        Fixtures.create()
        user = db.session.query(User).filter_by(name=Fixtures.name).first()
        project = db.session.query(Project).first()
        user.ckan_api = 'ckan-api-key'
        project.owner_id = user.id
        db.session.add(user)
        db.session.add(project)
        db.session.commit()

        self.signin(email="johndoe@example.com", password="p4ssw0rd")
        #self.signin(email=user.email_addr, password=Fixtures.password)
        # Now with a real project
        uri = '/project/%s/tasks/export' % Fixtures.project_short_name
        res = self.app.get(uri, follow_redirects=True)
        heading = "Export All Tasks and Task Runs"
        assert heading in res.data, "Export page should be available\n %s" % res.data
        # Now get the tasks in CKAN format
        uri = "/project/%s/tasks/export?type=task&format=ckan" % Fixtures.project_short_name
        with patch.dict(self.flask_app.config, {'CKAN_URL': 'http://ckan.com'}):
            # First time exporting the package
            res = self.app.get(uri, follow_redirects=True)
            msg = '415 Unsupported Media Type'
            err_msg = "CKAN is unsupported"
            assert msg in res.data, err_msg

    @with_context
    @patch('pybossa.view.projects.Ckan', autospec=True)
    def test_task_export_tasks_ckan_first_time(self, mock1):
        """Test WEB Export CKAN Tasks unsupported without an existing package."""
        # Second time exporting the package
        mocks = [Mock()]
        resource = dict(name='task', id=1)
        package = dict(id=3, resources=[resource])
        mocks[0].package_exists.return_value = (None, None)
        mocks[0].package_create.return_value = package
        #mocks[0].datastore_delete.return_value = None
        mocks[0].datastore_create.return_value = None
        mocks[0].datastore_upsert.return_value = None
        mocks[0].resource_create.return_value = dict(result=dict(id=3))
        mocks[0].datastore_create.return_value = 'datastore'
        mocks[0].datastore_upsert.return_value = 'datastore'

        mock1.side_effect = mocks

        self.register()
        self.signin()
        Fixtures.create()
        user = db.session.query(User).filter_by(name=Fixtures.name).first()
        project = db.session.query(Project).first()
        user.ckan_api = 'ckan-api-key'
        project.owner_id = user.id
        db.session.add(user)
        db.session.add(project)
        db.session.commit()

        #self.signin(email=user.email_addr, password=Fixtures.password)
        self.signin(email="johndoe@example.com", password="p4ssw0rd")
        # First test for a non-existant project
        uri = '/project/somethingnotexists/tasks/export'
        res = self.app.get(uri, follow_redirects=True)
        assert res.status == '404 NOT FOUND', res.status
        # Now get the tasks in CKAN format
        uri = "/project/somethingnotexists/tasks/export?type=task&format=ckan"
        res = self.app.get(uri, follow_redirects=True)
        assert res.status == '404 NOT FOUND', res.status
        # Now get the tasks in CKAN format
        uri = "/project/somethingnotexists/tasks/export?type=other&format=ckan"
        res = self.app.get(uri, follow_redirects=True)
        assert res.status == '404 NOT FOUND', res.status

        # Now with a real project
        uri = '/project/%s/tasks/export' % Fixtures.project_short_name
        res = self.app.get(uri, follow_redirects=True)
        heading = "Export All Tasks and Task Runs"
        assert heading in res.data, "Export page should be available\n %s" % res.data
        # Now get the tasks in CKAN format
        uri = "/project/%s/tasks/export?type=task&format=ckan" % Fixtures.project_short_name
        with patch.dict(self.flask_app.config, {'CKAN_URL': 'http://ckan.com'}):
            # First time exporting the package
            res = self.app.get(uri, follow_redirects=True)
            msg = '415 Unsupported Media Type'
            err_msg = "CKAN is unsupported"
            assert msg in res.data, err_msg

    @with_context
    @patch('pybossa.view.projects.Ckan', autospec=True)
    def test_task_export_tasks_ckan_second_time(self, mock1):
        """Test WEB Export CKAN Tasks works with an existing package."""
        # Second time exporting the package
        mocks = [Mock()]
        resource = dict(name='task', id=1)
        package = dict(id=3, resources=[resource])
        mocks[0].package_exists.return_value = (package, None)
        mocks[0].package_update.return_value = package
        mocks[0].datastore_delete.return_value = None
        mocks[0].datastore_create.return_value = None
        mocks[0].datastore_upsert.return_value = None
        mocks[0].resource_create.return_value = dict(result=dict(id=3))
        mocks[0].datastore_create.return_value = 'datastore'
        mocks[0].datastore_upsert.return_value = 'datastore'

        mock1.side_effect = mocks

        self.register()
        self.signin()
        Fixtures.create()
        user = db.session.query(User).filter_by(name=Fixtures.name).first()
        project = db.session.query(Project).first()
        user.ckan_api = 'ckan-api-key'
        project.owner_id = user.id
        db.session.add(user)
        db.session.add(project)
        db.session.commit()

        self.signin(email="johndoe@example.com", password="p4ssw0rd")
        # First test for a non-existant project
        uri = '/project/somethingnotexists/tasks/export'
        res = self.app.get(uri, follow_redirects=True)
        assert res.status == '404 NOT FOUND', res.status
        # Now get the tasks in CKAN format
        uri = "/project/somethingnotexists/tasks/export?type=task&format=ckan"
        res = self.app.get(uri, follow_redirects=True)
        assert res.status == '404 NOT FOUND', res.status

        # Now with a real project
        uri = '/project/%s/tasks/export' % Fixtures.project_short_name
        res = self.app.get(uri, follow_redirects=True)
        heading = "Export All Tasks and Task Runs"
        assert heading in res.data, "Export page should be available\n %s" % res.data
        # Now get the tasks in CKAN format
        uri = "/project/%s/tasks/export?type=task&format=ckan" % Fixtures.project_short_name
        res = self.app.get(uri, follow_redirects=True)

        '''
        with patch.dict(self.flask_app.config, {'CKAN_URL': 'http://ckan.com'}):
            # First time exporting the package
            res = self.app.get(uri, follow_redirects=True)
            msg = 'Data exported to http://ckan.com'
            err_msg = "Tasks should be exported to CKAN"
            assert msg in res.data, err_msg
        '''

    @with_context
    @patch('pybossa.view.projects.Ckan', autospec=True)
    def test_task_export_tasks_ckan_without_resources(self, mock1):
        """Test WEB Export CKAN Tasks works without resources."""
        mocks = [Mock()]
        package = dict(id=3, resources=[])
        mocks[0].package_exists.return_value = (package, None)
        mocks[0].package_update.return_value = package
        mocks[0].resource_create.return_value = dict(result=dict(id=3))
        mocks[0].datastore_create.return_value = 'datastore'
        mocks[0].datastore_upsert.return_value = 'datastore'

        mock1.side_effect = mocks

        self.register()
        self.signin()
        Fixtures.create()
        user = db.session.query(User).filter_by(name=Fixtures.name).first()
        project = db.session.query(Project).first()
        user.ckan_api = 'ckan-api-key'
        project.owner_id = user.id
        db.session.add(user)
        db.session.add(project)
        db.session.commit()

        #self.signin(email=user.email_addr, password=Fixtures.password)
        self.signin(email="johndoe@example.com", password="p4ssw0rd")
        # First test for a non-existant project
        uri = '/project/somethingnotexists/tasks/export'
        res = self.app.get(uri, follow_redirects=True)
        assert res.status == '404 NOT FOUND', res.status
        # Now get the tasks in CKAN format
        uri = "/project/somethingnotexists/tasks/export?type=task&format=ckan"
        res = self.app.get(uri, follow_redirects=True)
        assert res.status == '404 NOT FOUND', res.status

        # Now with a real project
        uri = '/project/%s/tasks/export' % Fixtures.project_short_name
        res = self.app.get(uri, follow_redirects=True)
        heading = "Export All Tasks and Task Runs"
        assert heading in res.data, "Export page should be available\n %s" % res.data
        # Now get the tasks in CKAN format
        uri = "/project/%s/tasks/export?type=task&format=ckan" % Fixtures.project_short_name
        #res = self.app.get(uri, follow_redirects=True)
        '''
        with patch.dict(self.flask_app.config, {'CKAN_URL': 'http://ckan.com'}):
            # First time exporting the package
            res = self.app.get(uri, follow_redirects=True)
            msg = 'Data exported to http://ckan.com'
            err_msg = "Tasks should be exported to CKAN"
            assert msg in res.data, err_msg
        '''


    @with_context
    @patch('pybossa.view.projects.uploader.upload_file', return_value=True)
    def test_get_import_tasks_no_params_shows_options_and_templates(self, mock):
        """Test WEB import tasks displays the different importers and template
        tasks"""
        self.register()
        self.signin()
        Fixtures.create()
        self.new_project()
        res = self.app.get('/project/sampleapp/tasks/import', follow_redirects=True)
        err_msg = "There should be a CSV importer"
        assert "type=csv" in res.data, err_msg
        err_msg = "There should be a GDocs importer"
        assert "type=gdocs" in res.data, err_msg
        err_msg = "There should be an Epicollect importer"
        assert "type=epicollect" in res.data, err_msg
        err_msg = "There should be a Flickr importer"
        assert "type=flickr" in res.data, err_msg
        err_msg = "There should be a Dropbox importer"
        assert "type=dropbox" in res.data, err_msg
        err_msg = "There should be a Twitter importer"
        assert "type=twitter" in res.data, err_msg
        err_msg = "There should be an S3 importer"
        assert "type=s3" in res.data, err_msg
        err_msg = "There should be an Image template"
        assert "template=image" in res.data, err_msg
        err_msg = "There should be a Map template"
        assert "template=map" in res.data, err_msg
        err_msg = "There should be a PDF template"
        assert "template=pdf" in res.data, err_msg
        err_msg = "There should be a Sound template"
        assert "template=sound" in res.data, err_msg
        err_msg = "There should be a Video template"
        assert "template=video" in res.data, err_msg

        self.signout()

        self.signin(email=Fixtures.email_addr2, password=Fixtures.password)
        res = self.app.get('/project/sampleapp/tasks/import', follow_redirects=True)
        assert res.status_code == 403, res.status_code

    @with_context
    @patch('pybossa.view.projects.importer.create_tasks')
    @patch('pybossa.view.projects.importer.count_tasks_to_import', return_value=1)
    @patch('pybossa.view.projects.uploader.upload_file', return_value=True)
    def test_get_import_tasks_no_params_shows_options_and_templates_json_owner(self, mock, importer_count, importer_tasks):
        """Test WEB import tasks JSON returns tasks's templates """
        admin, user, owner = UserFactory.create_batch(3)
        project = ProjectFactory.create(owner=owner)
        report = MagicMock()
        report.message = "SUCCESS"
        importer_tasks.return_value = report
        url = '/project/%s/tasks/import?api_key=%s' % (project.short_name, owner.api_key)
        res = self.app_get_json(url)
        data = json.loads(res.data)

        assert data['available_importers'] is not None, data
        importers = ["projects/tasks/epicollect.html",
                     "projects/tasks/csv.html",
                     "projects/tasks/s3.html",
                     "projects/tasks/twitter.html",
                     "projects/tasks/youtube.html",
                     "projects/tasks/gdocs.html",
                     "projects/tasks/dropbox.html",
                     "projects/tasks/flickr.html",
                     "projects/tasks/localCSV.html"]
        assert data['available_importers'] == importers, data

        importers = ['&type=epicollect',
                     '&type=csv',
                     '&type=s3',
                     '&type=twitter',
                     '&type=youtube',
                     '&type=gdocs',
                     '&type=dropbox',
                     '&type=flickr',
                     '&type=localCSV']

        for importer in importers:
            res = self.app_get_json(url + importer)
            data = json.loads(res.data)
            assert data['form']['csrf'] is not None
            if 'epicollect' in importer:
                assert 'epicollect_form' in data['form'].keys(), data
                assert 'epicollect_project' in data['form'].keys(), data
            if 'csv' in importer:
                assert 'csv_url' in data['form'].keys(), data
            if importer == 's3':
                assert 'files' in data['form'].keys(), data
                assert 'bucket' in data['form'].keys(), data
            if 'twitter' in importer:
                assert 'max_tweets' in data['form'].keys(), data
                assert 'source' in data['form'].keys(), data
                assert 'user_credentials' in data['form'].keys(), data
            if 'youtube' in importer:
                assert 'playlist_url' in data['form'].keys(), data
            if 'gdocs' in importer:
                assert 'googledocs_url' in data['form'].keys(), data
            if 'dropbox' in importer:
                assert 'files' in data['form'].keys(), data
            if 'flickr' in importer:
                assert 'album_id' in data['form'].keys(), data
            if 'localCSV' in importer:
                assert 'form_name' in data['form'].keys(), data

        for importer in importers:
            if 'epicollect' in importer:
                data = dict(epicollect_form='data', epicollect_project='project')
                res = self.app_post_json(url + importer, data=data)
                data = json.loads(res.data)
                assert data['flash'] == "SUCCESS", data
            if 'csv' in importer:
                data = dict(csv_url='http://data.com')
                res = self.app_post_json(url + importer, data=data)
                data = json.loads(res.data)
                print data
                assert data['flash'] == "SUCCESS", data
            if 's3' in importer:
                data = dict(files='data', bucket='bucket')
                res = self.app_post_json(url + importer, data=data)
                data = json.loads(res.data)
                assert data['flash'] == "SUCCESS", data
            if 'twitter' in importer:
                data = dict(max_tweets=1, source='bucket', user_credentials='user')
                res = self.app_post_json(url + importer, data=data)
                data = json.loads(res.data)
                assert data['flash'] == "SUCCESS", data
            if 'youtube' in importer:
                data = dict(playlist_url='url')
                res = self.app_post_json(url + importer, data=data)
                data = json.loads(res.data)
                assert data['flash'] == "SUCCESS", data
            if 'gdocs' in importer:
                data = dict(googledocs_url='http://url.com')
                res = self.app_post_json(url + importer, data=data)
                data = json.loads(res.data)
                assert data['flash'] == "SUCCESS", data
            if 'dropbox' in importer:
                data = dict(files='http://domain.com')
                res = self.app_post_json(url + importer, data=data)
                data = json.loads(res.data)
                assert data['flash'] == "SUCCESS", data
            if 'flickr' in importer:
                data = dict(album_id=13)
                res = self.app_post_json(url + importer, data=data)
                data = json.loads(res.data)
                assert data['flash'] == "SUCCESS", data


    @with_context
    @patch('pybossa.view.projects.uploader.upload_file', return_value=True)
    def test_get_import_tasks_no_params_shows_options_and_templates_json_admin(self, mock):
        """Test WEB import tasks JSON returns tasks's templates """
        admin, user, owner = UserFactory.create_batch(3)
        project = ProjectFactory.create(owner=owner)

        url = '/project/%s/tasks/import?api_key=%s' % (project.short_name, admin.api_key)
        res = self.app_get_json(url)
        data = json.loads(res.data)

        assert data['available_importers'] is not None, data
<<<<<<< HEAD
        importers = ['projects/tasks/epicollect.html',
                     'projects/tasks/csv.html',
                     'projects/tasks/s3.html',
                     'projects/tasks/twitter.html',
                     'projects/tasks/youtube.html',
                     'projects/tasks/gdocs.html',
                     'projects/tasks/dropbox.html',
                     'projects/tasks/flickr.html',
                     'projects/tasks/localCSV.html']
=======
        importers = ["projects/tasks/epicollect.html",
                     "projects/tasks/csv.html",
                     "projects/tasks/s3.html",
                     "projects/tasks/twitter.html",
                     "projects/tasks/youtube.html",
                     "projects/tasks/gdocs.html",
                     "projects/tasks/dropbox.html",
                     "projects/tasks/flickr.html",
                     "projects/tasks/localCSV.html"]
>>>>>>> 919b8db8
        assert data['available_importers'] == importers, data


    @with_context
    @patch('pybossa.view.projects.uploader.upload_file', return_value=True)
    def test_get_import_tasks_no_params_shows_options_and_templates_json_user(self, mock):
        """Test WEB import tasks JSON returns tasks's templates """
        admin, user, owner = UserFactory.create_batch(3)
        project = ProjectFactory.create(owner=owner)

        url = '/project/%s/tasks/import?api_key=%s' % (project.short_name, user.api_key)
        res = self.app_get_json(url)
        data = json.loads(res.data)
        assert data['code'] == 403, data

    @with_context
    @patch('pybossa.view.projects.uploader.upload_file', return_value=True)
    def test_get_import_tasks_no_params_shows_options_and_templates_json_anon(self, mock):
        """Test WEB import tasks JSON returns tasks's templates """
        admin, user, owner = UserFactory.create_batch(3)
        project = ProjectFactory.create(owner=owner)

        url = '/project/%s/tasks/import' % (project.short_name)
        res = self.app_get_json(url, follow_redirects=True)
        assert 'signin' in res.data, res.data


    @with_context
    def test_get_import_tasks_with_specific_variant_argument(self):
        """Test task importer with specific importer variant argument
        shows the form for it, for each of the variants"""
        self.register()
        self.signin()
        owner = db.session.query(User).first()
        project = ProjectFactory.create(owner=owner)

        # CSV
        url = "/project/%s/tasks/import?type=csv" % project.short_name
        res = self.app.get(url, follow_redirects=True)
        data = res.data.decode('utf-8')

        assert "From a CSV file" in data
        assert 'action="/project/%E2%9C%93project1/tasks/import"' in data

        # Google Docs
        url = "/project/%s/tasks/import?type=gdocs" % project.short_name
        res = self.app.get(url, follow_redirects=True)
        data = res.data.decode('utf-8')

        assert "From a Google Docs Spreadsheet" in data
        assert 'action="/project/%E2%9C%93project1/tasks/import"' in data

        # Epicollect Plus
        url = "/project/%s/tasks/import?type=epicollect" % project.short_name
        res = self.app.get(url, follow_redirects=True)
        data = res.data.decode('utf-8')

        assert "From an EpiCollect Plus project" in data
        assert 'action="/project/%E2%9C%93project1/tasks/import"' in data

        # Flickr
        url = "/project/%s/tasks/import?type=flickr" % project.short_name
        res = self.app.get(url, follow_redirects=True)
        data = res.data.decode('utf-8')

        assert "From a Flickr Album" in data
        assert 'action="/project/%E2%9C%93project1/tasks/import"' in data

        # Dropbox
        url = "/project/%s/tasks/import?type=dropbox" % project.short_name
        res = self.app.get(url, follow_redirects=True)
        data = res.data.decode('utf-8')

        assert "From your Dropbox account" in data
        assert 'action="/project/%E2%9C%93project1/tasks/import"' in data

        # Twitter
        url = "/project/%s/tasks/import?type=twitter" % project.short_name
        res = self.app.get(url, follow_redirects=True)
        data = res.data.decode('utf-8')

        assert "From a Twitter hashtag or account" in data
        assert 'action="/project/%E2%9C%93project1/tasks/import"' in data

        # S3
        url = "/project/%s/tasks/import?type=s3" % project.short_name
        res = self.app.get(url, follow_redirects=True)
        data = res.data.decode('utf-8')

        assert "From an Amazon S3 bucket" in data
        assert 'action="/project/%E2%9C%93project1/tasks/import"' in data

        # Invalid
        url = "/project/%s/tasks/import?type=invalid" % project.short_name
        res = self.app.get(url, follow_redirects=True)

        assert res.status_code == 404, res.status_code

    @with_context
    @patch('pybossa.core.importer.get_all_importer_names')
    def test_get_importer_doesnt_show_unavailable_importers(self, names):
        names.return_value = ['csv', 'gdocs', 'epicollect', 's3']
        self.register()
        owner = db.session.query(User).first()
        project = ProjectFactory.create(owner=owner)
        url = "/project/%s/tasks/import" % project.short_name

        res = self.app.get(url, follow_redirects=True)

        assert "type=flickr" not in res.data
        assert "type=dropbox" not in res.data
        assert "type=twitter" not in res.data

    @with_context
    @patch('pybossa.view.projects.redirect_content_type', wraps=redirect)
    @patch('pybossa.importers.csv.requests.get')
    def test_import_tasks_redirects_on_success(self, request, redirect):
        """Test WEB when importing tasks succeeds, user is redirected to tasks main page"""
        csv_file = FakeResponse(text='Foo,Bar,Baz\n1,2,3', status_code=200,
                                headers={'content-type': 'text/plain'},
                                encoding='utf-8')
        request.return_value = csv_file
        self.register()
        self.signin()
        self.new_project()
        project = db.session.query(Project).first()
        url = '/project/%s/tasks/import' % project.short_name
        res = self.app.post(url, data={'csv_url': 'http://myfakecsvurl.com',
                                       'formtype': 'csv', 'form_name': 'csv'},
                            follow_redirects=True)

        assert "1 new task was imported successfully" in res.data
        redirect.assert_called_with('/project/%s/tasks/' % project.short_name)

    @with_context
    @patch('pybossa.view.projects.importer.count_tasks_to_import')
    @patch('pybossa.view.projects.importer.create_tasks')
    def test_import_few_tasks_is_done_synchronously(self, create, count):
        """Test WEB importing a small amount of tasks is done synchronously"""
        count.return_value = 1
        create.return_value = ImportReport(message='1 new task was imported successfully', metadata=None, total=1)
        self.register()
        self.signin()
        self.new_project()
        project = db.session.query(Project).first()
        url = '/project/%s/tasks/import' % project.short_name
        res = self.app.post(url, data={'csv_url': 'http://myfakecsvurl.com',
                                       'formtype': 'csv', 'form_name': 'csv'},
                            follow_redirects=True)

        assert "1 new task was imported successfully" in res.data

    @with_context
    @patch('pybossa.view.projects.importer_queue', autospec=True)
    @patch('pybossa.view.projects.importer.count_tasks_to_import')
    def test_import_tasks_as_background_job(self, count_tasks, queue):
        """Test WEB importing a big amount of tasks is done in the background"""
        from pybossa.view.projects import MAX_NUM_SYNCHRONOUS_TASKS_IMPORT
        count_tasks.return_value = MAX_NUM_SYNCHRONOUS_TASKS_IMPORT + 1
        self.register()
        self.signin()
        self.new_project()
        project = db.session.query(Project).first()
        url = '/project/%s/tasks/import' % project.short_name
        res = self.app.post(url, data={'csv_url': 'http://myfakecsvurl.com',
                                       'formtype': 'csv', 'form_name': 'csv'},
                            follow_redirects=True)
        tasks = db.session.query(Task).all()

        assert tasks == [], "Tasks should not be immediately added"
        data = {'type': 'csv', 'csv_url': 'http://myfakecsvurl.com'}
        queue.enqueue.assert_called_once_with(import_tasks, project.id, 'John Doe', **data)
        msg = "trying to import a large amount of tasks, so please be patient.\
            You will receive an email when the tasks are ready."
        print res.data
        assert msg in res.data

    @with_context
    @patch('pybossa.view.projects.uploader.upload_file', return_value=True)
    @patch('pybossa.importers.csv.requests.get')
    def test_bulk_csv_import_works(self, Mock, mock):
        """Test WEB bulk import works"""
        csv_file = FakeResponse(text='Foo,Bar,priority_0\n1,2,3', status_code=200,
                                headers={'content-type': 'text/plain'},
                                encoding='utf-8')
        Mock.return_value = csv_file
        self.register()
        self.signin()
        self.new_project()
        project = db.session.query(Project).first()
        url = '/project/%s/tasks/import' % (project.short_name)
        res = self.app.post(url, data={'csv_url': 'http://myfakecsvurl.com',
                                       'formtype': 'csv', 'form_name': 'csv'},
                            follow_redirects=True)
        task = db.session.query(Task).first()
        assert {u'Bar': u'2', u'Foo': u'1'} == task.info
        assert task.priority_0 == 3
        assert "1 new task was imported successfully" in res.data

        # Check that only new items are imported
        empty_file = FakeResponse(text='Foo,Bar,priority_0\n1,2,3\n4,5,6',
                                  status_code=200,
                                  headers={'content-type': 'text/plain'},
                                  encoding='utf-8')
        Mock.return_value = empty_file
        project = db.session.query(Project).first()
        url = '/project/%s/tasks/import' % (project.short_name)
        res = self.app.post(url, data={'csv_url': 'http://myfakecsvurl.com',
                                       'formtype': 'csv', 'form_name': 'csv'},
                            follow_redirects=True)
        project = db.session.query(Project).first()
        assert len(project.tasks) == 2, "There should be only 2 tasks"
        n = 0
        csv_tasks = [{u'Foo': u'1', u'Bar': u'2'}, {u'Foo': u'4', u'Bar': u'5'}]
        for t in project.tasks:
            assert t.info == csv_tasks[n], "The task info should be the same"
            n += 1

    @with_context
    @patch('pybossa.view.projects.uploader.upload_file', return_value=True)
    @patch('pybossa.importers.csv.requests.get')
    def test_bulk_gdocs_import_works(self, Mock, mock):
        """Test WEB bulk GDocs import works."""
        csv_file = FakeResponse(text='Foo,Bar,priority_0\n1,2,3', status_code=200,
                                headers={'content-type': 'text/plain'},
                                encoding='utf-8')
        Mock.return_value = csv_file
        self.register()
        self.signin()
        self.new_project()
        project = db.session.query(Project).first()
        url = '/project/%s/tasks/import' % (project.short_name)
        res = self.app.post(url, data={'googledocs_url': 'http://drive.google.com',
                                       'formtype': 'gdocs', 'form_name': 'gdocs'},
                            follow_redirects=True)
        task = db.session.query(Task).first()
        assert {u'Bar': u'2', u'Foo': u'1'} == task.info
        assert task.priority_0 == 3
        assert "1 new task was imported successfully" in res.data

        # Check that only new items are imported
        empty_file = FakeResponse(text='Foo,Bar,priority_0\n1,2,3\n4,5,6',
                                  status_code=200,
                                  headers={'content-type': 'text/plain'},
                                  encoding='utf-8')
        Mock.return_value = empty_file
        project = db.session.query(Project).first()
        url = '/project/%s/tasks/import' % (project.short_name)
        res = self.app.post(url, data={'googledocs_url': 'http://drive.google.com',
                                       'formtype': 'gdocs', 'form_name': 'gdocs'},
                            follow_redirects=True)
        project = db.session.query(Project).first()
        assert len(project.tasks) == 2, "There should be only 2 tasks"
        n = 0
        csv_tasks = [{u'Foo': u'1', u'Bar': u'2'}, {u'Foo': u'4', u'Bar': u'5'}]
        for t in project.tasks:
            assert t.info == csv_tasks[n], "The task info should be the same"
            n += 1

        # Check that only new items are imported
        project = db.session.query(Project).first()
        url = '/project/%s/tasks/import' % (project.short_name)
        res = self.app.post(url, data={'googledocs_url': 'http://drive.google.com',
                                       'formtype': 'gdocs', 'form_name': 'gdocs'},
                            follow_redirects=True)
        project = db.session.query(Project).first()
        assert len(project.tasks) == 2, "There should be only 2 tasks"
        n = 0
        csv_tasks = [{u'Foo': u'1', u'Bar': u'2'}, {u'Foo': u'4', u'Bar': u'5'}]
        for t in project.tasks:
            assert t.info == csv_tasks[n], "The task info should be the same"
            n += 1
        assert "no new records" in res.data, res.data

    @with_context
    @patch('pybossa.view.projects.uploader.upload_file', return_value=True)
    @patch('pybossa.importers.epicollect.requests.get')
    def test_bulk_epicollect_import_works(self, Mock, mock):
        """Test WEB bulk Epicollect import works"""
        data = [dict(DeviceID=23)]
        fake_response = FakeResponse(text=json.dumps(data), status_code=200,
                                     headers={'content-type': 'application/json'},
                                     encoding='utf-8')
        Mock.return_value = fake_response
        self.register()
        self.signin()
        self.new_project()
        project = db.session.query(Project).first()
        res = self.app.post(('/project/%s/tasks/import' % (project.short_name)),
                            data={'epicollect_project': 'fakeproject',
                                  'epicollect_form': 'fakeform',
                                  'formtype': 'json', 'form_name': 'epicollect'},
                            follow_redirects=True)

        project = db.session.query(Project).first()
        err_msg = "Tasks should be imported"
        assert "1 new task was imported successfully" in res.data, err_msg
        tasks = db.session.query(Task).filter_by(project_id=project.id).all()
        err_msg = "The imported task from EpiCollect is wrong"
        assert tasks[0].info['DeviceID'] == 23, err_msg

        data = [dict(DeviceID=23), dict(DeviceID=24)]
        fake_response = FakeResponse(text=json.dumps(data), status_code=200,
                                     headers={'content-type': 'application/json'},
                                     encoding='utf-8')
        Mock.return_value = fake_response
        res = self.app.post(('/project/%s/tasks/import' % (project.short_name)),
                            data={'epicollect_project': 'fakeproject',
                                  'epicollect_form': 'fakeform',
                                  'formtype': 'json', 'form_name': 'epicollect'},
                            follow_redirects=True)
        project = db.session.query(Project).first()
        assert len(project.tasks) == 2, "There should be only 2 tasks"
        n = 0
        epi_tasks = [{u'DeviceID': 23}, {u'DeviceID': 24}]
        for t in project.tasks:
            assert t.info == epi_tasks[n], "The task info should be the same"
            n += 1

    @with_context
    @patch('pybossa.importers.flickr.requests.get')
    def test_bulk_flickr_import_works(self, request):
        """Test WEB bulk Flickr import works"""
        data = {
            "photoset": {
                "id": "72157633923521788",
                "primary": "8947113500",
                "owner": "32985084@N00",
                "ownername": "Teleyinex",
                "photo": [{"id": "8947115130", "secret": "00e2301a0d",
                           "server": "5441", "farm": 6, "title": "Title",
                           "isprimary": 0, "ispublic": 1, "isfriend": 0,
                           "isfamily": 0}
                          ],
                "page": 1,
                "per_page": "500",
                "perpage": "500",
                "pages": 1,
                "total": 1,
                "title": "Science Hack Day Balloon Mapping Workshop"},
            "stat": "ok"}
        fake_response = FakeResponse(text=json.dumps(data), status_code=200,
                                     headers={'content-type': 'application/json'},
                                     encoding='utf-8')
        request.return_value = fake_response
        self.register()
        self.signin()
        self.new_project()
        project = db.session.query(Project).first()
        res = self.app.post(('/project/%s/tasks/import' % (project.short_name)),
                            data={'album_id': '1234',
                                  'form_name': 'flickr'},
                            follow_redirects=True)

        project = db.session.query(Project).first()
        err_msg = "Tasks should be imported"
        assert "1 new task was imported successfully" in res.data, err_msg
        tasks = db.session.query(Task).filter_by(project_id=project.id).all()
        expected_info = {
            u'url': u'https://farm6.staticflickr.com/5441/8947115130_00e2301a0d.jpg',
            u'url_m': u'https://farm6.staticflickr.com/5441/8947115130_00e2301a0d_m.jpg',
            u'url_b': u'https://farm6.staticflickr.com/5441/8947115130_00e2301a0d_b.jpg',
            u'link': u'https://www.flickr.com/photos/32985084@N00/8947115130',
            u'title': u'Title'}
        assert tasks[0].info == expected_info, tasks[0].info

    @with_context
    def test_flickr_importer_page_shows_option_to_log_into_flickr(self):
        self.register()
        self.signin()
        owner = db.session.query(User).first()
        project = ProjectFactory.create(owner=owner)
        url = "/project/%s/tasks/import?type=flickr" % project.short_name

        res = self.app.get(url)
        login_url = '/flickr/?next=%2Fproject%2F%25E2%259C%2593project1%2Ftasks%2Fimport%3Ftype%3Dflickr'

        assert login_url in res.data

    @with_context
    def test_bulk_dropbox_import_works(self):
        """Test WEB bulk Dropbox import works"""
        dropbox_file_data = (u'{"bytes":286,'
                             u'"link":"https://www.dropbox.com/s/l2b77qvlrequ6gl/test.txt?dl=0",'
                             u'"name":"test.txt",'
                             u'"icon":"https://www.dropbox.com/static/images/icons64/page_white_text.png"}')
        self.register()
        self.signin()
        self.new_project()
        project = db.session.query(Project).first()
        res = self.app.post('/project/%s/tasks/import' % project.short_name,
                            data={'files-0': dropbox_file_data,
                                  'form_name': 'dropbox'},
                            follow_redirects=True)

        project = db.session.query(Project).first()
        err_msg = "Tasks should be imported"
        tasks = db.session.query(Task).filter_by(project_id=project.id).all()
        expected_info = {
            u'link_raw': u'https://www.dropbox.com/s/l2b77qvlrequ6gl/test.txt?raw=1',
            u'link': u'https://www.dropbox.com/s/l2b77qvlrequ6gl/test.txt?dl=0',
            u'filename': u'test.txt'}
        assert tasks[0].info == expected_info, tasks[0].info

    @with_context
    @patch('pybossa.importers.twitterapi.Twitter')
    @patch('pybossa.importers.twitterapi.oauth2_dance')
    def test_bulk_twitter_import_works(self, oauth, client):
        """Test WEB bulk Twitter import works"""
        tweet_data = {
            'statuses': [
                {
                    u'created_at': 'created',
                    u'favorite_count': 77,
                    u'coordinates': 'coords',
                    u'id_str': u'1',
                    u'id': 1,
                    u'retweet_count': 44,
                    u'user': {'screen_name': 'fulanito'},
                    u'text': 'this is a tweet #match'
                }
            ]
        }
        client_instance = Mock()
        client_instance.search.tweets.return_value = tweet_data
        client.return_value = client_instance

        self.register()
        self.signin()
        self.new_project()
        project = db.session.query(Project).first()
        res = self.app.post('/project/%s/tasks/import' % project.short_name,
                            data={'source': '#match',
                                  'max_tweets': 1,
                                  'form_name': 'twitter'},
                            follow_redirects=True)

        project = db.session.query(Project).first()
        err_msg = "Tasks should be imported"
        tasks = db.session.query(Task).filter_by(project_id=project.id).all()
        expected_info = {
            u'created_at': 'created',
            u'favorite_count': 77,
            u'coordinates': 'coords',
            u'id_str': u'1',
            u'id': 1,
            u'retweet_count': 44,
            u'user': {'screen_name': 'fulanito'},
            u'user_screen_name': 'fulanito',
            u'text': 'this is a tweet #match'
        }
        assert tasks[0].info == expected_info, tasks[0].info

    @with_context
    def test_bulk_s3_import_works(self):
        """Test WEB bulk S3 import works"""
        self.register()
        self.signin()
        self.new_project()
        project = db.session.query(Project).first()
        res = self.app.post('/project/%s/tasks/import' % project.short_name,
                            data={'files-0': 'myfile.txt',
                                  'bucket': 'mybucket',
                                  'form_name': 's3'},
                            follow_redirects=True)

        project = db.session.query(Project).first()
        err_msg = "Tasks should be imported"
        tasks = db.session.query(Task).filter_by(project_id=project.id).all()
        expected_info = {
            u'url': u'https://mybucket.s3.amazonaws.com/myfile.txt',
            u'filename': u'myfile.txt',
            u'link': u'https://mybucket.s3.amazonaws.com/myfile.txt'
        }
        assert tasks[0].info == expected_info, tasks[0].info

    @with_context
    def test_55_facebook_account_warning(self):
        """Test WEB Facebook OAuth user gets a hint to sign in"""
        user = User(fullname='John',
                    name='john',
                    email_addr='john@john.com',
                    info={})

        user.info = dict(facebook_token=u'facebook')
        msg, method = get_user_signup_method(user)
        err_msg = "Should return 'facebook' but returned %s" % method
        assert method == 'facebook', err_msg

        user.info = dict(google_token=u'google')
        msg, method = get_user_signup_method(user)
        err_msg = "Should return 'google' but returned %s" % method
        assert method == 'google', err_msg

        user.info = dict(twitter_token=u'twitter')
        msg, method = get_user_signup_method(user)
        err_msg = "Should return 'twitter' but returned %s" % method
        assert method == 'twitter', err_msg

        user.info = {}
        msg, method = get_user_signup_method(user)
        err_msg = "Should return 'local' but returned %s" % method
        assert method == 'local', err_msg

    @with_context
    def test_56_delete_tasks(self):
        """Test WEB delete tasks works"""
        Fixtures.create()
        # Anonymous user
        res = self.app.get('/project/test-app/tasks/delete', follow_redirects=True)
        err_msg = "Anonymous user should be redirected for authentication"
        assert "This feature requires being logged in." in res.data, err_msg
        err_msg = "Anonymous user should not be allowed to delete tasks"
        res = self.app.post('/project/test-app/tasks/delete', follow_redirects=True)
        err_msg = "Anonymous user should not be allowed to delete tasks"
        assert "This feature requires being logged in." in res.data, err_msg

        # Authenticated user but not owner
        self.register()
        self.signin()
        res = self.app.get('/project/test-app/tasks/delete', follow_redirects=True)
        err_msg = "Authenticated user but not owner should get 403 FORBIDDEN in GET"
        assert res.status == '403 FORBIDDEN', err_msg
        res = self.app.post('/project/test-app/tasks/delete', follow_redirects=True)
        err_msg = "Authenticated user but not owner should get 403 FORBIDDEN in POST"
        assert res.status == '403 FORBIDDEN', err_msg
        self.signout()

        # Owner
        tasks = db.session.query(Task).filter_by(project_id=1).all()
        res = self.signin(email=u'tester@tester.com', password=u'tester')
        res = self.app.get('/project/test-app/tasks/delete', follow_redirects=True)
        err_msg = "Owner user should get 200 in GET"
        assert res.status == '200 OK', err_msg
        assert len(tasks) > 0, "len(project.tasks) > 0"
        res = self.app.post('/project/test-app/tasks/delete', follow_redirects=True)
        err_msg = "Owner should get 200 in POST"
        assert res.status == '200 OK', err_msg
        tasks = db.session.query(Task).filter_by(project_id=1).all()
        assert len(tasks) == 0, "len(project.tasks) != 0"

        # Admin
        res = self.signin(email=u'root@root.com', password=u'tester' + 'root')
        res = self.app.get('/project/test-app/tasks/delete', follow_redirects=True)
        err_msg = "Admin user should get 200 in GET"
        assert res.status_code == 200, err_msg
        res = self.app.post('/project/test-app/tasks/delete', follow_redirects=True)
        err_msg = "Admin should get 200 in POST"
        assert res.status_code == 200, err_msg

    @with_context
    def test_56_delete_tasks_json(self):
        """Test WEB delete tasks JSON works"""
        admin, owner, user = UserFactory.create_batch(3)
        project = ProjectFactory.create(owner=owner)
        TaskFactory.create(project=project)
        url = '/project/%s/tasks/delete' % project.short_name

        # Anonymous user
        res = self.app_get_json(url, follow_redirects=True)
        err_msg = "Anonymous user should be redirected for authentication"
        assert "This feature requires being logged in." in res.data, err_msg
        err_msg = "Anonymous user should not be allowed to delete tasks"
        res = self.app.post(url, follow_redirects=True)
        err_msg = "Anonymous user should not be allowed to delete tasks"
        assert "This feature requires being logged in." in res.data, err_msg

        # Authenticated user but not owner
        res = self.app_get_json(url + '?api_key=%s' % user.api_key)
        err_msg = "Authenticated user but not owner should get 403 FORBIDDEN in GET"
        assert res.status == '403 FORBIDDEN', err_msg
        res = self.app.post(url + '?api_key=%s' % user.api_key)
        err_msg = "Authenticated user but not owner should get 403 FORBIDDEN in POST"
        assert res.status == '403 FORBIDDEN', err_msg

        # Owner
        tasks = db.session.query(Task).filter_by(project_id=project.id).all()
        res = self.app_get_json(url + '?api_key=%s' % owner.api_key)
        err_msg = "Owner user should get 200 in GET"
        assert res.status == '200 OK', err_msg
        assert len(tasks) > 0, "len(project.tasks) > 0"
        res = self.app_post_json(url + '?api_key=%s' % owner.api_key)
        err_msg = "Owner should get 200 in POST"
        assert res.status == '200 OK', err_msg
        tasks = db.session.query(Task).filter_by(project_id=project.id).all()
        assert len(tasks) == 0, "len(project.tasks) != 0"

        # Admin
        res = self.app.get(url + '?api_key=%s' % admin.api_key)
        err_msg = "Admin user should get 200 in GET"
        assert res.status_code == 200, err_msg
        res = self.app_post_json(url + '?api_key=%s' % admin.api_key)
        err_msg = "Admin should get 200 in POST"
        assert res.status_code == 200, err_msg


    @with_context
    @patch('pybossa.repositories.task_repository.uploader')
    def test_delete_tasks_removes_existing_zip_files(self, uploader):
        """Test WEB delete tasks also deletes zip files for task and taskruns"""
        Fixtures.create()
        self.signin(email=u'tester@tester.com', password=u'tester')
        res = self.app.post('/project/test-app/tasks/delete', follow_redirects=True)
        expected = [call('1_test-app_task_json.zip', 'user_2'),
                    call('1_test-app_task_csv.zip', 'user_2'),
                    call('1_test-app_task_run_json.zip', 'user_2'),
                    call('1_test-app_task_run_csv.zip', 'user_2')]
        assert uploader.delete_file.call_args_list == expected

    @with_context
    def test_57_reset_api_key(self):
        """Test WEB reset api key works"""
        url = "/account/johndoe/update"
        # Anonymous user
        res = self.app.get(url, follow_redirects=True)
        err_msg = "Anonymous user should be redirected for authentication"
        assert "This feature requires being logged in." in res.data, err_msg
        res = self.app.post(url, follow_redirects=True)
        assert "This feature requires being logged in." in res.data, err_msg
        # Authenticated user
        self.register()
        self.signin()
        user = db.session.query(User).get(1)
        url = "/account/%s/update" % user.name
        api_key = user.api_key
        res = self.app.get(url, follow_redirects=True)
        err_msg = "Authenticated user should get access to reset api key page"
        assert res.status_code == 200, err_msg
        assert "reset your personal API Key" in res.data, err_msg
        url = "/account/%s/resetapikey" % user.name
        res = self.app.post(url, follow_redirects=True)
        err_msg = "Authenticated user should be able to reset his api key"
        assert res.status_code == 200, err_msg
        user = db.session.query(User).get(1)
        err_msg = "New generated API key should be different from old one"
        assert api_key != user.api_key, err_msg
        self.signout()

        self.register(fullname="new", name="new")
        self.signin(email="new@example.com", password="p4ssw0rd")
        res = self.app.post(url)
        assert res.status_code == 403, res.status_code

        url = "/account/fake/resetapikey"
        res = self.app.post(url)
        assert res.status_code == 404, res.status_code

    @with_context
    def test_57_reset_api_key_json(self):
        """Test WEB reset api key JSON works"""
        url = "/account/johndoe/update"
        # Anonymous user
        res = self.app_get_json(url, follow_redirects=True)
        err_msg = "Anonymous user should be redirected for authentication"
        assert "This feature requires being logged in." in res.data, err_msg
        res = self.app_post_json(url, data=dict(foo=1), follow_redirects=True)
        assert "This feature requires being logged in." in res.data, res.data
        # Authenticated user
        self.register()
        user = db.session.query(User).get(1)
        url = "/account/%s/update" % user.name
        api_key = user.api_key
        res = self.app_get_json(url, follow_redirects=True)
        err_msg = "Authenticated user should get access to reset api key page"
        assert res.status_code == 200, err_msg
        data = json.loads(res.data)
        assert data.get('form').get('name') == user.name, (err_msg, data)

        with patch.dict(self.flask_app.config, {'WTF_CSRF_ENABLED': True}):
            url = "/account/%s/resetapikey" % user.name
            csrf = self.get_csrf(url)
            headers = {'X-CSRFToken': csrf}
            res = self.app_post_json(url,
                                     follow_redirects=True, headers=headers)
            err_msg = "Authenticated user should be able to reset his api key"
            assert res.status_code == 200, err_msg
            data = json.loads(res.data)
            assert data.get('status') == SUCCESS, err_msg
            assert data.get('next') == "/account/%s/" % user.name, (err_msg, data)
            user = db.session.query(User).get(1)
            err_msg = "New generated API key should be different from old one"
            assert api_key != user.api_key, (err_msg, data)
            self.signout()

            self.register(fullname="new", name="new")
            res = self.app_post_json(url, headers=headers)
            assert res.status_code == 403, res.status_code
            data = json.loads(res.data)
            assert data.get('code') == 403, data

            url = "/account/fake/resetapikey"
            res = self.app_post_json(url, headers=headers)
            assert res.status_code == 404, res.status_code
            data = json.loads(res.data)
            assert data.get('code') == 404, data


    @with_context
    @patch('pybossa.cache.site_stats.get_locs', return_value=[{'latitude': 0, 'longitude': 0}])
    def test_58_global_stats(self, mock1):
        """Test WEB global stats of the site works"""
        Fixtures.create()

        url = "/stats"
        res = self.app.get(url, follow_redirects=True)
        err_msg = "There should be a Global Statistics page of the project"
        assert "General Statistics" in res.data, err_msg

        with patch.dict(self.flask_app.config, {'GEO': True}):
            res = self.app.get(url, follow_redirects=True)
            assert "GeoLite" in res.data, res.data

    @with_context
    @patch('pybossa.cache.site_stats.get_locs', return_value=[{'latitude': 0, 'longitude': 0}])
    def test_58_global_stats_json(self, mock1):
        """Test WEB global stats JSON of the site works"""
        Fixtures.create()

        url = "/stats/"
        res = self.app_get_json(url)
        err_msg = "There should be a Global Statistics page of the project"
        data = json.loads(res.data)
        keys = ['locs', 'projects', 'show_locs', 'stats', 'tasks', 'top5_projects_24_hours', 'top5_users_24_hours', 'users']
        assert keys.sort() == data.keys().sort(), keys


        with patch.dict(self.flask_app.config, {'GEO': True}):
            res = self.app.get(url, follow_redirects=True)
            assert "GeoLite" in res.data, res.data

    @with_context
    def test_59_help_api(self):
        """Test WEB help api page exists"""
        Fixtures.create()
        url = "/help/api"
        res = self.app.get(url, follow_redirects=True)
        err_msg = "There should be a help api page"
        assert "API Help" in res.data, err_msg
        assert_raises(ValueError, json.loads, res.data)

    @with_context
    def test_59_help_api_json(self):
        """Test WEB help api json exists"""
        Fixtures.create()
        url = "/help/api"
        res = self.app_get_json(url, follow_redirects=True)
        data = json.loads(res.data)
        err_msg = 'Template wrong'
        assert data['template'] == 'help/api.html', err_msg
        err_msg = 'Title wrong'
        assert data['title'] == 'Help: API', err_msg
        err_msg = 'project id missing'
        assert 'project_id' in data, err_msg

    @with_context
    def test_59_help_license(self):
        """Test WEB help license page exists."""
        url = "/help/license"
        res = self.app.get(url, follow_redirects=True)
        err_msg = "There should be a help license page"
        assert "Licenses" in res.data, err_msg
        assert_raises(ValueError, json.loads, res.data)

    @with_context
    def test_59_help_license_json(self):
        """Test WEB help license json exists."""
        url = "/help/license"
        res = self.app_get_json(url, follow_redirects=True)
        data = json.loads(res.data)
        err_msg = 'Template wrong'
        assert data['template'] == 'help/license.html', err_msg
        err_msg = 'Title wrong'
        assert data['title'] == 'Help: Licenses', err_msg

    @with_context
    def test_59_about(self):
        """Test WEB help about page exists."""
        url = "/about"
        res = self.app.get(url, follow_redirects=True)
        err_msg = "There should be an about page"
        assert "About" in res.data, err_msg

    @with_context
    def test_59_help_tos(self):
        """Test WEB help TOS page exists."""
        url = "/help/terms-of-use"
        res = self.app.get(url, follow_redirects=True)
        err_msg = "There should be a TOS page"
        assert "Terms for use" in res.data, err_msg
        assert_raises(ValueError, json.loads, res.data)

    @with_context
    def test_59_help_tos_json(self):
        """Test WEB help TOS json endpoint exists"""
        url = "/help/terms-of-use"
        res = self.app_get_json(url)
        data = json.loads(res.data)
        err_msg = 'Template wrong'
        assert data['template'] == 'help/tos.html', err_msg
        err_msg = 'Title wrong'
        assert data['title'] == 'Help: Terms of Use', err_msg
        err_msg = "There should be HTML content"
        assert '<body' in data['content'], err_msg

    @with_context
    def test_59_help_cookies_policy(self):
        """Test WEB help cookies policy page exists."""
        url = "/help/cookies-policy"
        res = self.app.get(url, follow_redirects=True)
        err_msg = "There should be a TOS page"
        assert "uses cookies" in res.data, err_msg
        assert_raises(ValueError, json.loads, res.data)

    @with_context
    def test_59_help_cookies_policy_json(self):
        """Test WEB help cookies policy json endpoint exists."""
        url = "/help/cookies-policy"
        res = self.app_get_json(url)
        data = json.loads(res.data)
        err_msg = 'Template wrong'
        assert data['template'] == 'help/cookies_policy.html', err_msg
        err_msg = 'Title wrong'
        assert data['title'] == 'Help: Cookies Policy', err_msg
        err_msg = "There should be HTML content"
        assert '<body' in data['content'], err_msg

    @with_context
    def test_59_help_privacy(self):
        """Test WEB help privacy page exists."""
        url = "/help/privacy"
        res = self.app.get(url, follow_redirects=True)
        err_msg = "There should be a privacy policy page"
        assert "Privacy" in res.data, err_msg
        assert_raises(ValueError, json.loads, res.data)

    @with_context
    def test_60_help_privacy_json(self):
        """Test privacy json endpoint"""
        url = "/help/privacy"
        res = self.app_get_json(url)
        data = json.loads(res.data)
        err_msg = 'Template wrong'
        assert data['template'] == 'help/privacy.html', err_msg
        err_msg = 'Title wrong'
        assert data['title'] == 'Privacy Policy', err_msg
        err_msg = "There should be HTML content"
        assert '<body' in data['content'], err_msg

    @with_context
    def test_69_allow_anonymous_contributors(self):
        """Test WEB allow anonymous contributors works"""
        Fixtures.create()
        project = db.session.query(Project).first()
        url = '/project/%s/newtask' % project.short_name

        # All users are allowed to participate by default
        # As Anonymous user
        #res = self.app.get(url, follow_redirects=True)
        #err_msg = "The anonymous user should be able to participate"
        #assert project.name in res.data, err_msg

        # As registered user
        self.register()
        self.signin()
        res = self.app.get(url, follow_redirects=True)
        err_msg = "The anonymous user should be able to participate"
        assert project.name in res.data, err_msg
        self.signout()

        # Now only allow authenticated users
        project.allow_anonymous_contributors = False
        db.session.add(project)
        db.session.commit()

        # As Anonymous user
        res = self.app.get(url, follow_redirects=True)
        err_msg = "User should be redirected to sign in"
        project = db.session.query(Project).first()
        msg = "Oops! You have to sign in to participate in <strong>%s</strong>" % project.name
        assert msg in res.data, err_msg

        # As registered user
        res = self.signin()
        res = self.app.get(url, follow_redirects=True)
        err_msg = "The authenticated user should be able to participate"
        assert project.name in res.data, err_msg
        self.signout()

        # Now only allow authenticated users
        project.allow_anonymous_contributors = False
        db.session.add(project)
        db.session.commit()
        res = self.app.get(url, follow_redirects=True)
        err_msg = "Only authenticated users can participate"
        assert "sign in" in res.data, err_msg

    @with_context
    def test_70_public_user_profile(self):
        """Test WEB public user profile works"""
        Fixtures.create()

        # Should work as an anonymous user
        url = '/account/%s/' % Fixtures.name
        res = self.app.get(url, follow_redirects=True)
        err_msg = "There should be a public profile page for the user"
        assert Fixtures.fullname in res.data, err_msg

        # Should work as an authenticated user
        self.signin()
        res = self.app.get(url, follow_redirects=True)
        assert Fixtures.fullname in res.data, err_msg

        # Should return 404 when a user does not exist
        url = '/account/a-fake-name-that-does-not-exist/'
        res = self.app.get(url, follow_redirects=True)
        err_msg = "It should return a 404"
        assert res.status_code == 404, err_msg

    @with_context
    def test_71_public_user_profile_json(self):
        """Test JSON WEB public user profile works"""

        res = self.app.get('/account/nonexistent/',
                           content_type='application/json')
        assert res.status_code == 404, res.status_code
        data = json.loads(res.data)
        assert data['code'] == 404, res.status_code

        Fixtures.create()

        # Should work as an anonymous user
        url = '/account/%s/' % Fixtures.name
        res = self.app.get(url, content_type='application/json')
        assert res.status_code == 200, res.status_code
        data = json.loads(res.data)
        err_msg = 'there should be a title for the user page'
        assert data['title'] == 'T Tester &middot; User Profile', err_msg
        err_msg = 'there should be a user name'
        assert data['user']['name'] == 'tester', err_msg
        err_msg = 'there should not be a user id'
        assert 'id' not in data['user'], err_msg

    @with_context
    def test_72_profile_url_json(self):
        """Test JSON WEB public user profile works"""

        res = self.app.get('/account/profile',
                           content_type='application/json')
        assert res.status_code == 200, res.status_code
        data = json.loads(res.data)
        assert data['next'] == '/account/signin'
        assert data['status'] == 'not_signed_in'

    @with_context
    @patch('pybossa.view.projects.uploader.upload_file', return_value=True)
    def test_74_task_settings_page(self, mock):
        """Test WEB TASK SETTINGS page works"""
        # Creat root user
        self.register()
        self.signout()
        # As owner
        self.register()
        self.signin()
        res = self.new_project()
        url = "/project/sampleapp/tasks/settings"

        res = self.app.get(url, follow_redirects=True)
        dom = BeautifulSoup(res.data)
        divs = ['task_scheduler', 'task_delete', 'task_redundancy']
        for div in divs:
            err_msg = "There should be a %s section" % div
            assert dom.find(id=div) is not None, err_msg

        self.signout()
        # As an authenticated user
        self.register(fullname="juan", name="juan")
        self.signin(email="juan@example.com", password="p4ssw0rd")
        res = self.app.get(url, follow_redirects=True)
        err_msg = "User should not be allowed to access this page"
        assert res.status_code == 403, err_msg
        self.signout()

        # As an anonymous user
        res = self.app.get(url, follow_redirects=True)
        dom = BeautifulSoup(res.data)
        err_msg = "User should be redirected to sign in"
        assert dom.find(id="signin") is not None, err_msg

        # As root
        self.signin()
        res = self.app.get(url, follow_redirects=True)
        dom = BeautifulSoup(res.data)
        divs = ['task_scheduler', 'task_delete', 'task_redundancy']
        for div in divs:
            err_msg = "There should be a %s section" % div
            assert dom.find(id=div) is not None, err_msg

    @with_context
    @patch('pybossa.view.projects.uploader.upload_file', return_value=True)
    def test_75_task_settings_scheduler(self, mock):
        """Test WEB TASK SETTINGS scheduler page works"""
        # Creat root user
        self.register()
        self.signout()
        # Create owner
        self.register()
        self.signin()
        self.new_project()
        url = "/project/sampleapp/tasks/scheduler"
        form_id = 'task_scheduler'
        self.signout()

        # As owner and root
        for i in range(0, 1):
            if i == 0:
                self.signin()
                sched = 'depth_first'
            else:
                sched = 'default'
                self.signin()
            res = self.app.get(url, follow_redirects=True)
            dom = BeautifulSoup(res.data)
            err_msg = "There should be a %s section" % form_id
            assert dom.find(id=form_id) is not None, err_msg
            res = self.task_settings_scheduler(short_name="sampleapp",
                                               sched=sched)
            err_msg = "Task Scheduler should be updated"
            assert "Project Task Scheduler updated" in res.data, err_msg
            assert "success" in res.data, err_msg
            project = db.session.query(Project).get(1)
            assert project.info['sched'] == sched, err_msg
            self.signout()

        # As an authenticated user
        self.register(fullname="juan", name="juan")
        self.signin(email="juan@example.com", password="p4ssw0rd")
        res = self.app.get(url, follow_redirects=True)
        err_msg = "User should not be allowed to access this page"
        assert res.status_code == 403, err_msg
        self.signout()

        # As an anonymous user
        res = self.app.get(url, follow_redirects=True)
        dom = BeautifulSoup(res.data)
        err_msg = "User should be redirected to sign in"
        assert dom.find(id="signin") is not None, err_msg


    @with_context
    @patch('pybossa.view.projects.uploader.upload_file', return_value=True)
    def test_75_task_settings_scheduler_json(self, mock):
        """Test WEB TASK SETTINGS JSON scheduler page works"""
        admin, owner, user = UserFactory.create_batch(3)
        project = ProjectFactory.create(owner=owner)
        url = "/project/%s/tasks/scheduler" % project.short_name
        form_id = 'task_scheduler'

        # As owner and root
        for i in range(0, 1):
            if i == 0:
                # As owner
                new_url = url + '?api_key=%s' % owner.api_key
                sched = 'depth_first'
            else:
                new_url = url + '?api_key=%s' % admin.api_key
                sched = 'default'
            res = self.app_get_json(new_url)
            data = json.loads(res.data)
            assert data['form']['csrf'] is not None, data
            assert 'sched' in data['form'].keys(), data

            res = self.app_post_json(new_url, data=dict(sched=sched))
            data = json.loads(res.data)
            project = db.session.query(Project).get(1)
            assert project.info['sched'] == sched, err_msg
            assert data['status'] == SUCCESS, data

        # As an authenticated user
        res = self.app_get_json(url + '?api_key=%s' % user.api_key)
        err_msg = "User should not be allowed to access this page"
        assert res.status_code == 403, err_msg

        # As an anonymous user
        res = self.app.get(url, follow_redirects=True)
        dom = BeautifulSoup(res.data)
        err_msg = "User should be redirected to sign in"
        assert dom.find(id="signin") is not None, err_msg


    @with_context
    @patch('pybossa.view.projects.uploader.upload_file', return_value=True)
    def test_76_task_settings_redundancy(self, mock):
        """Test WEB TASK SETTINGS redundancy page works"""
        # Creat root user
        self.register()
        self.signout()
        # Create owner
        self.register()
        self.signin()
        self.new_project()
        self.new_task(1)

        url = "/project/sampleapp/tasks/redundancy"
        form_id = 'task_redundancy'
        self.signout()

        # As owner and root
        for i in range(0, 1):
            if i == 0:
                # As owner
                self.signin()
                n_answers = 20
            else:
                n_answers = 10
                self.signin()
            res = self.app.get(url, follow_redirects=True)
            dom = BeautifulSoup(res.data)
            # Correct values
            err_msg = "There should be a %s section" % form_id
            assert dom.find(id=form_id) is not None, err_msg
            res = self.task_settings_redundancy(short_name="sampleapp",
                                                n_answers=n_answers)
            db.session.close()
            err_msg = "Task Redundancy should be updated"
            assert "Redundancy of Tasks updated" in res.data, err_msg
            assert "success" in res.data, err_msg
            project = db.session.query(Project).get(1)
            for t in project.tasks:
                assert t.n_answers == n_answers, err_msg
            # Wrong values, triggering the validators
            res = self.task_settings_redundancy(short_name="sampleapp",
                                                n_answers=0)
            err_msg = "Task Redundancy should be a value between 0 and 1000"
            assert "error" in res.data, err_msg
            assert "success" not in res.data, err_msg
            res = self.task_settings_redundancy(short_name="sampleapp",
                                                n_answers=10000000)
            err_msg = "Task Redundancy should be a value between 0 and 1000"
            assert "error" in res.data, err_msg
            assert "success" not in res.data, err_msg

            self.signout()

        # As an authenticated user
        self.register(fullname="juan", name="juan")
        self.signin(email="juan@example.com")
        res = self.app.get(url, follow_redirects=True)
        err_msg = "User should not be allowed to access this page"
        assert res.status_code == 403, err_msg
        self.signout()

        # As an anonymous user
        res = self.app.get(url, follow_redirects=True)
        dom = BeautifulSoup(res.data)
        err_msg = "User should be redirected to sign in"
        assert dom.find(id="signin") is not None, err_msg


    @with_context
    @patch('pybossa.view.projects.uploader.upload_file', return_value=True)
    def test_76_task_settings_redundancy_json(self, mock):
        """Test WEB TASK SETTINGS redundancy JSON page works"""
        admin, owner, user = UserFactory.create_batch(3)
        project = ProjectFactory.create(owner=owner)

        url = "/project/%s/tasks/redundancy" % project.short_name
        form_id = 'task_redundancy'

        # As owner and root
        for i in range(0, 1):
            if i == 0:
                # As owner
                new_url = url + '?api_key=%s' % owner.api_key
                self.signin(email="owner@example.com")
                n_answers = 20
            else:
                new_url = url + '?api_key=%s' % admin.api_key
                n_answers = 10
                self.signin()
            res = self.app_get_json(new_url)
            data = json.loads(res.data)
            assert data['form']['csrf'] is not None, data
            assert 'n_answers' in data['form'].keys(), data

            res = self.app_post_json(new_url, data=dict(n_answers=n_answers))
            data = json.loads(res.data)
            assert data['status'] == SUCCESS, data
            project = db.session.query(Project).get(1)
            for t in project.tasks:
                assert t.n_answers == n_answers, err_msg

            res = self.app_post_json(new_url, data=dict(n_answers=-1))
            data = json.loads(res.data)
            err_msg = "Task Redundancy should be a value between 1 and 1000"
            assert data['status'] == 'error', data
            assert 'between 1 and 1,000' in data['form']['errors']['n_answers'][0], data

            res = self.app_post_json(new_url, data=dict(n_answers=10000000000))
            data = json.loads(res.data)
            err_msg = "Task Redundancy should be a value between 1 and 1000"
            assert data['status'] == 'error', data
            assert 'between 1 and 1,000' in data['form']['errors']['n_answers'][0], err_msg

        # As an authenticated user
        res = self.app_get_json(url + '?api_key=%s' % user.api_key)
        err_msg = "User should not be allowed to access this page"
        assert res.status_code == 403, err_msg

        # As an anonymous user
        res = self.app_get_json(url, follow_redirects=True)
        dom = BeautifulSoup(res.data)
        err_msg = "User should be redirected to sign in"
        assert dom.find(id="signin") is not None, err_msg


    @with_context
    def test_task_redundancy_update_updates_task_state(self):
        """Test WEB when updating the redundancy of the tasks in a project, the
        state of the task is updated in consecuence"""
        # Creat root user
        self.register()
        self.signin()
        self.new_project()
        self.new_task(1)

        url = "/project/sampleapp/tasks/redundancy"

        project = db.session.query(Project).get(1)
        for t in project.tasks:
            tr = TaskRun(project_id=project.id, task_id=t.id)
            db.session.add(tr)
            db.session.commit()

        err_msg = "Task state should be completed"
        res = self.task_settings_redundancy(short_name="sampleapp",
                                            n_answers=1)

        for t in project.tasks:
            assert t.state == 'completed', err_msg

        res = self.task_settings_redundancy(short_name="sampleapp",
                                            n_answers=2)
        err_msg = "Task state should be ongoing"
        db.session.add(project)
        db.session.commit()

        for t in project.tasks:
            assert t.state == 'ongoing', t.state

    @with_context
    @patch('pybossa.view.projects.uploader.upload_file', return_value=True)
    def test_77_task_settings_priority(self, mock):
        """Test WEB TASK SETTINGS priority page works"""
        # Creat root user
        self.register()
        self.signin()
        self.new_project()
        self.new_task(1)
        url = "/project/sampleapp/tasks/priority"
        form_id = 'task_priority'

        # As owner and root
        project = db.session.query(Project).get(1)
        _id = project.tasks[0].id
        for i in range(0, 1):
            if i == 0:
                task_ids = str(_id)
                priority_0 = 1.0
            else:
                task_ids = "1"
                priority_0 = 0.5
            res = self.app.get(url, follow_redirects=True)
            dom = BeautifulSoup(res.data)
            # Correct values
            err_msg = "There should be a %s section" % form_id
            assert dom.find(id=form_id) is not None, err_msg
            res = self.task_settings_priority(short_name="sampleapp",
                                              task_ids=task_ids,
                                              priority_0=priority_0)
            err_msg = "Task Priority should be updated"
            assert "error" not in res.data, err_msg
            assert "success" in res.data, err_msg
            task = db.session.query(Task).get(_id)
            assert task.id == int(task_ids), err_msg
            assert task.priority_0 == priority_0, err_msg
            # Wrong values, triggering the validators
            res = self.task_settings_priority(short_name="sampleapp",
                                              priority_0=3,
                                              task_ids="1")
            err_msg = "Task Priority should be a value between 0.0 and 1.0"
            assert "error" in res.data, err_msg
            assert "success" not in res.data, err_msg
            res = self.task_settings_priority(short_name="sampleapp",
                                              task_ids="1, 2")
            err_msg = "Task Priority task_ids should be a comma separated, no spaces, integers"
            assert "error" in res.data, err_msg
            assert "success" not in res.data, err_msg
            res = self.task_settings_priority(short_name="sampleapp",
                                              task_ids="1,a")
            err_msg = "Task Priority task_ids should be a comma separated, no spaces, integers"
            assert "error" in res.data, err_msg
            assert "success" not in res.data, err_msg

            self.signout()

        # As an authenticated user
        self.register(fullname="juan", name="juan")
        self.signin(email="juan@example.com")
        res = self.app.get(url, follow_redirects=True)
        err_msg = "User should not be allowed to access this page"
        assert res.status_code == 403, err_msg
        self.signout()

        # As an anonymous user
        res = self.app.get(url, follow_redirects=True)
        dom = BeautifulSoup(res.data)
        err_msg = "User should be redirected to sign in"
        assert dom.find(id="signin") is not None, err_msg

    @with_context
    @patch('pybossa.view.projects.uploader.upload_file', return_value=True)
    def test_77_task_settings_priority_json(self, mock):
        """Test WEB TASK SETTINGS JSON priority page works"""
        admin, owner, user = UserFactory.create_batch(3)
        project = ProjectFactory.create(owner=owner)
        TaskFactory.create(project=project)
        url = "/project/%s/tasks/priority" % project.short_name
        form_id = 'task_priority'

        # As owner and root
        project = db.session.query(Project).get(project.id)
        _id = project.tasks[0].id
        for i in range(0, 1):
            if i == 0:
                # As owner
                new_url = url + '?api_key=%s' % owner.api_key
                task_ids = str(_id)
                priority_0 = 1.0
            else:
                new_url = url + '?api_key=%s' % admin.api_key
                task_ids = "1"
                priority_0 = 0.5
            res = self.app_get_json(new_url)
            data = json.loads(res.data)
            assert data['form']['csrf'] is not None, data
            assert 'priority_0' in data['form'].keys(), data
            assert 'task_ids' in data['form'].keys(), data
            res = self.app_post_json(new_url, data=dict(task_ids=task_ids,
                                                        priority_0=priority_0))
            data = json.loads(res.data)
            assert data['status'] == SUCCESS, data

            err_msg = "Priority should be changed."
            task = db.session.query(Task).get(_id)
            assert task.id == int(task_ids), err_msg
            assert task.priority_0 == priority_0, err_msg
            # Wrong values, triggering the validators
            res = self.app_post_json(new_url, data=dict(priority_0=3, task_ids="1"))
            data = json.loads(res.data)
            assert data['status'] == 'error', data
            assert len(data['form']['errors']['priority_0']) == 1, data


            res = self.app_post_json(new_url, data=dict(priority_0=3, task_ids="1, 2"))
            data = json.loads(res.data)
            assert data['status'] == 'error', data
            assert len(data['form']['errors']['task_ids']) == 1, data

            res = self.app_post_json(new_url, data=dict(priority_0=3, task_ids="1, a"))
            data = json.loads(res.data)
            assert data['status'] == 'error', data
            assert len(data['form']['errors']['task_ids']) == 1, data


        # As an authenticated user
        res = self.app.get(url + '?api_key=%s' % user.api_key)
        err_msg = "User should not be allowed to access this page"
        assert res.status_code == 403, err_msg

        # As an anonymous user
        res = self.app.get(url, follow_redirects=True)
        dom = BeautifulSoup(res.data)
        err_msg = "User should be redirected to sign in"
        assert dom.find(id="signin") is not None, err_msg


    @with_context
    def test_78_cookies_warning(self):
        """Test WEB cookies warning is displayed"""
        # As Anonymous
        res = self.app.get('/', follow_redirects=True)
        dom = BeautifulSoup(res.data)
        err_msg = "If cookies are not accepted, cookies banner should be shown"
        assert dom.find(id='cookies_warning') is not None, err_msg

        # As user
        self.signin(email=Fixtures.email_addr2, password=Fixtures.password)
        res = self.app.get('/', follow_redirects=True)
        dom = BeautifulSoup(res.data)
        err_msg = "If cookies are not accepted, cookies banner should be shown"
        assert dom.find(id='cookies_warning') is not None, err_msg
        self.signout()

        # As admin
        self.signin(email=Fixtures.root_addr, password=Fixtures.root_password)
        res = self.app.get('/', follow_redirects=True)
        dom = BeautifulSoup(res.data)
        err_msg = "If cookies are not accepted, cookies banner should be shown"
        assert dom.find(id='cookies_warning') is not None, err_msg
        self.signout()

    @with_context
    def test_79_cookies_warning2(self):
        """Test WEB cookies warning is hidden"""
        # As Anonymous
        self.app.set_cookie("localhost", "cookieconsent_dismissed", "Yes")
        res = self.app.get('/', follow_redirects=True, headers={})
        dom = BeautifulSoup(res.data)
        err_msg = "If cookies are not accepted, cookies banner should be hidden"
        assert dom.find('div', attrs={'class': 'cc_banner-wrapper'}) is None, err_msg

        # As user
        self.signin(email=Fixtures.email_addr2, password=Fixtures.password)
        res = self.app.get('/', follow_redirects=True)
        dom = BeautifulSoup(res.data)
        err_msg = "If cookies are not accepted, cookies banner should be hidden"
        assert dom.find('div', attrs={'class': 'cc_banner-wrapper'}) is None, err_msg
        self.signout()

        # As admin
        self.signin(email=Fixtures.root_addr, password=Fixtures.root_password)
        res = self.app.get('/', follow_redirects=True)
        dom = BeautifulSoup(res.data)
        err_msg = "If cookies are not accepted, cookies banner should be hidden"
        assert dom.find('div', attrs={'class': 'cc_banner-wrapper'}) is None, err_msg
        self.signout()

    @with_context
    def test_user_with_no_more_tasks_find_volunteers(self):
        """Test WEB when a user has contributed to all available tasks, he is
        asked to find new volunteers for a project, if the project is not
        completed yet (overall progress < 100%)"""

        self.register()
        self.signin()
        user = User.query.first()
        project = ProjectFactory.create(owner=user)
        task = TaskFactory.create(project=project)
        taskrun = TaskRunFactory.create(task=task, user=user)
        res = self.app.get('/project/%s/newtask' % project.short_name)

        message = "Sorry, you've contributed to all the tasks for this project, but this project still needs more volunteers, so please spread the word!"
        assert message in res.data
        self.signout()

    @with_context
    def test_user_with_no_more_tasks_find_volunteers_project_completed(self):
        """Test WEB when a user has contributed to all available tasks, he is
        not asked to find new volunteers for a project, if the project is
        completed (overall progress = 100%)"""

        self.register()
        self.signin()
        user = User.query.first()
        project = ProjectFactory.create(owner=user)
        task = TaskFactory.create(project=project, n_answers=1)
        taskrun = TaskRunFactory.create(task=task, user=user)
        update_stats(project.id)
        res = self.app.get('/project/%s/newtask' % project.short_name)

        assert task.state == 'completed', task.state
        message = "Sorry, you've contributed to all the tasks for this project, but this project still needs more volunteers, so please spread the word!"
        assert message not in res.data
        self.signout()

    @with_context
    def test_results(self):
        """Test WEB results shows no data as no template and no data."""
        tr = TaskRunFactory.create()
        project = project_repo.get(tr.project_id)
        url = '/project/%s/results' % project.short_name
        res = self.app.get(url, follow_redirects=True)
        dom = BeautifulSoup(res.data)
        assert dom.find(id="noresult") is not None, res.data

    @with_context
    def test_results_json(self):
        """Test WEB results shows no data as no template and no data."""
        tr = TaskRunFactory.create()
        project = project_repo.get(tr.project_id)
        url = '/project/%s/results' % project.short_name
        res = self.app_get_json(url)
        data = json.loads(res.data)
        err_msg='data entry missing'
        assert 'n_completed_tasks' in data, err_msg
        assert 'n_results' in data, err_msg
        assert 'n_task_runs' in data, err_msg
        assert 'n_tasks' in data, err_msg
        assert 'n_volunteers' in data, err_msg
        assert 'overall_progress' in data, err_msg
        assert 'owner' in data, err_msg
        owner = data['owner']
        assert 'email_addr' not in owner, owner
        assert 'api_key' not in owner, owner
        assert 'created' in owner, err_msg
        assert 'fullname' in owner, err_msg
        assert 'info' in owner, err_msg
        assert 'n_answers' in owner, err_msg
        assert 'name' in owner, err_msg
        assert 'rank' in owner, err_msg
        assert 'registered_ago' in owner, err_msg
        assert 'score' in owner, err_msg
        assert 'pro_features' in data, err_msg
        assert 'project' in data, err_msg
        project = data['project']
        assert 'secret_key' not in project, project
        assert 'created' in project, err_msg
        assert 'description' in project, err_msg
        assert 'featured' in project, err_msg
        assert 'id' in project, err_msg
        assert 'info' in project, err_msg
        assert 'owner_id' not in project['info'], project['info']
        assert 'last_activity' in project, err_msg
        assert 'last_activity_raw' in project, err_msg
        assert 'n_tasks' in project, err_msg
        assert 'n_volunteers' in project, err_msg
        assert 'name' in project, err_msg
        assert 'overall_progress' in project, err_msg
        assert 'owner' in project, err_msg
        assert 'short_name' in project, err_msg
        assert 'updated' in project, err_msg
        assert data['template']=='/projects/results.html', err_msg
        assert 'title' in data, err_msg

    @with_context
    def test_results_with_values(self):
        """Test WEB results with values are not shown as no template but data."""
        task = TaskFactory.create(n_answers=1)
        tr = TaskRunFactory.create(task=task)
        project = project_repo.get(tr.project_id)
        url = '/project/%s/results' % project.short_name
        result = result_repo.get_by(project_id=project.id)
        result.info = dict(foo='bar')
        result_repo.update(result)
        res = self.app.get(url, follow_redirects=True)
        dom = BeautifulSoup(res.data)
        assert dom.find(id="noresult") is not None, res.data

    @with_context
    def test_results_with_values_and_template(self):
        """Test WEB results with values and template is shown."""
        task = TaskFactory.create(n_answers=1)
        tr = TaskRunFactory.create(task=task)
        project = project_repo.get(tr.project_id)
        project.info['results'] = "The results"
        project_repo.update(project)
        url = '/project/%s/results' % project.short_name
        result = result_repo.get_by(project_id=project.id)
        result.info = dict(foo='bar')
        result_repo.update(result)
        update_stats(project.id)
        res = self.app.get(url, follow_redirects=True)
        assert "The results" in res.data, res.data

    @with_context
    def test_update_project_secret_key_owner(self):
        """Test update project secret key owner."""
        self.register()
        self.signin()
        self.new_project()

        project = project_repo.get(1)

        old_key = project.secret_key

        url = "/project/%s/resetsecretkey" % project.short_name

        res = self.app.post(url, follow_redirects=True)

        project = project_repo.get(1)

        err_msg = "A new key should be generated"
        assert "New secret key generated" in res.data, err_msg
        assert old_key != project.secret_key, err_msg

    @with_context
    def test_update_project_secret_key_owner_json(self):
        """Test update project secret key owner."""
        self.register()
        self.signin()
        self.new_project()

        project = project_repo.get(1)

        old_key = project.secret_key

        csrf_url = "/project/%s/update" % project.short_name
        url = "/project/%s/resetsecretkey" % project.short_name

        res = self.app_get_json(csrf_url)
        data = json.loads(res.data)
        csrf = data['upload_form']['csrf']

        res = self.app_post_json(url, headers={'X-CSRFToken': csrf})
        data = json.loads(res.data)
        assert data['flash'] == 'New secret key generated', data
        assert data['next'] == csrf_url, data
        assert data['status'] == 'success', data

        project = project_repo.get(1)

        err_msg = "A new key should be generated"
        assert "New secret key generated" in res.data, err_msg
        assert old_key != project.secret_key, err_msg


    @with_context
    def test_update_project_secret_key_not_owner(self):
        """Test update project secret key not owner."""
        self.register()
        self.signin()
        self.new_project()
        self.signout()

        self.register(email="juan@juan.com", name="juanjuan")

        self.signin(email="juan@juan.com", password="p4ssw0rd")
        project = project_repo.get(1)

        url = "/project/%s/resetsecretkey" % project.short_name

        res = self.app.post(url, follow_redirects=True)

        assert res.status_code == 403, res.status_code

    @with_context
    def test_update_project_secret_key_not_owner_json(self):
        """Test update project secret key not owner."""
        self.register()
        self.signin()
        self.new_project()
        self.signout()

        self.register(email="juan@juan.com", name="juanjuan")
        self.signin(email="juan@juan.com", password="p4ssw0rd")

        project = project_repo.get(1)

        url = "/project/%s/resetsecretkey" % project.short_name

        res = self.app_post_json(url)

        assert res.status_code == 403, res.status_code

    @patch('pybossa.view.account.mail_queue')
    @patch('pybossa.otp.OtpAuth')
    @with_context_settings(ENABLE_TWO_FACTOR_AUTH=True)
    def test_otp_signin_signout_json(self, OtpAuth, mail_queue):
        """Test WEB two factor sign in and sign out JSON works"""
        self.register()
        # Log out as the registration already logs in the user
        self.signout()

        res = self.signin(method="GET", content_type="application/json",
                          follow_redirects=False)
        data = json.loads(res.data)
        err_msg = "There should be a form with two keys email & password"
        csrf = data['form'].get('csrf')
        assert data.get('title') == "Sign in", data
        assert 'email' in data.get('form').keys(), (err_msg, data)
        assert 'password' in data.get('form').keys(), (err_msg, data)

        OTP = '1234'
        otp_secret = OtpAuth.return_value
        otp_secret.totp.return_value = OTP

        res = self.signin(content_type="application/json",
                          csrf=csrf, follow_redirects=True)
        data = json.loads(res.data)
        msg = "an email has been sent to you with one time password"
        err_msg = 'Should redirect to otp validation page'
        otp_secret.totp.assert_called()
        mail_queue.enqueue.assert_called()
        assert data.get('flash') == msg, (err_msg, data)
        assert data.get('status') == SUCCESS, (err_msg, data)
        assert data.get('next').split('/')[-1] == 'otpvalidation', (err_msg, data)

        token = data.get('next').split('/')[-2]

        # pass wrong token
        res = self.otpvalidation(follow_redirects=True, otp=OTP,
                                 content_type='application/json')
        data = json.loads(res.data)
        err_msg = 'Should be error'
        assert data['status'] == 'error', (err_msg, data)
        assert data['flash'] == 'Please sign in.', (err_msg, data)

        # pass wrong otp
        res = self.otpvalidation(token=token, follow_redirects=True,
                                 content_type='application/json')
        data = json.loads(res.data)
        err_msg = 'There should be an invalid OTP error message'
        assert data['status'] == 'error', (err_msg, data)
        msg = 'Invalid one time password, a newly generated one time password was sent to your email.'
        assert data['flash'] == msg, (err_msg, data)

        # pass right otp
        res = self.otpvalidation(token=token, follow_redirects=True, otp=OTP,
                                 content_type='application/json')
        data = json.loads(res.data)
        err_msg = 'There should not be an invalid OTP error message'
        assert data['status'] == 'success', (err_msg, data)

        # Log out
        res = self.signout(content_type="application/json",
                           follow_redirects=False)
        msg = "You are now signed out"
        data = json.loads(res.data)
        assert data.get('flash') == msg, (msg, data)
        assert data.get('status') == SUCCESS, data
        assert data.get('next') == '/', data

    @patch('pybossa.view.account.otp.retrieve_user_otp_secret')
    @patch('pybossa.otp.OtpAuth')
    @with_context_settings(ENABLE_TWO_FACTOR_AUTH=True)
    def test_login_expired_otp(self, OtpAuth, retrieve_user_otp_secret):
        """Test expired otp json"""
        self.register()
        # Log out as the registration already logs in the user
        self.signout()

        res = self.signin(method="GET", content_type="application/json",
                          follow_redirects=False)
        data = json.loads(res.data)
        err_msg = "There should be a form with two keys email & password"
        csrf = data['form'].get('csrf')
        assert data.get('title') == "Sign in", data
        assert 'email' in data.get('form').keys(), (err_msg, data)
        assert 'password' in data.get('form').keys(), (err_msg, data)

        OTP = '1234'
        otp_secret = OtpAuth.return_value
        otp_secret.totp.return_value = OTP
        retrieve_user_otp_secret.return_value = None

        res = self.signin(content_type="application/json",
                          csrf=csrf, follow_redirects=True)
        data = json.loads(res.data)

        token = data.get('next').split('/')[-2]

        # pass otp - mock expired
        res = self.otpvalidation(token=token, follow_redirects=True, otp=OTP,
                                 content_type='application/json')
        data = json.loads(res.data)
        err_msg = 'OTP should be expired'
        assert data['status'] == ERROR, (err_msg, data)
        assert 'Expired one time password' in data.get('flash'), (err_msg, data)<|MERGE_RESOLUTION|>--- conflicted
+++ resolved
@@ -763,21 +763,15 @@
         account validation is enabled"""
         from flask import current_app
         current_app.config['ACCOUNT_CONFIRMATION_DISABLED'] = False
-<<<<<<< HEAD
-        self.register()
-        self.signin()
-=======
-        data = dict(fullname="AJohn Doe", name="johndoe",
-                    password="p4ssw0rd", confirm="p4ssw0rd",
-                    email_addr="johndoe@example.com",
-                    consent=False)
->>>>>>> 919b8db8
+        self.register()
+        self.signin()
         signer.dumps.return_value = ''
         render.return_value = ''
         self.update_profile(email_addr="new@mail.com")
         current_app.config['ACCOUNT_CONFIRMATION_DISABLED'] = True
         data = dict(fullname="John Doe", name="johndoe",
-                    email_addr="new@mail.com")
+                    email_addr="new@mail.com",
+                    consent=False)
 
         signer.dumps.assert_called_with(data, salt='account-validation')
         render.assert_any_call('/account/email/validate_email.md',
@@ -805,12 +799,8 @@
             csrf = self.get_csrf('/account/register')
             data = dict(fullname="John Doe", name="johndoe2",
                         password="p4ssw0rd", confirm="p4ssw0rd",
-<<<<<<< HEAD
                         email_addr="johndoe2@example.com")
-=======
-                        email_addr="johndoe@example.com",
                         consent=False)
->>>>>>> 919b8db8
             signer.dumps.return_value = ''
             render.return_value = ''
             res = self.app.post('/account/register', data=json.dumps(data),
@@ -4761,15 +4751,10 @@
         assert res.status == '404 NOT FOUND', res.status
 
         # Now with a real project
-        project = db.session.query(Project)\
-            .filter_by(short_name=Fixtures.project_short_name)\
-            .first()
+        project = ProjectFactory.create()
         self.clear_temp_container(project.owner_id)
-<<<<<<< HEAD
-=======
         for i in range(0, 5):
             task = TaskFactory.create(project=project, info={u'eñe': i})
->>>>>>> 919b8db8
         uri = '/project/%s/tasks/export' % project.short_name
         res = self.app.get(uri, follow_redirects=True)
         heading = "Export All Tasks and Task Runs"
@@ -5383,7 +5368,6 @@
         data = json.loads(res.data)
 
         assert data['available_importers'] is not None, data
-<<<<<<< HEAD
         importers = ['projects/tasks/epicollect.html',
                      'projects/tasks/csv.html',
                      'projects/tasks/s3.html',
@@ -5393,17 +5377,6 @@
                      'projects/tasks/dropbox.html',
                      'projects/tasks/flickr.html',
                      'projects/tasks/localCSV.html']
-=======
-        importers = ["projects/tasks/epicollect.html",
-                     "projects/tasks/csv.html",
-                     "projects/tasks/s3.html",
-                     "projects/tasks/twitter.html",
-                     "projects/tasks/youtube.html",
-                     "projects/tasks/gdocs.html",
-                     "projects/tasks/dropbox.html",
-                     "projects/tasks/flickr.html",
-                     "projects/tasks/localCSV.html"]
->>>>>>> 919b8db8
         assert data['available_importers'] == importers, data
 
 
