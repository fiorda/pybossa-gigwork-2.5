--- conflicted
+++ resolved
@@ -404,16 +404,9 @@
     @app.context_processor
     def _global_template_context():
         if current_user and current_user.is_authenticated():
-<<<<<<< HEAD
-            if (current_user.email_addr == current_user.name or
-                    current_user.email_addr == "None"):
+            if current_user.email_addr == current_user.name:
                 flash(lazy_gettext("Please update your e-mail address in your"
                       " profile page, right now it is empty!"), 'error')
-=======
-            if current_user.email_addr == current_user.name:
-                flash(lazy_gettext("Please update your e-mail address in your profile page,"
-                      " right now it is empty!"), 'error')
->>>>>>> 7fdab719
 
         # Cookies warning
         cookie_name = app.config['BRAND'] + "_accept_cookies"
