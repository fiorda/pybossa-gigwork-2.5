--- conflicted
+++ resolved
@@ -77,10 +77,7 @@
 login_manager.login_message = u"Please sign in to access this page."
 app = create_app()
 db = SQLAlchemy(app)
-<<<<<<< HEAD
 mail = Mail(app)
 signer = URLSafeTimedSerializer(app.config['ITSDANGEORUSKEY'])
-=======
 if app.config.get('SENTRY_DSN'):
-    sentr = Sentry(app)
->>>>>>> c105705e
+    sentr = Sentry(app)