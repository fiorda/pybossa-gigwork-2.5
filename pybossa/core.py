--- conflicted
+++ resolved
@@ -21,13 +21,7 @@
 from flask import Flask, url_for, request, render_template, \
     flash, _app_ctx_stack
 from flask.ext.login import current_user
-<<<<<<< HEAD
-from flask.ext.babel import lazy_gettext
-
-=======
-from flask.ext.heroku import Heroku
 from flask.ext.babel import gettext
->>>>>>> f42606c9
 from pybossa import default_settings as settings
 from pybossa.extensions import *
 from pybossa.ratelimit import get_view_rate_limit
