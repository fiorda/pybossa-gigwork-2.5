--- conflicted
+++ resolved
@@ -544,13 +544,8 @@
             flash(err_msg, 'error')
         except Exception as inst:
             msg = 'Oops! Looks like there was an error with processing that file!'
-<<<<<<< HEAD
             flash(lazy_gettext(msg), 'error')
-        render_forms()
-=======
-            flash(msg, 'error')
         return render_forms()
->>>>>>> f9a25064
 
 @blueprint.route('/<short_name>/task/<int:task_id>')
 def task_presenter(short_name, task_id):
