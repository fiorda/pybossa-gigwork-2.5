--- conflicted
+++ resolved
@@ -575,15 +575,11 @@
     try:
         require.app.read(app)
         require.app.update(app)
-        dict_app = app.dictize()
-        add_custom_contrib_button_to(dict_app, get_user_id_or_ip())
+        app = add_custom_contrib_button_to(dict_app, get_user_id_or_ip())
         return render_template('/applications/settings.html',
-<<<<<<< HEAD
-                               app=dict_app,
-=======
+
                                app=app,
                                owner=owner,
->>>>>>> 402924d6
                                n_tasks=n_tasks,
                                overall_progress=overall_progress,
                                last_activity=last_activity,
