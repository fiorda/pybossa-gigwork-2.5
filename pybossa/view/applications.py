--- conflicted
+++ resolved
@@ -111,8 +111,7 @@
                                  ('depth_first', lazy_gettext('Depth First')),
                                  ('random', lazy_gettext('Random'))])
 
-<<<<<<< HEAD
-=======
+
 class BlogpostForm(Form):
     id = IntegerField(label=None, widget=HiddenInput())
     title = TextField(lazy_gettext('Title'),
@@ -121,7 +120,6 @@
     body = TextAreaField(lazy_gettext('Body'),
                            [validators.Required(message=lazy_gettext(
                                     "You must enter some text for the post."))])
->>>>>>> 4b1a0ca2
 
 
 def app_title(app, page_name):
