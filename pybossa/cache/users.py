# -*- coding: utf8 -*-
# This file is part of PyBossa.
#
# Copyright (C) 2013 SF Isle of Man Limited
#
# PyBossa is free software: you can redistribute it and/or modify
# it under the terms of the GNU Affero General Public License as published by
# the Free Software Foundation, either version 3 of the License, or
# (at your option) any later version.
#
# PyBossa is distributed in the hope that it will be useful,
# but WITHOUT ANY WARRANTY; without even the implied warranty of
# MERCHANTABILITY or FITNESS FOR A PARTICULAR PURPOSE.  See the
# GNU Affero General Public License for more details.
#
# You should have received a copy of the GNU Affero General Public License
# along with PyBossa.  If not, see <http://www.gnu.org/licenses/>.
from sqlalchemy.sql import text
from pybossa.core import db, timeouts
from pybossa.cache import cache, memoize, delete_memoized
from pybossa.util import pretty_date
from pybossa.model.user import User
from pybossa.cache.apps import overall_progress, n_tasks, n_volunteers
import json


session = db.slave_session

@memoize(timeout=timeouts.get('USER_TIMEOUT'))
def get_leaderboard(n, user_id):
    """Return the top n users with their rank."""
    sql = text('''
               WITH global_rank AS (
                    WITH scores AS (
                        SELECT user_id, COUNT(*) AS score FROM task_run
                        WHERE user_id IS NOT NULL GROUP BY user_id)
                    SELECT user_id, score, rank() OVER (ORDER BY score desc)
                    FROM scores)
               SELECT rank, id, name, fullname, email_addr, info, score FROM global_rank
               JOIN public."user" on (user_id=public."user".id) ORDER BY rank
               LIMIT :limit;
               ''')

<<<<<<< HEAD
    results = session.execute(sql, dict(limit=n))
=======
    results = db.slave_session.execute(sql, dict(limit=n))
>>>>>>> c57c2e30

    top_users = []
    user_in_top = False
    for row in results:
        if (row.id == user_id):
            user_in_top = True
        user=dict(
            rank=row.rank,
            id=row.id,
            name=row.name,
            fullname=row.fullname,
            email_addr=row.email_addr,
            info=dict(json.loads(row.info)),
            score=row.score)
        top_users.append(user)
    if (user_id != 'anonymous'):
        if not user_in_top:
            sql = text('''
                       WITH global_rank AS (
                            WITH scores AS (
                                SELECT user_id, COUNT(*) AS score FROM task_run
                                WHERE user_id IS NOT NULL GROUP BY user_id)
                            SELECT user_id, score, rank() OVER (ORDER BY score desc)
                            FROM scores)
                       SELECT rank, id, name, fullname, email_addr, info, score FROM global_rank
                       JOIN public."user" on (user_id=public."user".id)
                       WHERE user_id=:user_id ORDER BY rank;
                       ''')
<<<<<<< HEAD
            user_rank = session.execute(sql, dict(user_id=user_id))
=======
            user_rank = db.slave_session.execute(sql, dict(user_id=user_id))
>>>>>>> c57c2e30
            u = User.query.get(user_id)
            # Load by default user data with no rank
            user=dict(
                rank=-1,
                id=u.id,
                name=u.name,
                fullname=u.fullname,
                email_addr=u.email_addr,
                info=u.info,
                score=-1)
            for row in user_rank: # pragma: no cover
                user=dict(
                    rank=row.rank,
                    id=row.id,
                    name=row.name,
                    fullname=row.fullname,
                    email_addr=row.email_addr,
                    info=dict(json.loads(row.info)),
                    score=row.score)
            top_users.append(user)

    return top_users


@cache(key_prefix="front_page_top_users",
       timeout=timeouts.get('USER_TOP_TIMEOUT'))
def get_top(n=10):
    """Return the n=10 top users"""
    sql = text('''SELECT "user".id, "user".name, "user".fullname, "user".email_addr,
               "user".created, "user".info, COUNT(task_run.id) AS task_runs FROM task_run, "user"
               WHERE "user".id=task_run.user_id GROUP BY "user".id
               ORDER BY task_runs DESC LIMIT :limit''')
<<<<<<< HEAD
    results = session.execute(sql, dict(limit=n))
=======
    results = db.slave_session.execute(sql, dict(limit=n))
>>>>>>> c57c2e30
    top_users = []
    for row in results:
        user = dict(id=row.id, name=row.name, fullname=row.fullname,
                    email_addr=row.email_addr,
                    created=row.created,
                    task_runs=row.task_runs,
                    info=dict(json.loads(row.info)))
        top_users.append(user)
    return top_users


@memoize(timeout=timeouts.get('USER_TIMEOUT'))
def get_user_summary(name):
<<<<<<< HEAD
    # Get USER
=======
>>>>>>> c57c2e30
    sql = text('''
               SELECT "user".id, "user".name, "user".fullname, "user".created,
               "user".api_key, "user".twitter_user_id, "user".facebook_user_id,
               "user".google_user_id, "user".info,
               "user".email_addr, COUNT(task_run.user_id) AS n_answers
               FROM "user" LEFT OUTER JOIN task_run ON "user".id=task_run.user_id
               WHERE "user".name=:name
               GROUP BY "user".id;
               ''')
<<<<<<< HEAD
    results = session.execute(sql, dict(name=name))
=======
    results = db.slave_session.execute(sql, dict(name=name))
>>>>>>> c57c2e30
    user = dict()
    for row in results:
        user = dict(id=row.id, name=row.name, fullname=row.fullname,
                    created=row.created, api_key=row.api_key,
                    twitter_user_id=row.twitter_user_id,
                    google_user_id=row.google_user_id,
                    facebook_user_id=row.facebook_user_id,
                    info=dict(json.loads(row.info)),
                    email_addr=row.email_addr, n_answers=row.n_answers,
                    registered_ago=pretty_date(row.created))
    if user:
        rank_score = rank_and_score(user['id'])
        user['rank'] = rank_score['rank']
        user['score'] = rank_score['score']
        user['total'] = get_total_users()
        return user
    else: # pragma: no cover
        return None


@memoize(timeout=timeouts.get('USER_TIMEOUT'))
def rank_and_score(user_id):
    # See: https://gist.github.com/tokumine/1583695
    sql = text('''
               WITH global_rank AS (
                    WITH scores AS (
                        SELECT user_id, COUNT(*) AS score FROM task_run
                        WHERE user_id IS NOT NULL GROUP BY user_id)
                    SELECT user_id, score, rank() OVER (ORDER BY score desc)
                    FROM scores)
               SELECT * from global_rank WHERE user_id=:user_id;
               ''')
<<<<<<< HEAD
    results = session.execute(sql, dict(user_id=user_id))
=======
    results = db.slave_session.execute(sql, dict(user_id=user_id))
>>>>>>> c57c2e30
    rank_and_score = dict(rank=None, score=None)
    for row in results:
        rank_and_score['rank'] = row.rank
        rank_and_score['score'] = row.score
    return rank_and_score


def apps_contributed(user_id):
    sql = text('''
<<<<<<< HEAD
               WITH apps_contributed as 
                    (SELECT DISTINCT(app_id) FROM task_run 
=======
               WITH apps_contributed as
                    (SELECT DISTINCT(app_id) FROM task_run
>>>>>>> c57c2e30
                     WHERE user_id=:user_id)
               SELECT app.id, app.name, app.short_name, app.owner_id,
               app.description, app.info FROM app, apps_contributed
               WHERE app.id=apps_contributed.app_id ORDER BY app.name DESC;
               ''')
<<<<<<< HEAD
    results = session.execute(sql, dict(user_id=user_id))
=======
    results = db.slave_session.execute(sql, dict(user_id=user_id))
>>>>>>> c57c2e30
    apps_contributed = []
    for row in results:
        app = dict(id=row.id, name=row.name, short_name=row.short_name,
                   owner_id=row.owner_id,
                   description=row.description,
                   overall_progress=overall_progress(row.id),
                   n_tasks=n_tasks(row.id),
                   n_volunteers=n_volunteers(row.id),
                   info=json.loads(row.info))
        apps_contributed.append(app)
    return apps_contributed


@memoize(timeout=timeouts.get('USER_TIMEOUT'))
def apps_contributed_cached(user_id):
    return apps_contributed(user_id)


def published_apps(user_id):
    sql = text('''
               SELECT app.id, app.name, app.short_name, app.description,
               app.owner_id,
               app.info
               FROM app, task
               WHERE app.id=task.app_id AND app.owner_id=:user_id AND
               app.hidden=0 AND app.info LIKE('%task_presenter%')
               GROUP BY app.id, app.name, app.short_name,
               app.description,
               app.info;''')
    apps_published = []
<<<<<<< HEAD
    results = session.execute(sql, dict(user_id=user_id))
=======
    results = db.slave_session.execute(sql, dict(user_id=user_id))
>>>>>>> c57c2e30
    for row in results:
        app = dict(id=row.id, name=row.name, short_name=row.short_name,
                   owner_id=row.owner_id,
                   description=row.description,
                   overall_progress=overall_progress(row.id),
                   n_tasks=n_tasks(row.id),
                   n_volunteers=n_volunteers(row.id),
                   info=json.loads(row.info))
        apps_published.append(app)
    return apps_published


@memoize(timeout=timeouts.get('USER_TIMEOUT'))
def published_apps_cached(user_id):
    return published_apps(user_id)


def draft_apps(user_id):
    sql = text('''
               SELECT app.id, app.name, app.short_name, app.description,
               owner_id,
               app.info
               FROM app
               WHERE app.owner_id=:user_id
               AND app.info NOT LIKE('%task_presenter%')
               GROUP BY app.id, app.name, app.short_name,
               app.description,
               app.info;''')
    apps_draft = []
<<<<<<< HEAD
    results = session.execute(sql, dict(user_id=user_id))
=======
    results = db.slave_session.execute(sql, dict(user_id=user_id))
>>>>>>> c57c2e30
    for row in results:
        app = dict(id=row.id, name=row.name, short_name=row.short_name,
                   owner_id=row.owner_id,
                   description=row.description,
                   overall_progress=overall_progress(row.id),
                   n_tasks=n_tasks(row.id),
                   n_volunteers=n_volunteers(row.id),
                   info=json.loads(row.info))
        apps_draft.append(app)
    return apps_draft


@memoize(timeout=timeouts.get('USER_TIMEOUT'))
def draft_apps_cached(user_id):
    return draft_apps(user_id)


def hidden_apps(user_id):
    sql = text('''
               SELECT app.id, app.name, app.short_name, app.description,
               app.owner_id,
               app.info
               FROM app, task
               WHERE app.id=task.app_id AND app.owner_id=:user_id AND
               app.hidden=1 AND app.info LIKE('%task_presenter%')
               GROUP BY app.id, app.name, app.short_name,
               app.description,
               app.info;''')
    apps_published = []
<<<<<<< HEAD
    results = session.execute(sql, dict(user_id=user_id))
=======
    results = db.slave_session.execute(sql, dict(user_id=user_id))
>>>>>>> c57c2e30
    for row in results:
        app = dict(id=row.id, name=row.name, short_name=row.short_name,
                   owner_id=row.owner_id,
                   description=row.description,
                   overall_progress=overall_progress(row.id),
                   n_tasks=n_tasks(row.id),
                   n_volunteers=n_volunteers(row.id),
                   info=json.loads(row.info))
        apps_published.append(app)
    return apps_published


@memoize(timeout=timeouts.get('USER_TIMEOUT'))
def hidden_apps_cached(user_id):
    return hidden_apps(user_id)


@cache(timeout=timeouts.get('USER_TOTAL_TIMEOUT'),
       key_prefix="site_total_users")
def get_total_users():
    count = User.query.count()
    return count


@memoize(timeout=timeouts.get('USER_TIMEOUT'))
def get_users_page(page, per_page=24):
    offset = (page - 1) * per_page
    sql = text('''SELECT "user".id, "user".name, "user".fullname, "user".email_addr,
               "user".created, "user".info, COUNT(task_run.id) AS task_runs
               FROM task_run, "user"
               WHERE "user".id=task_run.user_id GROUP BY "user".id
               ORDER BY "user".created DESC LIMIT :limit OFFSET :offset''')
<<<<<<< HEAD
    results = session.execute(sql, dict(limit=per_page, offset=offset))
=======
    results = db.slave_session.execute(sql, dict(limit=per_page, offset=offset))
>>>>>>> c57c2e30
    accounts = []
    for row in results:
        user = dict(id=row.id, name=row.name, fullname=row.fullname,
                    email_addr=row.email_addr, created=row.created,
                    task_runs=row.task_runs, info=dict(json.loads(row.info)),
                    registered_ago=pretty_date(row.created))
        accounts.append(user)
    return accounts


def delete_user_summary(name):
    """Delete from cache the user summary."""
    delete_memoized(get_user_summary, name)<|MERGE_RESOLUTION|>--- conflicted
+++ resolved
@@ -41,11 +41,7 @@
                LIMIT :limit;
                ''')
 
-<<<<<<< HEAD
     results = session.execute(sql, dict(limit=n))
-=======
-    results = db.slave_session.execute(sql, dict(limit=n))
->>>>>>> c57c2e30
 
     top_users = []
     user_in_top = False
@@ -74,11 +70,7 @@
                        JOIN public."user" on (user_id=public."user".id)
                        WHERE user_id=:user_id ORDER BY rank;
                        ''')
-<<<<<<< HEAD
             user_rank = session.execute(sql, dict(user_id=user_id))
-=======
-            user_rank = db.slave_session.execute(sql, dict(user_id=user_id))
->>>>>>> c57c2e30
             u = User.query.get(user_id)
             # Load by default user data with no rank
             user=dict(
@@ -111,11 +103,7 @@
                "user".created, "user".info, COUNT(task_run.id) AS task_runs FROM task_run, "user"
                WHERE "user".id=task_run.user_id GROUP BY "user".id
                ORDER BY task_runs DESC LIMIT :limit''')
-<<<<<<< HEAD
     results = session.execute(sql, dict(limit=n))
-=======
-    results = db.slave_session.execute(sql, dict(limit=n))
->>>>>>> c57c2e30
     top_users = []
     for row in results:
         user = dict(id=row.id, name=row.name, fullname=row.fullname,
@@ -129,10 +117,6 @@
 
 @memoize(timeout=timeouts.get('USER_TIMEOUT'))
 def get_user_summary(name):
-<<<<<<< HEAD
-    # Get USER
-=======
->>>>>>> c57c2e30
     sql = text('''
                SELECT "user".id, "user".name, "user".fullname, "user".created,
                "user".api_key, "user".twitter_user_id, "user".facebook_user_id,
@@ -142,11 +126,7 @@
                WHERE "user".name=:name
                GROUP BY "user".id;
                ''')
-<<<<<<< HEAD
     results = session.execute(sql, dict(name=name))
-=======
-    results = db.slave_session.execute(sql, dict(name=name))
->>>>>>> c57c2e30
     user = dict()
     for row in results:
         user = dict(id=row.id, name=row.name, fullname=row.fullname,
@@ -179,11 +159,7 @@
                     FROM scores)
                SELECT * from global_rank WHERE user_id=:user_id;
                ''')
-<<<<<<< HEAD
-    results = session.execute(sql, dict(user_id=user_id))
-=======
-    results = db.slave_session.execute(sql, dict(user_id=user_id))
->>>>>>> c57c2e30
+    results = session.execute(sql, dict(user_id=user_id))
     rank_and_score = dict(rank=None, score=None)
     for row in results:
         rank_and_score['rank'] = row.rank
@@ -193,23 +169,14 @@
 
 def apps_contributed(user_id):
     sql = text('''
-<<<<<<< HEAD
-               WITH apps_contributed as 
-                    (SELECT DISTINCT(app_id) FROM task_run 
-=======
                WITH apps_contributed as
                     (SELECT DISTINCT(app_id) FROM task_run
->>>>>>> c57c2e30
                      WHERE user_id=:user_id)
                SELECT app.id, app.name, app.short_name, app.owner_id,
                app.description, app.info FROM app, apps_contributed
                WHERE app.id=apps_contributed.app_id ORDER BY app.name DESC;
                ''')
-<<<<<<< HEAD
-    results = session.execute(sql, dict(user_id=user_id))
-=======
-    results = db.slave_session.execute(sql, dict(user_id=user_id))
->>>>>>> c57c2e30
+    results = session.execute(sql, dict(user_id=user_id))
     apps_contributed = []
     for row in results:
         app = dict(id=row.id, name=row.name, short_name=row.short_name,
@@ -240,11 +207,7 @@
                app.description,
                app.info;''')
     apps_published = []
-<<<<<<< HEAD
-    results = session.execute(sql, dict(user_id=user_id))
-=======
-    results = db.slave_session.execute(sql, dict(user_id=user_id))
->>>>>>> c57c2e30
+    results = session.execute(sql, dict(user_id=user_id))
     for row in results:
         app = dict(id=row.id, name=row.name, short_name=row.short_name,
                    owner_id=row.owner_id,
@@ -274,11 +237,7 @@
                app.description,
                app.info;''')
     apps_draft = []
-<<<<<<< HEAD
-    results = session.execute(sql, dict(user_id=user_id))
-=======
-    results = db.slave_session.execute(sql, dict(user_id=user_id))
->>>>>>> c57c2e30
+    results = session.execute(sql, dict(user_id=user_id))
     for row in results:
         app = dict(id=row.id, name=row.name, short_name=row.short_name,
                    owner_id=row.owner_id,
@@ -308,11 +267,7 @@
                app.description,
                app.info;''')
     apps_published = []
-<<<<<<< HEAD
-    results = session.execute(sql, dict(user_id=user_id))
-=======
-    results = db.slave_session.execute(sql, dict(user_id=user_id))
->>>>>>> c57c2e30
+    results = session.execute(sql, dict(user_id=user_id))
     for row in results:
         app = dict(id=row.id, name=row.name, short_name=row.short_name,
                    owner_id=row.owner_id,
@@ -345,11 +300,7 @@
                FROM task_run, "user"
                WHERE "user".id=task_run.user_id GROUP BY "user".id
                ORDER BY "user".created DESC LIMIT :limit OFFSET :offset''')
-<<<<<<< HEAD
     results = session.execute(sql, dict(limit=per_page, offset=offset))
-=======
-    results = db.slave_session.execute(sql, dict(limit=per_page, offset=offset))
->>>>>>> c57c2e30
     accounts = []
     for row in results:
         user = dict(id=row.id, name=row.name, fullname=row.fullname,
