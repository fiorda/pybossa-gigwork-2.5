--- conflicted
+++ resolved
@@ -18,11 +18,6 @@
 
 from sqlalchemy.sql import text
 from pybossa.core import db, timeouts
-<<<<<<< HEAD
-
-from pybossa.core import db, timeouts
-=======
->>>>>>> c57c2e30
 from pybossa.cache import memoize, ONE_HOUR
 from pybossa.cache.apps import overall_progress
 
@@ -41,11 +36,7 @@
                        (SELECT task_id FROM task_run WHERE
                        app_id=:app_id AND user_id=:user_id AND task_id=task.id)
                        AND app_id=:app_id AND state !='completed';''')
-<<<<<<< HEAD
         result = session.execute(query, dict(app_id=app_id, user_id=user_id))
-=======
-        result = db.slave_session.execute(query, dict(app_id=app_id, user_id=user_id))
->>>>>>> c57c2e30
     else:
         if not user_ip:
             user_ip = '127.0.0.1'
@@ -54,11 +45,7 @@
                        app_id=:app_id AND user_ip=:user_ip AND task_id=task.id)
                        AND app_id=:app_id AND state !='completed';''')
 
-<<<<<<< HEAD
         result = session.execute(query, dict(app_id=app_id, user_ip=user_ip))
-=======
-        result = db.slave_session.execute(query, dict(app_id=app_id, user_ip=user_ip))
->>>>>>> c57c2e30
     n_tasks = 0
     for row in result:
         n_tasks = row.n_tasks
@@ -102,11 +89,7 @@
 def _has_no_tasks(app_id):
     query = text('''SELECT COUNT(id) AS n_tasks FROM task
                WHERE app_id=:app_id;''')
-<<<<<<< HEAD
     result = session.execute(query, dict(app_id=app_id))
-=======
-    result = db.slave_session.execute(query, dict(app_id=app_id))
->>>>>>> c57c2e30
     for row in result:
         n_tasks = row.n_tasks
     return n_tasks == 0