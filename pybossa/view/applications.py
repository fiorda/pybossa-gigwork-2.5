# -*- coding: utf8 -*-
# This file is part of PyBossa.
#
# Copyright (C) 2013 SF Isle of Man Limited
#
# PyBossa is free software: you can redistribute it and/or modify
# it under the terms of the GNU Affero General Public License as published by
# the Free Software Foundation, either version 3 of the License, or
# (at your option) any later version.
#
# PyBossa is distributed in the hope that it will be useful,
# but WITHOUT ANY WARRANTY; without even the implied warranty of
# MERCHANTABILITY or FITNESS FOR A PARTICULAR PURPOSE.  See the
# GNU Affero General Public License for more details.
#
# You should have received a copy of the GNU Affero General Public License
# along with PyBossa.  If not, see <http://www.gnu.org/licenses/>.

import time
import re
import json
import os
from pybossa.importers import BulkTaskImportManager, BulkImportException
import operator
import math
import requests
from StringIO import StringIO

from flask import Blueprint, request, url_for, flash, redirect, abort, Response, current_app
from flask import render_template, make_response, send_from_directory
from flask.ext.login import login_required, current_user
from flask.ext.babel import gettext

import pybossa.model as model
import pybossa.sched as sched

<<<<<<< HEAD
from pybossa.core import db, uploader, signer, json_exporter, csv_exporter
=======
from pybossa.core import uploader, signer
>>>>>>> 3f3799de
from pybossa.cache import ONE_DAY, ONE_HOUR
from pybossa.model.app import App
from pybossa.model.task import Task
from pybossa.util import Pagination, UnicodeWriter, admin_required, get_user_id_or_ip
from pybossa.auth import require
from pybossa.cache import apps as cached_apps
from pybossa.cache import categories as cached_cat
from pybossa.cache import project_stats as stats
from pybossa.cache.helpers import add_custom_contrib_button_to
from pybossa.ckan import Ckan
from pybossa.extensions import misaka
from pybossa.cookies import CookieHandler
from pybossa.password_manager import ProjectPasswdManager
from pybossa.forms.applications_view_forms import *

from pybossa.core import project_repo, user_repo, task_repo, blog_repo


blueprint = Blueprint('app', __name__)



def app_title(app, page_name):
    if not app:  # pragma: no cover
        return "Project not found"
    if page_name is None:
        return "Project: %s" % (app.name)
    return "Project: %s &middot; %s" % (app.name, page_name)


def app_by_shortname(short_name):
    app = cached_apps.get_app(short_name)
    if app:
        # Get owner
        owner = user_repo.get(app.owner_id)
        # Populate CACHE with the data of the app
        return (app,
                owner,
                cached_apps.n_tasks(app.id),
                cached_apps.n_task_runs(app.id),
                cached_apps.overall_progress(app.id),
                cached_apps.last_activity(app.id))

    else:
        cached_apps.delete_app(short_name)
        return abort(404)


@blueprint.route('/', defaults={'page': 1})
@blueprint.route('/page/<int:page>/', defaults={'page': 1})
def redirect_old_featured(page):
    """DEPRECATED only to redirect old links"""
    return redirect(url_for('.index', page=page), 301)


@blueprint.route('/published/', defaults={'page': 1})
@blueprint.route('/published/<int:page>/', defaults={'page': 1})
def redirect_old_published(page):  # pragma: no cover
    """DEPRECATED only to redirect old links"""
    category = project_repo.get_category()
    return redirect(url_for('.app_cat_index', category=category.short_name, page=page), 301)


@blueprint.route('/draft/', defaults={'page': 1})
@blueprint.route('/draft/<int:page>/', defaults={'page': 1})
def redirect_old_draft(page):
    """DEPRECATED only to redirect old links"""
    return redirect(url_for('.draft', page=page), 301)


@blueprint.route('/category/featured/', defaults={'page': 1})
@blueprint.route('/category/featured/page/<int:page>/')
def index(page):
    """List apps in the system"""
    if cached_apps.n_count('featured') > 0:
        return app_index(page, cached_apps.get_featured, 'featured',
                         True, False)
    else:
        categories = cached_cat.get_all()
        cat_short_name = categories[0].short_name
        return redirect(url_for('.app_cat_index', category=cat_short_name))


def app_index(page, lookup, category, fallback, use_count):
    """Show apps of app_type"""

    per_page = current_app.config['APPS_PER_PAGE']

    apps = lookup(category, page, per_page)
    count = cached_apps.n_count(category)

    data = []

    if fallback and not apps:  # pragma: no cover
        return redirect(url_for('.index'))

    pagination = Pagination(page, per_page, count)
    categories = cached_cat.get_all()
    # Check for pre-defined categories featured and draft
    featured_cat = model.category.Category(name='Featured',
                                  short_name='featured',
                                  description='Featured projects')
    if category == 'featured':
        active_cat = featured_cat
    elif category == 'draft':
        active_cat = model.category.Category(name='Draft',
                                    short_name='draft',
                                    description='Draft projects')
    else:
        active_cat = project_repo.get_category_by(short_name=category)

    # Check if we have to add the section Featured to local nav
    if cached_apps.n_count('featured') > 0:
        categories.insert(0, featured_cat)
    template_args = {
        "apps": apps,
        "title": gettext("Projects"),
        "pagination": pagination,
        "active_cat": active_cat,
        "categories": categories}

    if use_count:
        template_args.update({"count": count})
    return render_template('/applications/index.html', **template_args)


@blueprint.route('/category/draft/', defaults={'page': 1})
@blueprint.route('/category/draft/page/<int:page>/')
@login_required
@admin_required
def draft(page):
    """Show the Draft apps"""
    return app_index(page, cached_apps.get_draft, 'draft',
                     False, True)


@blueprint.route('/category/<string:category>/', defaults={'page': 1})
@blueprint.route('/category/<string:category>/page/<int:page>/')
def app_cat_index(category, page):
    """Show Apps that belong to a given category"""
    return app_index(page, cached_apps.get, category, False, True)


@blueprint.route('/new', methods=['GET', 'POST'])
@login_required
def new():
    require.app.create()
    form = AppForm(request.form)

    def respond(errors):
        return render_template('applications/new.html',
                               title=gettext("Create a Project"),
                               form=form, errors=errors)

    def _description_from_long_description():
        long_desc = form.long_description.data
        html_long_desc = misaka.render(long_desc)[:-1]
        remove_html_tags_regex = re.compile('<[^>]*>')
        blank_space_regex = re.compile('\n')
        text_desc = remove_html_tags_regex.sub("", html_long_desc)[:255]
        if len(text_desc) >= 252:
            text_desc = text_desc[:-3]
            text_desc += "..."
        return blank_space_regex.sub(" ", text_desc)

    if request.method != 'POST':
        return respond(False)

    if not form.validate():
        flash(gettext('Please correct the errors'), 'error')
        return respond(True)

    info = {}
    category_by_default = cached_cat.get_all()[0]

    app = model.app.App(name=form.name.data,
                    short_name=form.short_name.data,
                    description=_description_from_long_description(),
                    long_description=form.long_description.data,
                    owner_id=current_user.id,
                    info=info,
                    category_id=category_by_default.id)

    project_repo.save(app)

    msg_1 = gettext('Project created!')
    flash('<i class="icon-ok"></i> ' + msg_1, 'success')
    flash('<i class="icon-bullhorn"></i> ' +
          gettext('You can check the ') +
          '<strong><a href="https://docs.pybossa.com">' +
          gettext('Guide and Documentation') +
          '</a></strong> ' +
          gettext('for adding tasks, a thumbnail, using PyBossa.JS, etc.'),
          'info')
    return redirect(url_for('.update', short_name=app.short_name))


@blueprint.route('/<short_name>/tasks/taskpresentereditor', methods=['GET', 'POST'])
@login_required
def task_presenter_editor(short_name):
    errors = False
    (app, owner, n_tasks, n_task_runs,
     overall_progress, last_activity) = app_by_shortname(short_name)

    title = app_title(app, "Task Presenter Editor")
    require.app.read(app)
    require.app.update(app)

    form = TaskPresenterForm(request.form)
    form.id.data = app.id
    if request.method == 'POST' and form.validate():
        db_app = project_repo.get(app.id)
        db_app.info['task_presenter'] = form.editor.data
        project_repo.save(db_app)
        cached_apps.delete_app(app.short_name)
        msg_1 = gettext('Task presenter added!')
        flash('<i class="icon-ok"></i> ' + msg_1, 'success')
        return redirect(url_for('.tasks', short_name=app.short_name))

    # It does not have a validation
    if request.method == 'POST' and not form.validate():  # pragma: no cover
        flash(gettext('Please correct the errors'), 'error')
        errors = True

    if app.info.get('task_presenter'):
        form.editor.data = app.info['task_presenter']
    else:
        if not request.args.get('template'):
            msg_1 = gettext('<strong>Note</strong> You will need to upload the'
                            ' tasks using the')
            msg_2 = gettext('CSV importer')
            msg_3 = gettext(' or download the project bundle and run the'
                            ' <strong>createTasks.py</strong> script in your'
                            ' computer')
            url = '<a href="%s"> %s</a>' % (url_for('app.import_task',
                                                    short_name=app.short_name), msg_2)
            msg = msg_1 + url + msg_3
            flash(msg, 'info')

            wrap = lambda i: "applications/presenters/%s.html" % i
            pres_tmpls = map(wrap, current_app.config.get('PRESENTERS'))

            app = add_custom_contrib_button_to(app, get_user_id_or_ip())
            return render_template(
                'applications/task_presenter_options.html',
                title=title,
                app=app,
                owner=owner,
                overall_progress=overall_progress,
                n_tasks=n_tasks,
                n_task_runs=n_task_runs,
                last_activity=last_activity,
                n_completed_tasks=cached_apps.n_completed_tasks(app.get('id')),
                n_volunteers=cached_apps.n_volunteers(app.get('id')),
                presenters=pres_tmpls)

        tmpl_uri = "applications/snippets/%s.html" \
            % request.args.get('template')
        tmpl = render_template(tmpl_uri, app=app)
        form.editor.data = tmpl
        msg = 'Your code will be <em>automagically</em> rendered in \
                      the <strong>preview section</strong>. Click in the \
                      preview button!'
        flash(gettext(msg), 'info')
    app = add_custom_contrib_button_to(app, get_user_id_or_ip())
    return render_template('applications/task_presenter_editor.html',
                           title=title,
                           form=form,
                           app=app,
                           owner=owner,
                           overall_progress=overall_progress,
                           n_tasks=n_tasks,
                           n_task_runs=n_task_runs,
                           last_activity=last_activity,
                           n_completed_tasks=cached_apps.n_completed_tasks(app.get('id')),
                           n_volunteers=cached_apps.n_volunteers(app.get('id')),
                           errors=errors)


@blueprint.route('/<short_name>/delete', methods=['GET', 'POST'])
@login_required
def delete(short_name):
    (app, owner, n_tasks,
    n_task_runs, overall_progress, last_activity) = app_by_shortname(short_name)
    title = app_title(app, "Delete")
    require.app.read(app)
    require.app.delete(app)
    if request.method == 'GET':
        return render_template('/applications/delete.html',
                               title=title,
                               app=app,
                               owner=owner,
                               n_tasks=n_tasks,
                               overall_progress=overall_progress,
                               last_activity=last_activity)
    # Clean cache
    cached_apps.delete_app(app.short_name)
    cached_apps.clean(app.id)
    project_repo.delete(app)
    flash(gettext('Project deleted!'), 'success')
    return redirect(url_for('account.profile', name=current_user.name))


@blueprint.route('/<short_name>/update', methods=['GET', 'POST'])
@login_required
def update(short_name):
    (app, owner, n_tasks,
     n_task_runs, overall_progress, last_activity) = app_by_shortname(short_name)

    def handle_valid_form(form):
        hidden = int(form.hidden.data)

        (app, owner, n_tasks, n_task_runs,
         overall_progress, last_activity) = app_by_shortname(short_name)

        new_application = model.app.App(
            id=form.id.data,
            name=form.name.data,
            short_name=form.short_name.data,
            description=form.description.data,
            long_description=form.long_description.data,
            hidden=hidden,
            webhook=form.webhook.data,
            info=app.info,
            owner_id=app.owner_id,
            allow_anonymous_contributors=form.allow_anonymous_contributors.data,
            category_id=form.category_id.data)

        new_application.set_password(form.password.data)
        project_repo.update(new_application)
        cached_apps.delete_app(short_name)
        cached_apps.reset()
        cached_cat.reset()
        cached_apps.get_app(new_application.short_name)
        flash(gettext('Project updated!'), 'success')
        return redirect(url_for('.details',
                                short_name=new_application.short_name))

    require.app.read(app)
    require.app.update(app)

    title = app_title(app, "Update")
    if request.method == 'GET':
        form = AppUpdateForm(obj=app)
        upload_form = AvatarUploadForm()
        categories = project_repo.get_all_categories()
        form.category_id.choices = [(c.id, c.name) for c in categories]
        if app.category_id is None:
            app.category_id = categories[0].id
        form.populate_obj(app)

    if request.method == 'POST':
        upload_form = AvatarUploadForm()
        form = AppUpdateForm(request.form)
        categories = cached_cat.get_all()
        form.category_id.choices = [(c.id, c.name) for c in categories]

        if request.form.get('btn') != 'Upload':
            if form.validate():
                return handle_valid_form(form)
            flash(gettext('Please correct the errors'), 'error')
        else:
            if upload_form.validate_on_submit():
                app = project_repo.get(app.id)
                file = request.files['avatar']
                coordinates = (upload_form.x1.data, upload_form.y1.data,
                               upload_form.x2.data, upload_form.y2.data)
                prefix = time.time()
                file.filename = "app_%s_thumbnail_%i.png" % (app.id, prefix)
                container = "user_%s" % current_user.id
                uploader.upload_file(file,
                                     container=container,
                                     coordinates=coordinates)
                # Delete previous avatar from storage
                if app.info.get('thumbnail'):
                    uploader.delete_file(app.info['thumbnail'], container)
                app.info['thumbnail'] = file.filename
                app.info['container'] = container
                project_repo.save(app)
                cached_apps.delete_app(app.short_name)
                flash(gettext('Your project thumbnail has been updated! It may \
                                  take some minutes to refresh...'), 'success')
            else:
                flash(gettext('You must provide a file to change the avatar'),
                      'error')
            return redirect(url_for('.update', short_name=short_name))

    app = add_custom_contrib_button_to(app, get_user_id_or_ip())
    return render_template('/applications/update.html',
                           form=form,
                           upload_form=upload_form,
                           app=app,
                           owner=owner,
                           n_tasks=n_tasks,
                           overall_progress=overall_progress,
                           n_task_runs=n_task_runs,
                           last_activity=last_activity,
                           n_completed_tasks=cached_apps.n_completed_tasks(app.get('id')),
                           n_volunteers=cached_apps.n_volunteers(app.get('id')),
                           title=title)


@blueprint.route('/<short_name>/')
def details(short_name):
    (app, owner, n_tasks, n_task_runs,
     overall_progress, last_activity) = app_by_shortname(short_name)

    require.app.read(app)
    template = '/applications/app.html'

    redirect_to_password = _check_if_redirect_to_password(app)
    if redirect_to_password:
        return redirect_to_password

    title = app_title(app, None)
    app = add_custom_contrib_button_to(app, get_user_id_or_ip())
    template_args = {"app": app, "title": title,
                     "owner": owner,
                     "n_tasks": n_tasks,
                     "overall_progress": overall_progress,
                     "last_activity": last_activity,
                     "n_completed_tasks": cached_apps.n_completed_tasks(app.get('id')),
                     "n_volunteers": cached_apps.n_volunteers(app.get('id'))}
    if current_app.config.get('CKAN_URL'):
        template_args['ckan_name'] = current_app.config.get('CKAN_NAME')
        template_args['ckan_url'] = current_app.config.get('CKAN_URL')
        template_args['ckan_pkg_name'] = short_name
    return render_template(template, **template_args)


@blueprint.route('/<short_name>/settings')
@login_required
def settings(short_name):
    (app, owner, n_tasks, n_task_runs,
     overall_progress, last_activity) = app_by_shortname(short_name)

    title = app_title(app, "Settings")
    require.app.read(app)
    require.app.update(app)
    app = add_custom_contrib_button_to(app, get_user_id_or_ip())
    return render_template('/applications/settings.html',
                           app=app,
                           owner=owner,
                           n_tasks=n_tasks,
                           overall_progress=overall_progress,
                           n_task_runs=n_task_runs,
                           last_activity=last_activity,
                           n_completed_tasks=cached_apps.n_completed_tasks(app.get('id')),
                           n_volunteers=cached_apps.n_volunteers(app.get('id')),
                           title=title)


def compute_importer_variant_pairs(variants):
    """Return a list of pairs of importer variants. The pair-wise enumeration
    is due to UI design.
    """
    if len(variants) % 2: # pragma: no cover
        variants.append("empty")
    prefix = "applications/tasks/"

    importer_variants = map(lambda i: "%s%s.html" % (prefix, i), variants)
    return [
        (importer_variants[i * 2], importer_variants[i * 2 + 1])
        for i in xrange(0, int(math.ceil(len(variants) / 2.0)))]



@blueprint.route('/<short_name>/tasks/import', methods=['GET', 'POST'])
@login_required
def import_task(short_name):
    (app, owner, n_tasks, n_task_runs,
     overall_progress, last_activity) = app_by_shortname(short_name)
    n_volunteers = cached_apps.n_volunteers(app.id)
    n_completed_tasks = cached_apps.n_completed_tasks(app.id)
    title = app_title(app, "Import Tasks")
    loading_text = gettext("Importing tasks, this may take a while, wait...")
    dict_app = add_custom_contrib_button_to(app, get_user_id_or_ip())
    template_args = dict(title=title, loading_text=loading_text,
                         app=dict_app,
                         owner=owner,
                         n_tasks=n_tasks,
                         overall_progress=overall_progress,
                         n_volunteers=n_volunteers,
                         n_completed_tasks=n_completed_tasks)
    require.app.read(app)
    require.app.update(app)

    def render_forms():
        tmpl = '/applications/importers/%s.html' % template
        return render_template(tmpl, **template_args)

    importer_mngr = BulkTaskImportManager()
    template_args["importer_variants"] = compute_importer_variant_pairs(importer_mngr.variants())
    template = request.args.get('template')

    if not (template or request.method == 'POST'):
        return render_template('/applications/import_options.html',
                               **template_args)

    template = template if request.method == 'GET' else request.form['form_name']
    importer = importer_mngr.create_importer(template)
    form = GenericBulkTaskImportForm()(template, request.form)
    template_args['form'] = form
    if template == 'gdocs' and request.args.get('mode'):  # pragma: no cover
        mode = request.args.get('mode')
        template_args["form"].googledocs_url.data = importer.googledocs_urls[mode]

    if not (form and form.validate_on_submit()):  # pragma: no cover
        return render_forms()

    _import_task(app, importer, form)
    return render_forms()


def _import_task(app, importer, form):
    try:
        empty = True
        n = 0
        n_data = 0
        for task_data in importer.tasks(form):
            n_data += 1
            task = model.task.Task(app_id=app.id)
            [setattr(task, k, v) for k, v in task_data.iteritems()]
            found = task_repo.get_task_by(app_id=app.id, info=task.info)
            if found is None:
                task_repo.save(task)
                n += 1
                empty = False
        if empty and n_data == 0:
            raise BulkImportException(
                gettext('Oops! It looks like the file is empty.'))
        if empty and n_data > 0:
            flash(gettext('Oops! It looks like there are no new records to import.'), 'warning')

        msg = str(n) + " " + gettext('Tasks imported successfully!')
        if n == 1:
            msg = str(n) + " " + gettext('Task imported successfully!')
        flash(msg, 'success')
        cached_apps.delete_n_tasks(app.id)
        cached_apps.delete_n_task_runs(app.id)
        cached_apps.delete_overall_progress(app.id)
        cached_apps.delete_last_activity(app.id)
        return redirect(url_for('.tasks', short_name=app.short_name))
    except BulkImportException, err_msg:
        flash(err_msg, 'error')
    except Exception as inst:  # pragma: no cover
        current_app.logger.error(inst)
        msg = 'Oops! Looks like there was an error with processing that file!'
        flash(gettext(msg), 'error')


@blueprint.route('/<short_name>/password', methods=['GET', 'POST'])
def password_required(short_name):
    (app, owner, n_tasks, n_task_runs,
     overall_progress, last_activity) = app_by_shortname(short_name)
    form = PasswordForm(request.form)
    if request.method == 'POST' and form.validate():
        password = request.form.get('password')
        cookie_exp = current_app.config.get('PASSWD_COOKIE_TIMEOUT')
        passwd_mngr = ProjectPasswdManager(CookieHandler(request, signer, cookie_exp))
        if passwd_mngr.validates(password, app):
            response = make_response(redirect(request.args.get('next')))
            return passwd_mngr.update_response(response, app, get_user_id_or_ip())
        flash('Sorry, incorrect password')
    return render_template('applications/password.html',
                            app=app,
                            form=form,
                            short_name=short_name,
                            next=request.args.get('next'))


@blueprint.route('/<short_name>/task/<int:task_id>')
def task_presenter(short_name, task_id):
    (app, owner,
     n_tasks, n_task_runs, overall_progress, last_activity) = app_by_shortname(short_name)
    task = task_repo.get_task(id=task_id)
    if task is None:
        raise abort(404)
    require.app.read(app)
    redirect_to_password = _check_if_redirect_to_password(app)
    if redirect_to_password:
        return redirect_to_password

    if current_user.is_anonymous():
        if not app.allow_anonymous_contributors:
            msg = ("Oops! You have to sign in to participate in "
                   "<strong>%s</strong>"
                   "project" % app.name)
            flash(gettext(msg), 'warning')
            return redirect(url_for('account.signin',
                                    next=url_for('.presenter',
                                    short_name=app.short_name)))
        else:
            msg_1 = gettext(
                "Ooops! You are an anonymous user and will not "
                "get any credit"
                " for your contributions.")
            next_url = url_for('app.task_presenter',
                                short_name=short_name, task_id=task_id)
            url = url_for('account.signin', next=next_url)
            flash(msg_1 + "<a href=\"" + url + "\">Sign in now!</a>", "warning")

    title = app_title(app, "Contribute")
    template_args = {"app": app, "title": title, "owner": owner}

    def respond(tmpl):
        return render_template(tmpl, **template_args)

    if not (task.app_id == app.id):
        return respond('/applications/task/wrong.html')
    return respond('/applications/presenter.html')


@blueprint.route('/<short_name>/presenter')
@blueprint.route('/<short_name>/newtask')
def presenter(short_name):

    def invite_new_volunteers():
        user_id = None if current_user.is_anonymous() else current_user.id
        user_ip = request.remote_addr if current_user.is_anonymous() else None
        task = sched.new_task(app.id, user_id, user_ip, 0)
        return task is None and overall_progress < 100.0

    def respond(tmpl):
        if (current_user.is_anonymous()):
            msg_1 = gettext(msg)
            flash(msg_1, "warning")
        resp = make_response(render_template(tmpl, **template_args))
        return resp

    (app, owner, n_tasks, n_task_runs,
     overall_progress, last_activity) = app_by_shortname(short_name)
    title = app_title(app, "Contribute")
    template_args = {"app": app, "title": title, "owner": owner,
                     "invite_new_volunteers": invite_new_volunteers()}
    require.app.read(app)
    redirect_to_password = _check_if_redirect_to_password(app)
    if redirect_to_password:
        return redirect_to_password

    if not app.allow_anonymous_contributors and current_user.is_anonymous():
        msg = "Oops! You have to sign in to participate in <strong>%s</strong> \
               project" % app.name
        flash(gettext(msg), 'warning')
        return redirect(url_for('account.signin',
                        next=url_for('.presenter', short_name=app.short_name)))

    msg = "Ooops! You are an anonymous user and will not \
           get any credit for your contributions. Sign in \
           now!"

    if app.info.get("tutorial") and \
            request.cookies.get(app.short_name + "tutorial") is None:
        resp = respond('/applications/tutorial.html')
        resp.set_cookie(app.short_name + 'tutorial', 'seen')
        return resp
    else:
        return respond('/applications/presenter.html')


@blueprint.route('/<short_name>/tutorial')
def tutorial(short_name):
    (app, owner, n_tasks, n_task_runs,
     overall_progress, last_activity) = app_by_shortname(short_name)
    title = app_title(app, "Tutorial")

    require.app.read(app)
    redirect_to_password = _check_if_redirect_to_password(app)
    if redirect_to_password:
        return redirect_to_password
    return render_template('/applications/tutorial.html', title=title,
                           app=app, owner=owner)


@blueprint.route('/<short_name>/<int:task_id>/results.json')
def export(short_name, task_id):
    """Return a file with all the TaskRuns for a give Task"""
    # Check if the app exists
    (app, owner, n_tasks, n_task_runs,
     overall_progress, last_activity) = app_by_shortname(short_name)

    require.app.read(app)
    redirect_to_password = _check_if_redirect_to_password(app)
    if redirect_to_password:
        return redirect_to_password

    # Check if the task belongs to the app and exists
    task = task_repo.get_task_by(app_id=app.id, id=task_id)
    if task:
        taskruns = task_repo.filter_task_runs_by(task_id=task_id, app_id=app.id)
        results = [tr.dictize() for tr in taskruns]
        return Response(json.dumps(results), mimetype='application/json')
    else:
        return abort(404)


@blueprint.route('/<short_name>/tasks/')
def tasks(short_name):
    (app, owner, n_tasks, n_task_runs,
     overall_progress, last_activity) = app_by_shortname(short_name)
    title = app_title(app, "Tasks")

    require.app.read(app)
    redirect_to_password = _check_if_redirect_to_password(app)
    if redirect_to_password:
        return redirect_to_password
    app = add_custom_contrib_button_to(app, get_user_id_or_ip())

    return render_template('/applications/tasks.html',
                           title=title,
                           app=app,
                           owner=owner,
                           n_tasks=n_tasks,
                           overall_progress=overall_progress,
                           last_activity=last_activity,
                           n_completed_tasks=cached_apps.n_completed_tasks(app.get('id')),
                           n_volunteers=cached_apps.n_volunteers(app.get('id')))


@blueprint.route('/<short_name>/tasks/browse', defaults={'page': 1})
@blueprint.route('/<short_name>/tasks/browse/<int:page>')
def tasks_browse(short_name, page):
    (app, owner, n_tasks, n_task_runs,
     overall_progress, last_activity) = app_by_shortname(short_name)
    title = app_title(app, "Tasks")
    n_volunteers = cached_apps.n_volunteers(app.id)
    n_completed_tasks = cached_apps.n_completed_tasks(app.id)

    def respond():
        per_page = 10
        offset = (page - 1) * per_page
        count = n_tasks
        app_tasks = cached_apps.browse_tasks(app.get('id'))
        page_tasks = app_tasks[offset:offset+per_page]
        if not page_tasks and page != 1:
            abort(404)

        pagination = Pagination(page, per_page, count)
        return render_template('/applications/tasks_browse.html',
                               app=app,
                               owner=owner,
                               tasks=page_tasks,
                               title=title,
                               pagination=pagination,
                               n_tasks=n_tasks,
                               overall_progress=overall_progress,
                               n_volunteers=n_volunteers,
                               n_completed_tasks=n_completed_tasks)
    require.app.read(app)
    redirect_to_password = _check_if_redirect_to_password(app)
    if redirect_to_password:
        return redirect_to_password
    app = add_custom_contrib_button_to(app, get_user_id_or_ip())
    return respond()


@blueprint.route('/<short_name>/tasks/delete', methods=['GET', 'POST'])
@login_required
def delete_tasks(short_name):
    """Delete ALL the tasks for a given project"""
    (app, owner, n_tasks, n_task_runs,
     overall_progress, last_activity) = app_by_shortname(short_name)
    require.app.read(app)
    require.app.update(app)
    if request.method == 'GET':
        title = app_title(app, "Delete")
        n_volunteers = cached_apps.n_volunteers(app.id)
        n_completed_tasks = cached_apps.n_completed_tasks(app.id)
        app = add_custom_contrib_button_to(app, get_user_id_or_ip())
        return render_template('applications/tasks/delete.html',
                               app=app,
                               owner=owner,
                               n_tasks=n_tasks,
                               n_task_runs=n_task_runs,
                               n_volunteers=n_volunteers,
                               n_completed_tasks=n_completed_tasks,
                               overall_progress=overall_progress,
                               last_activity=last_activity,
                               title=title)
    else:
        tasks = task_repo.filter_tasks_by(app_id=app.id)
        task_repo.delete_all(tasks)
        msg = gettext("All the tasks and associated task runs have been deleted")
        flash(msg, 'success')
        cached_apps.delete_last_activity(app.id)
        cached_apps.delete_n_tasks(app.id)
        cached_apps.delete_n_task_runs(app.id)
        cached_apps.delete_overall_progress(app.id)
        return redirect(url_for('.tasks', short_name=app.short_name))


@blueprint.route('/<short_name>/tasks/export')
def export_to(short_name):
    """Export Tasks and TaskRuns in the given format"""
    (app, owner, n_tasks, n_task_runs,
     overall_progress, last_activity) = app_by_shortname(short_name)
    n_volunteers = cached_apps.n_volunteers(app.id)
    n_completed_tasks = cached_apps.n_completed_tasks(app.id)
    title = app_title(app, gettext("Export"))
    loading_text = gettext("Exporting data..., this may take a while")

    require.app.read(app)
    redirect_to_password = _check_if_redirect_to_password(app)
    if redirect_to_password:
        return redirect_to_password

    def respond():
        return render_template('/applications/export.html',
                               title=title,
                               loading_text=loading_text,
                               ckan_name=current_app.config.get('CKAN_NAME'),
                               app=app,
                               owner=owner,
                               n_tasks=n_tasks,
                               n_task_runs=n_task_runs,
                               n_volunteers=n_volunteers,
                               n_completed_tasks=n_completed_tasks,
                               overall_progress=overall_progress)


    def gen_json(table):
        n = getattr(task_repo, 'count_%ss_with' % table)(app_id=app.id)
        sep = ", "
        yield "["
        for i, tr in enumerate(getattr(task_repo, 'filter_%ss_by' % table)(app_id=app.id, yielded=True), 1):
            item = json.dumps(tr.dictize())
            if (i == n):
                sep = ""
            yield item + sep
        yield "]"

    def format_csv_properly(row, ty=None):
        tmp = row.keys()
        task_keys = []
        for k in tmp:
            k = "%s__%s" % (ty, k)
            task_keys.append(k)
        if (type(row['info']) == dict):
            task_info_keys = []
            tmp = row['info'].keys()
            for k in tmp:
                k = "%sinfo__%s" % (ty, k)
                task_info_keys.append(k)
        else:
            task_info_keys = []

        keys = sorted(task_keys + task_info_keys)
        values = []
        _prefix = "%sinfo" % ty
        for k in keys:
            prefix, k = k.split("__")
            if prefix == _prefix:
                if row['info'].get(k) is not None:
                    values.append(row['info'][k])
                else:
                    values.append(None)
            else:
                if row.get(k) is not None:
                    values.append(row[k])
                else:
                    values.append(None)

        return values

    def handle_task(writer, t):
        writer.writerow(format_csv_properly(t.dictize(), ty='task'))

    def handle_task_run(writer, t):
        writer.writerow(format_csv_properly(t.dictize(), ty='taskrun'))

    def get_csv(out, writer, table, handle_row):
        for tr in getattr(task_repo, 'filter_%ss_by' % table)(app_id=app.id,
                                                              yielded=True):
            handle_row(writer, tr)
        yield out.getvalue()

    def respond_json(ty):
        if ty not in ['task', 'task_run']:
            return abort(404)
<<<<<<< HEAD

        response = json_exporter.response_zip(app, ty)
        return response
=======
        name = app.short_name.encode('utf-8', 'ignore').decode('latin-1')
        tmp = 'attachment; filename=%s_%s.json' % (name, ty)
        res = Response(gen_json(ty), mimetype='application/json')
        res.headers['Content-Disposition'] = tmp
        return res
>>>>>>> 3f3799de

    def create_ckan_datastore(ckan, table, package_id):
        new_resource = ckan.resource_create(name=table,
                                            package_id=package_id)
        ckan.datastore_create(name=table,
                              resource_id=new_resource['result']['id'])
        ckan.datastore_upsert(name=table,
                              records=gen_json(table),
                              resource_id=new_resource['result']['id'])

    def respond_ckan(ty):
        # First check if there is a package (dataset) in CKAN
        msg_1 = gettext("Data exported to ")
        msg = msg_1 + "%s ..." % current_app.config['CKAN_URL']
        ckan = Ckan(url=current_app.config['CKAN_URL'],
                    api_key=current_user.ckan_api)
        app_url = url_for('.details', short_name=app.short_name, _external=True)

        try:
            package, e = ckan.package_exists(name=app.short_name)
            if e:
                raise e
            if package:
                # Update the package
                owner = user_repo.get(app.owner_id)
                package = ckan.package_update(app=app, user=owner, url=app_url,
                                              resources=package['resources'])

                ckan.package = package
                resource_found = False
                for r in package['resources']:
                    if r['name'] == ty:
                        ckan.datastore_delete(name=ty, resource_id=r['id'])
                        ckan.datastore_create(name=ty, resource_id=r['id'])
                        ckan.datastore_upsert(name=ty,
                                              records=gen_json(ty),
                                              resource_id=r['id'])
                        resource_found = True
                        break
                if not resource_found:
                    create_ckan_datastore(ckan, ty, package['id'])
            else:
                owner = user_repo.get(app.owner_id)
                package = ckan.package_create(app=app, user=owner, url=app_url)
                create_ckan_datastore(ckan, ty, package['id'])
                #new_resource = ckan.resource_create(name=ty,
                #                                    package_id=package['id'])
                #ckan.datastore_create(name=ty,
                #                      resource_id=new_resource['result']['id'])
                #ckan.datastore_upsert(name=ty,
                #                     records=gen_json(ty),
                #                     resource_id=new_resource['result']['id'])
            flash(msg, 'success')
            return respond()
        except requests.exceptions.ConnectionError:
                msg = "CKAN server seems to be down, try again layer or contact the CKAN admins"
                current_app.logger.error(msg)
                flash(msg, 'danger')
        except Exception as inst:
            if len(inst.args) == 3:
                t, msg, status_code = inst.args
                msg = ("Error: %s with status code: %s" % (t, status_code))
            else: # pragma: no cover
                msg = ("Error: %s" % inst.args[0])
            current_app.logger.error(msg)
            flash(msg, 'danger')
        finally:
            return respond()

    def respond_csv(ty):
        # Export Task(/Runs) to CSV
        types = {
            "task": (
                model.task.Task, handle_task,
                (lambda x: True),
                gettext(
                    "Oops, the project does not have tasks to \
                    export, if you are the owner add some tasks")),
            "task_run": (
                model.task_run.TaskRun, handle_task_run,
                (lambda x: True),
                gettext(
                    "Oops, there are no Task Runs yet to export, invite \
                     some users to participate"))}
        try:
            table, handle_row, test, msg = types[ty]
        except KeyError:
            return abort(404)

<<<<<<< HEAD
        # TODO: change check for existence below
        t = db.slave_session.query(table)\
            .filter_by(app_id=app.id)\
            .first()
        if t is not None:
            res = csv_exporter.response_zip(app, ty)
=======
        out = StringIO()
        writer = UnicodeWriter(out)
        t = getattr(task_repo, 'get_%s_by' % ty)(app_id=app.id)
        if t is not None:
            if test(t):
                tmp = t.dictize().keys()
                task_keys = []
                for k in tmp:
                    k = "%s__%s" % (ty, k)
                    task_keys.append(k)
                if (type(t.info) == dict):
                    task_info_keys = []
                    tmp = t.info.keys()
                    for k in tmp:
                        k = "%sinfo__%s" % (ty, k)
                        task_info_keys.append(k)
                else:
                    task_info_keys = []
                keys = task_keys + task_info_keys
                writer.writerow(sorted(keys))

            res = Response(get_csv(out, writer, ty, handle_row),
                           mimetype='text/csv')
            name = app.short_name.encode('utf-8', 'ignore').decode('latin-1')
            tmp = 'attachment; filename=%s_%s.csv' % (name, ty)
            res.headers['Content-Disposition'] = tmp
>>>>>>> 3f3799de
            return res
        else:
            flash(msg, 'info')
            return respond()

    export_formats = ["json", "csv"]
    if current_user.is_authenticated():
        if current_user.ckan_api:
            export_formats.append('ckan')

    ty = request.args.get('type')
    fmt = request.args.get('format')
    if not (fmt and ty):
        if len(request.args) >= 1:
            abort(404)
        app = add_custom_contrib_button_to(app, get_user_id_or_ip())
        return render_template('/applications/export.html',
                               title=title,
                               loading_text=loading_text,
                               ckan_name=current_app.config.get('CKAN_NAME'),
                               app=app,
                               owner=owner,
                               n_tasks=n_tasks,
                               n_task_runs=n_task_runs,
                               n_volunteers=n_volunteers,
                               n_completed_tasks=n_completed_tasks,
                               overall_progress=overall_progress)
    if fmt not in export_formats:
        abort(415)
    return {"json": respond_json, "csv": respond_csv, 'ckan': respond_ckan}[fmt](ty)


@blueprint.route('/<short_name>/stats')
def show_stats(short_name):
    """Returns App Stats"""
    (app, owner, n_tasks, n_task_runs,
     overall_progress, last_activity) = app_by_shortname(short_name)
    n_volunteers = cached_apps.n_volunteers(app.id)
    n_completed_tasks = cached_apps.n_completed_tasks(app.id)
    title = app_title(app, "Statistics")

    require.app.read(app)
    redirect_to_password = _check_if_redirect_to_password(app)
    if redirect_to_password:
        return redirect_to_password

    if not ((n_tasks > 0) and (n_task_runs > 0)):
        app = add_custom_contrib_button_to(app, get_user_id_or_ip())
        return render_template('/applications/non_stats.html',
                               title=title,
                               app=app,
                               owner=owner,
                               n_tasks=n_tasks,
                               overall_progress=overall_progress,
                               n_volunteers=n_volunteers,
                               n_completed_tasks=n_completed_tasks)

    dates_stats, hours_stats, users_stats = stats.get_stats(
        app.id,
        current_app.config['GEO'])
    anon_pct_taskruns = int((users_stats['n_anon'] * 100) /
                            (users_stats['n_anon'] + users_stats['n_auth']))
    userStats = dict(
        geo=current_app.config['GEO'],
        anonymous=dict(
            users=users_stats['n_anon'],
            taskruns=users_stats['n_anon'],
            pct_taskruns=anon_pct_taskruns,
            top5=users_stats['anon']['top5']),
        authenticated=dict(
            users=users_stats['n_auth'],
            taskruns=users_stats['n_auth'],
            pct_taskruns=100 - anon_pct_taskruns,
            top5=users_stats['auth']['top5']))

    tmp = dict(userStats=users_stats['users'],
               userAnonStats=users_stats['anon'],
               userAuthStats=users_stats['auth'],
               dayStats=dates_stats,
               hourStats=hours_stats)

    app = add_custom_contrib_button_to(app, get_user_id_or_ip())
    return render_template('/applications/stats.html',
                           title=title,
                           appStats=json.dumps(tmp),
                           userStats=userStats,
                           app=app,
                           owner=owner,
                           n_tasks=n_tasks,
                           overall_progress=overall_progress,
                           n_volunteers=n_volunteers,
                           n_completed_tasks=n_completed_tasks)


@blueprint.route('/<short_name>/tasks/settings')
@login_required
def task_settings(short_name):
    """Settings page for tasks of the project"""
    (app, owner, n_tasks, n_task_runs,
     overall_progress, last_activity) = app_by_shortname(short_name)
    n_volunteers = cached_apps.n_volunteers(app.id)
    n_completed_tasks = cached_apps.n_completed_tasks(app.id)
    require.app.read(app)
    require.app.update(app)
    app = add_custom_contrib_button_to(app, get_user_id_or_ip())
    return render_template('applications/task_settings.html',
                           app=app,
                           owner=owner,
                           n_tasks=n_tasks,
                           overall_progress=overall_progress,
                           n_volunteers=n_volunteers,
                           n_completed_tasks=n_completed_tasks)


@blueprint.route('/<short_name>/tasks/redundancy', methods=['GET', 'POST'])
@login_required
def task_n_answers(short_name):
    (app, owner, n_tasks, n_task_runs,
     overall_progress, last_activity) = app_by_shortname(short_name)
    title = app_title(app, gettext('Redundancy'))
    form = TaskRedundancyForm()
    require.app.read(app)
    require.app.update(app)
    if request.method == 'GET':
        return render_template('/applications/task_n_answers.html',
                               title=title,
                               form=form,
                               app=app,
                               owner=owner)
    elif request.method == 'POST' and form.validate():
        task_repo.update_tasks_redundancy(app, form.n_answers.data)
        msg = gettext('Redundancy of Tasks updated!')
        flash(msg, 'success')
        return redirect(url_for('.tasks', short_name=app.short_name))
    else:
        flash(gettext('Please correct the errors'), 'error')
        return render_template('/applications/task_n_answers.html',
                               title=title,
                               form=form,
                               app=app,
                               owner=owner)


@blueprint.route('/<short_name>/tasks/scheduler', methods=['GET', 'POST'])
@login_required
def task_scheduler(short_name):
    (app, owner, n_tasks, n_task_runs,
     overall_progress, last_activity) = app_by_shortname(short_name)
    title = app_title(app, gettext('Task Scheduler'))
    form = TaskSchedulerForm()

    def respond():
        return render_template('/applications/task_scheduler.html',
                               title=title,
                               form=form,
                               app=app,
                               owner=owner)
    require.app.read(app)
    require.app.update(app)

    if request.method == 'GET':
        if app.info.get('sched'):
            for s in form.sched.choices:
                if app.info['sched'] == s[0]:
                    form.sched.data = s[0]
                    break
        return respond()

    if request.method == 'POST' and form.validate():
        app = project_repo.get_by_shortname(short_name=app.short_name)
        if form.sched.data:
            app.info['sched'] = form.sched.data
        project_repo.save(app)
        cached_apps.delete_app(app.short_name)
        msg = gettext("Project Task Scheduler updated!")
        flash(msg, 'success')
        return redirect(url_for('.tasks', short_name=app.short_name))
    else: # pragma: no cover
        flash(gettext('Please correct the errors'), 'error')
        return respond()


@blueprint.route('/<short_name>/tasks/priority', methods=['GET', 'POST'])
@login_required
def task_priority(short_name):
    (app, owner, n_tasks, n_task_runs,
     overall_progress, last_activity) = app_by_shortname(short_name)
    title = app_title(app, gettext('Task Priority'))
    form = TaskPriorityForm()

    def respond():
        return render_template('/applications/task_priority.html',
                               title=title,
                               form=form,
                               app=app,
                               owner=owner)
    require.app.read(app)
    require.app.update(app)

    if request.method == 'GET':
        return respond()
    if request.method == 'POST' and form.validate():
        for task_id in form.task_ids.data.split(","):
            if task_id != '':
                t = task_repo.get_task_by(app_id=app.id, id=int(task_id))
                if t:
                    t.priority_0 = form.priority_0.data
                    task_repo.update(t)
                else:  # pragma: no cover
                    flash(gettext(("Ooops, Task.id=%s does not belong to the app" % task_id)), 'danger')
        cached_apps.delete_app(app.short_name)
        flash(gettext("Task priority has been changed"), 'success')
        return respond()
    else:
        flash(gettext('Please correct the errors'), 'error')
        return respond()


@blueprint.route('/<short_name>/blog')
def show_blogposts(short_name):
    (app, owner, n_tasks, n_task_runs,
     overall_progress, last_activity) = app_by_shortname(short_name)

    blogposts = blog_repo.filter_by(app_id=app.id)
    require.blogpost.read(app_id=app.id)
    redirect_to_password = _check_if_redirect_to_password(app)
    if redirect_to_password:
        return redirect_to_password
    app = add_custom_contrib_button_to(app, get_user_id_or_ip())
    return render_template('applications/blog.html', app=app,
                           owner=owner, blogposts=blogposts,
                           overall_progress=overall_progress,
                           n_tasks=n_tasks,
                           n_task_runs=n_task_runs,
                           n_completed_tasks=cached_apps.n_completed_tasks(app.get('id')),
                           n_volunteers=cached_apps.n_volunteers(app.get('id')))


@blueprint.route('/<short_name>/<int:id>')
def show_blogpost(short_name, id):
    (app, owner, n_tasks, n_task_runs,
     overall_progress, last_activity) = app_by_shortname(short_name)
    blogpost = blog_repo.get_by(id=id, app_id=app.id)
    if blogpost is None:
        raise abort(404)
    require.blogpost.read(blogpost)
    redirect_to_password = _check_if_redirect_to_password(app)
    if redirect_to_password:
        return redirect_to_password
    app = add_custom_contrib_button_to(app, get_user_id_or_ip())
    return render_template('applications/blog_post.html',
                            app=app,
                            owner=owner,
                            blogpost=blogpost,
                            overall_progress=overall_progress,
                            n_tasks=n_tasks,
                            n_task_runs=n_task_runs,
                            n_completed_tasks=cached_apps.n_completed_tasks(app.get('id')),
                            n_volunteers=cached_apps.n_volunteers(app.get('id')))


@blueprint.route('/<short_name>/new-blogpost', methods=['GET', 'POST'])
@login_required
def new_blogpost(short_name):

    def respond():
        dict_app = add_custom_contrib_button_to(app, get_user_id_or_ip())
        return render_template('applications/new_blogpost.html',
                               title=gettext("Write a new post"),
                               form=form,
                               app=dict_app,
                               owner=owner,
                               overall_progress=overall_progress,
                               n_tasks=n_tasks,
                               n_task_runs=n_task_runs,
                               n_completed_tasks=cached_apps.n_completed_tasks(dict_app.get('id')),
                               n_volunteers=cached_apps.n_volunteers(dict_app.get('id')))


    (app, owner, n_tasks, n_task_runs,
     overall_progress, last_activity) = app_by_shortname(short_name)

    form = BlogpostForm(request.form)
    del form.id

    if request.method != 'POST':
        require.blogpost.create(app_id=app.id)
        return respond()

    if not form.validate():
        flash(gettext('Please correct the errors'), 'error')
        return respond()

    blogpost = model.blogpost.Blogpost(title=form.title.data,
                                body=form.body.data,
                                user_id=current_user.id,
                                app_id=app.id)
    require.blogpost.create(blogpost)
    blog_repo.save(blogpost)
    cached_apps.delete_app(short_name)

    msg_1 = gettext('Blog post created!')
    flash('<i class="icon-ok"></i> ' + msg_1, 'success')

    return redirect(url_for('.show_blogposts', short_name=short_name))


@blueprint.route('/<short_name>/<int:id>/update', methods=['GET', 'POST'])
@login_required
def update_blogpost(short_name, id):
    (app, owner, n_tasks, n_task_runs,
     overall_progress, last_activity) = app_by_shortname(short_name)

    blogpost = blog_repo.get_by(id=id, app_id=app.id)
    if blogpost is None:
        raise abort(404)

    def respond():
        return render_template('applications/update_blogpost.html',
                               title=gettext("Edit a post"),
                               form=form, app=app, owner=owner,
                               blogpost=blogpost,
                               overall_progress=overall_progress,
                               n_task_runs=n_task_runs,
                               n_completed_tasks=cached_apps.n_completed_tasks(app.id),
                               n_volunteers=cached_apps.n_volunteers(app.id))

    form = BlogpostForm()

    if request.method != 'POST':
        require.blogpost.update(blogpost)
        form = BlogpostForm(obj=blogpost)
        return respond()

    if not form.validate():
        flash(gettext('Please correct the errors'), 'error')
        return respond()

    require.blogpost.update(blogpost)
    blogpost = model.blogpost.Blogpost(id=form.id.data,
                                title=form.title.data,
                                body=form.body.data,
                                user_id=current_user.id,
                                app_id=app.id)
    blog_repo.update(blogpost)
    cached_apps.delete_app(short_name)

    msg_1 = gettext('Blog post updated!')
    flash('<i class="icon-ok"></i> ' + msg_1, 'success')

    return redirect(url_for('.show_blogposts', short_name=short_name))


@blueprint.route('/<short_name>/<int:id>/delete', methods=['POST'])
@login_required
def delete_blogpost(short_name, id):
    app = app_by_shortname(short_name)[0]
    blogpost = blog_repo.get_by(id=id, app_id=app.id)
    if blogpost is None:
        raise abort(404)

    require.blogpost.delete(blogpost)
    blog_repo.delete(blogpost)
    cached_apps.delete_app(short_name)
    flash('<i class="icon-ok"></i> ' + 'Blog post deleted!', 'success')
    return redirect(url_for('.show_blogposts', short_name=short_name))


def _check_if_redirect_to_password(app):
    cookie_exp = current_app.config.get('PASSWD_COOKIE_TIMEOUT')
    passwd_mngr = ProjectPasswdManager(CookieHandler(request, signer, cookie_exp))
    if passwd_mngr.password_needed(app, get_user_id_or_ip()):
        return redirect(url_for('.password_required',
                                 short_name=app.short_name, next=request.path))
<|MERGE_RESOLUTION|>--- conflicted
+++ resolved
@@ -34,11 +34,7 @@
 import pybossa.model as model
 import pybossa.sched as sched
 
-<<<<<<< HEAD
-from pybossa.core import db, uploader, signer, json_exporter, csv_exporter
-=======
-from pybossa.core import uploader, signer
->>>>>>> 3f3799de
+from pybossa.core import uploader, signer, json_exporter, csv_exporter
 from pybossa.cache import ONE_DAY, ONE_HOUR
 from pybossa.model.app import App
 from pybossa.model.task import Task
@@ -918,17 +914,8 @@
     def respond_json(ty):
         if ty not in ['task', 'task_run']:
             return abort(404)
-<<<<<<< HEAD
-
-        response = json_exporter.response_zip(app, ty)
-        return response
-=======
-        name = app.short_name.encode('utf-8', 'ignore').decode('latin-1')
-        tmp = 'attachment; filename=%s_%s.json' % (name, ty)
-        res = Response(gen_json(ty), mimetype='application/json')
-        res.headers['Content-Disposition'] = tmp
+        res = json_exporter.response_zip(app, ty)
         return res
->>>>>>> 3f3799de
 
     def create_ckan_datastore(ckan, table, package_id):
         new_resource = ckan.resource_create(name=table,
@@ -1018,41 +1005,10 @@
         except KeyError:
             return abort(404)
 
-<<<<<<< HEAD
         # TODO: change check for existence below
-        t = db.slave_session.query(table)\
-            .filter_by(app_id=app.id)\
-            .first()
+        t = getattr(task_repo, 'get_%s_by' % ty)(app_id=app.id)
         if t is not None:
             res = csv_exporter.response_zip(app, ty)
-=======
-        out = StringIO()
-        writer = UnicodeWriter(out)
-        t = getattr(task_repo, 'get_%s_by' % ty)(app_id=app.id)
-        if t is not None:
-            if test(t):
-                tmp = t.dictize().keys()
-                task_keys = []
-                for k in tmp:
-                    k = "%s__%s" % (ty, k)
-                    task_keys.append(k)
-                if (type(t.info) == dict):
-                    task_info_keys = []
-                    tmp = t.info.keys()
-                    for k in tmp:
-                        k = "%sinfo__%s" % (ty, k)
-                        task_info_keys.append(k)
-                else:
-                    task_info_keys = []
-                keys = task_keys + task_info_keys
-                writer.writerow(sorted(keys))
-
-            res = Response(get_csv(out, writer, ty, handle_row),
-                           mimetype='text/csv')
-            name = app.short_name.encode('utf-8', 'ignore').decode('latin-1')
-            tmp = 'attachment; filename=%s_%s.csv' % (name, ty)
-            res.headers['Content-Disposition'] = tmp
->>>>>>> 3f3799de
             return res
         else:
             flash(msg, 'info')
