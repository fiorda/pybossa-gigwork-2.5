from setuptools import setup, find_packages

requirements = [
    "alembic>=0.6.4, <1.0",
    "beautifulsoup4>=4.3.2, <5.0",
    "blinker>=1.3, <2.0",
    "Flask-Babel>=0.9, <0.10",
    "Flask-Login",                      # was pinned to Flask-Login==0.2.3 in the past. GitHub version 3.0+ is used now.
    "Flask-Mail>=0.9.0, <1.0",
    "misaka>=1.0.0, <2.0.0",
    "Flask-Misaka>=0.2.0, <0.4.0",
    "Flask-OAuthlib>=0.9.1, <0.9.2",
    "Flask-SQLAlchemy>=2.0, <2.1",
    "Flask-WTF>=0.9.5, <0.9.6",         # was pinned to Flask-WTF==0.9.5
    "Flask>=0.10.1, <0.10.2",           # was pinned to Flask==0.10.1
    "html2text>=2014.4.5, <2014.9.7",
    "itsdangerous>=0.24, <1.0",
    "rsa>=3.4.2",
    "markdown>=2.4, <3.0",
    "psycopg2>=2.5.2, <3.0",
    "pygeoip>=0.3.1, <1.0",
    "python-dateutil>=2.2, <3.0",
    "raven>=4.1.1, <5.0",
    "pyOpenSSL>=16.2",                  # fix for python below 2.7.9
    "ndg-httpsclient>=0.4.0, <1.0",     # fix for python below 2.7.9
    "pyasn1>=0.1.7, <1.0",              # fix for python below 2.7.9
    "requests>=2.2.1, <3.0",
    "SQLAlchemy>=1.1.7, <1.1.8",
    "six>=1.9.0, <2.0.0",
    "nose",
    "rednose",
    "redis>=2.9, <2.10",
    "sphinx>=1.2.2, <2.0",
    "coverage",
    "nose-cov",
    "mock",
    "pyrax>=1.9.6, <2.0",
    "pillow>=3.0, <3.1",
    "flask-debugtoolbar>=0.9.0, <1.0",
    "factory_boy>=2.4.1, <2.5",
    "rq>=0.4.6, <0.5",
    "rq-scheduler>=0.5.1, <0.5.2",
    "rq-dashboard",
    "unidecode>=0.04.16, <0.05",
    "mailchimp",
    "flask-plugins",
    "humanize",
    "pbr>=1.0, <2.0",                   # keep an eye on pbr: https://github.com/rackspace/pyrax/issues/561
    "feedparser",
    "twitter>=1.17.1, <1.18",
    "google-api-python-client>=1.5.0, <1.6.0",
    "Flask-Assets",
    "jsmin",
    "libsass",
    "pyjwt",
    "flask_json_multidict",
    "flask-cors>=3.0.2, <3.0.3",
    "webassets>=0.12.1, <0.12.2",
    "readability-lxml>=0.6.2, <1.0",
    "pybossa-onesignal",
    "pandas>=0.20.2, <0.20.3",
    "flatten-json",
<<<<<<< HEAD
    "pycountry",
    "boto>=2.47.0, <2.48",
    "python-magic>=0.4.13, <0.4.14",
    "wtforms-components>=0.10.3, <0.10.4",
=======
>>>>>>> 26d81c2a
    "otpauth>=1.0.1, <1.0.2"
]

setup(
    name = 'pybossa',
    version = '2.5.3',
    packages = find_packages(),
    install_requires = requirements,
    # only needed when installing directly from setup.py (PyPi, eggs?) and pointing to e.g. a git repo.
    # Keep in mind that dependency_links are not used when installing with requirements.txt
    # and need to be added redundant to requirements.txt in this case!
    # Example:
    # dependency_links = ['git+https://github.com/Hypernode/M2Crypto#egg=M2Crypto-0.22.dev'],
    dependency_links = ['git+https://github.com/maxcountryman/flask-login.git@13af160b3fd14dfb5f35f9cdc3863771efe194eb#egg=Flask-Login',
                        'git+https://github.com/Scifabric/rq-dashboard.git#egg=rq-dashboard',
                        'git+https://github.com/amirziai/flatten.git@5bbe314d1dac1b1ae0e7c52690109077732a5431#egg=flatten_json'],

    # metadata for upload to PyPI
    author = 'Scifabric LTD',
    author_email = 'info@scifabric.com',
    description = 'Open Source CrowdSourcing framework',
    long_description = '''PYBOSSA is the ultimate crowdsourcing framework to analyze or enrich data that can't be processed by machines alone.''',
    license = 'AGPLv3',
    url = 'http://pybossa.com',
    download_url = 'https://github.com/Scifabric/pybossa',
    include_package_data = True,
    classifiers = [
        'Development Status :: 5 - Production/Stable',
        'Environment :: Console',
        'Intended Audience :: Developers',
        'License :: OSI Approved :: GNU Affero v3',
        'Operating System :: OS Independent',
        'Programming Language :: Python',
        'Topic :: Software Development :: Libraries :: Python Modules'
    ],
    entry_points = '''
    '''
)<|MERGE_RESOLUTION|>--- conflicted
+++ resolved
@@ -60,13 +60,10 @@
     "pybossa-onesignal",
     "pandas>=0.20.2, <0.20.3",
     "flatten-json",
-<<<<<<< HEAD
     "pycountry",
     "boto>=2.47.0, <2.48",
     "python-magic>=0.4.13, <0.4.14",
     "wtforms-components>=0.10.3, <0.10.4",
-=======
->>>>>>> 26d81c2a
     "otpauth>=1.0.1, <1.0.2"
 ]
 
