--- conflicted
+++ resolved
@@ -221,10 +221,9 @@
 # ONESIGNAL_APP_ID = 'Your-app-id'
 # ONESIGNAL_API_KEY = 'your-app-key'
 
-<<<<<<< HEAD
+
 # Enable two factor authentication
 # ENABLE_TWO_FACTOR_AUTH = True
-=======
+
 # Strong password policy for user accounts
-# ENABLE_STRONG_PASSWORD = True
->>>>>>> e28edf61
+# ENABLE_STRONG_PASSWORD = True