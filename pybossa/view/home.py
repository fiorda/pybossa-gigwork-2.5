--- conflicted
+++ resolved
@@ -50,15 +50,9 @@
         d['categories_apps'][str(c['short_name'])] = tmp_apps
 
     # Add featured
-<<<<<<< HEAD
-    tmp_apps, count = cached_apps.get_featured('featured', page, per_page)
-    if count > 0:
-        featured = Category(name='Featured', short_name='featured')
-=======
     tmp_apps = cached_apps.get_featured('featured', page, per_page)
     if len(tmp_apps) > 0:
-        featured = model.category.Category(name='Featured', short_name='featured')
->>>>>>> 349a75f6
+        featured = Category(name='Featured', short_name='featured')
         d['categories'].insert(0,featured)
         d['categories_apps']['featured'] = tmp_apps
 
