--- conflicted
+++ resolved
@@ -19,12 +19,6 @@
 import time
 import re
 import json
-<<<<<<< HEAD
-import operator
-=======
-from pybossa.importers import BulkTaskImportManager, BulkImportException
-# import operator
->>>>>>> 5e8c1226
 import math
 import requests
 from StringIO import StringIO
@@ -40,14 +34,7 @@
 import pybossa.sched as sched
 import pybossa.importers as importers
 
-<<<<<<< HEAD
 from pybossa.core import uploader, signer, sentinel
-from pybossa.cache import ONE_DAY, ONE_HOUR
-=======
-from pybossa.core import uploader, signer
-# from pybossa.cache import ONE_DAY, ONE_HOUR
-from pybossa.cache import ONE_DAY
->>>>>>> 5e8c1226
 from pybossa.model.app import App
 from pybossa.model.task import Task
 from pybossa.model.auditlog import Auditlog
@@ -583,39 +570,8 @@
         return render_forms()
 
     try:
-<<<<<<< HEAD
         return _import_tasks(app, importer, form)
     except importers.BulkImportException, err_msg:
-=======
-        empty = True
-        n = 0
-        n_data = 0
-        for task_data in importer.tasks(form):
-            n_data += 1
-            task = Task(app_id=app.id)
-            [setattr(task, k, v) for k, v in task_data.iteritems()]
-            found = task_repo.get_task_by(app_id=app.id, info=task.info)
-            if found is None:
-                task_repo.save(task)
-                n += 1
-                empty = False
-        if empty and n_data == 0:
-            raise BulkImportException(
-                gettext('Oops! It looks like the file is empty.'))
-        if empty and n_data > 0:
-            flash(gettext('Oops! It looks like there are no new records to import.'), 'warning')
-
-        msg = str(n) + " " + gettext('Tasks imported successfully!')
-        if n == 1:
-            msg = str(n) + " " + gettext('Task imported successfully!')
-        flash(msg, 'success')
-        cached_apps.delete_n_tasks(app.id)
-        cached_apps.delete_n_task_runs(app.id)
-        cached_apps.delete_overall_progress(app.id)
-        cached_apps.delete_last_activity(app.id)
-        return redirect(url_for('.tasks', short_name=app.short_name))
-    except BulkImportException, err_msg:
->>>>>>> 5e8c1226
         flash(err_msg, 'error')
     except Exception as inst:  # pragma: no cover
         current_app.logger.error(inst)
