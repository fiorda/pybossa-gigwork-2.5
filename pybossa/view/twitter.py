--- conflicted
+++ resolved
@@ -15,17 +15,12 @@
 #
 # You should have received a copy of the GNU Affero General Public License
 # along with PyBossa.  If not, see <http://www.gnu.org/licenses/>.
-<<<<<<< HEAD
+
 """Twitter view for PyBossa."""
-from flask import Blueprint, request, url_for, flash, redirect
-from flask.ext.login import login_user, current_user
-=======
-
 from flask import Blueprint, request, url_for, flash, redirect, current_app
 from flask.ext.login import login_user, current_user
 from flask_oauthlib.client import OAuthException
 
->>>>>>> 7fdab719
 from pybossa.core import twitter, user_repo, newsletter
 from pybossa.model.user import User
 from pybossa.util import get_user_signup_method
