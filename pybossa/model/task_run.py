--- conflicted
+++ resolved
@@ -18,20 +18,11 @@
 
 from sqlalchemy import Integer, Text
 from sqlalchemy.schema import Column, ForeignKey
-<<<<<<< HEAD
 from sqlalchemy.dialects.postgresql import JSON
 from sqlalchemy.ext.mutable import MutableDict
-from sqlalchemy import event
-from rq import Queue
-
-from pybossa.core import db, sentinel
-from pybossa.model import DomainObject, make_timestamp, update_redis, \
-    update_project_timestamp, webhook
-=======
 
 from pybossa.core import db
-from pybossa.model import DomainObject, JSONType, make_timestamp
->>>>>>> 93a4d5e1
+from pybossa.model import DomainObject, make_timestamp
 
 
 
