--- conflicted
+++ resolved
@@ -1886,11 +1886,10 @@
         facebook.facebook_user_id = 104
         db.session.add_all([jane, google, facebook])
         db.session.commit()
-<<<<<<< HEAD
 
         data = {'password': user.passwd_hash, 'user': user.name}
         self.app.post('/account/forgot-password',
-                      data={'email_addr': self.user.email_addr},
+                      data={'email_addr': user.email_addr},
                       follow_redirects=True)
         signer.dumps.assert_called_with(data, salt='password-reset')
         enqueue_call = queue.enqueue.call_args_list[0]
@@ -1920,26 +1919,6 @@
         enqueue_call = queue.enqueue.call_args_list[3]
         assert send_mail == enqueue_call[0][0], "send_mail not called"
         assert 'your Facebook account to ' in enqueue_call[0][1].body
-=======
-        with mail.record_messages() as outbox:
-            self.app.post('/account/forgot-password',
-                          data={'email_addr': "johndoe@example.com"},
-                          follow_redirects=True)
-            self.app.post('/account/forgot-password',
-                          data={'email_addr': 'janedoe@example.com'},
-                          follow_redirects=True)
-            self.app.post('/account/forgot-password',
-                          data={'email_addr': 'google@example.com'},
-                          follow_redirects=True)
-            self.app.post('/account/forgot-password',
-                          data={'email_addr': 'facebook@example.com'},
-                          follow_redirects=True)
-
-            assert 'Click here to recover your account' in outbox[0].body
-            assert 'your Twitter account to ' in outbox[1].body
-            assert 'your Google account to ' in outbox[2].body
-            assert 'your Facebook account to ' in outbox[3].body
->>>>>>> c57c2e30
 
         # Test with not valid form
         res = self.app.post('/account/forgot-password',
