# -*- coding: utf8 -*-
# This file is part of PyBossa.
#
# Copyright (C) 2013 SF Isle of Man Limited
#
# PyBossa is free software: you can redistribute it and/or modify
# it under the terms of the GNU Affero General Public License as published by
# the Free Software Foundation, either version 3 of the License, or
# (at your option) any later version.
#
# PyBossa is distributed in the hope that it will be useful,
# but WITHOUT ANY WARRANTY; without even the implied warranty of
# MERCHANTABILITY or FITNESS FOR A PARTICULAR PURPOSE.  See the
# GNU Affero General Public License for more details.
#
# You should have received a copy of the GNU Affero General Public License
# along with PyBossa.  If not, see <http://www.gnu.org/licenses/>.

import time
from StringIO import StringIO
from flask import Blueprint, request, url_for, flash, redirect, abort, Response, current_app
from flask import render_template, make_response
from flask_wtf import Form
from flask_wtf.file import FileField, FileRequired
from wtforms import IntegerField, DecimalField, TextField, BooleanField, \
    SelectField, validators, TextAreaField, PasswordField
from wtforms.widgets import HiddenInput
from flask.ext.login import login_required, current_user
from flask.ext.babel import lazy_gettext, gettext
from sqlalchemy.sql import text

import pybossa.model as model
import pybossa.stats as stats
import pybossa.validator as pb_validator
import pybossa.sched as sched

from pybossa.core import db, uploader, signer
from pybossa.cache import ONE_DAY, ONE_HOUR
from pybossa.model.app import App
from pybossa.model.task import Task
from pybossa.model.user import User
from pybossa.util import Pagination, UnicodeWriter, admin_required, get_user_id_or_ip
from pybossa.auth import require
from pybossa.cache import apps as cached_apps
from pybossa.cache import categories as cached_cat
from pybossa.cache.helpers import add_custom_contrib_button_to
from pybossa.ckan import Ckan
from pybossa.extensions import misaka
from pybossa.cookies import CookieHandler
from pybossa.password_manager import ProjectPasswdManager

import re
import json
import importer
import operator
import math
import requests

blueprint = Blueprint('app', __name__)


class AvatarUploadForm(Form):
    id = IntegerField(label=None, widget=HiddenInput())
    avatar = FileField(lazy_gettext('Avatar'), validators=[FileRequired()])
    x1 = IntegerField(label=None, widget=HiddenInput(), default=0)
    y1 = IntegerField(label=None, widget=HiddenInput(), default=0)
    x2 = IntegerField(label=None, widget=HiddenInput(), default=0)
    y2 = IntegerField(label=None, widget=HiddenInput(), default=0)


class AppForm(Form):
    name = TextField(lazy_gettext('Name'),
                     [validators.Required(),
                      pb_validator.Unique(db.session, model.app.App, model.app.App.name,
                                          message=lazy_gettext("Name is already taken."))])
    short_name = TextField(lazy_gettext('Short Name'),
                           [validators.Required(),
                            pb_validator.NotAllowedChars(),
                            pb_validator.Unique(
                                db.session, model.app.App, model.app.App.short_name,
                                message=lazy_gettext(
                                    "Short Name is already taken."))])
    long_description = TextAreaField(lazy_gettext('Long Description'),
                                     [validators.Required()])


class AppUpdateForm(AppForm):
    id = IntegerField(label=None, widget=HiddenInput())
    description = TextAreaField(lazy_gettext('Description'),
                            [validators.Required(
                                message=lazy_gettext(
                                    "You must provide a description.")),
                             validators.Length(max=255)])
    long_description = TextAreaField(lazy_gettext('Long Description'))
    allow_anonymous_contributors = SelectField(
        lazy_gettext('Allow Anonymous Contributors'),
        choices=[('True', lazy_gettext('Yes')),
                 ('False', lazy_gettext('No'))])
    category_id = SelectField(lazy_gettext('Category'), coerce=int)
    hidden = BooleanField(lazy_gettext('Hide?'))
    password = TextField(lazy_gettext('Password (leave blank for no password)'))


class TaskPresenterForm(Form):
    id = IntegerField(label=None, widget=HiddenInput())
    editor = TextAreaField('')


class TaskRedundancyForm(Form):
    n_answers = IntegerField(lazy_gettext('Redundancy'),
                             [validators.Required(),
                              validators.NumberRange(
                                  min=1, max=1000,
                                  message=lazy_gettext('Number of answers should be a \
                                                       value between 1 and 1,000'))])


class TaskPriorityForm(Form):
    task_ids = TextField(lazy_gettext('Task IDs'),
                         [validators.Required(),
                          pb_validator.CommaSeparatedIntegers()])

    priority_0 = DecimalField(lazy_gettext('Priority'),
                              [validators.NumberRange(
                                  min=0, max=1,
                                  message=lazy_gettext('Priority should be a \
                                                       value between 0.0 and 1.0'))])


class TaskSchedulerForm(Form):
    sched = SelectField(lazy_gettext('Task Scheduler'),
                        choices=[('default', lazy_gettext('Default')),
                                 ('breadth_first', lazy_gettext('Breadth First')),
                                 ('depth_first', lazy_gettext('Depth First')),
                                 ('random', lazy_gettext('Random'))])


class BlogpostForm(Form):
    id = IntegerField(label=None, widget=HiddenInput())
    title = TextField(lazy_gettext('Title'),
                     [validators.Required(message=lazy_gettext(
                                    "You must enter a title for the post."))])
    body = TextAreaField(lazy_gettext('Body'),
                           [validators.Required(message=lazy_gettext(
                                    "You must enter some text for the post."))])


class PasswordForm(Form):
    password = PasswordField(lazy_gettext('Password'),
                        [validators.Required(message=lazy_gettext(
                                    "You must enter a password"))])


def app_title(app, page_name):
    if not app:  # pragma: no cover
        return "Project not found"
    if page_name is None:
        return "Project: %s" % (app.name)
    return "Project: %s &middot; %s" % (app.name, page_name)


def app_by_shortname(short_name):
    app = cached_apps.get_app(short_name)
    if app.id:
        # Get owner
        owner = User.query.get(app.owner_id)
        # Populate CACHE with the data of the app
        return (app,
                owner,
                cached_apps.n_tasks(app.id),
                cached_apps.n_task_runs(app.id),
                cached_apps.overall_progress(app.id),
                cached_apps.last_activity(app.id))

    else:
        cached_apps.delete_app(short_name)
        return abort(404)


@blueprint.route('/', defaults={'page': 1})
@blueprint.route('/page/<int:page>/', defaults={'page': 1})
def redirect_old_featured(page):
    """DEPRECATED only to redirect old links"""
    return redirect(url_for('.index', page=page), 301)


@blueprint.route('/published/', defaults={'page': 1})
@blueprint.route('/published/<int:page>/', defaults={'page': 1})
def redirect_old_published(page):  # pragma: no cover
    """DEPRECATED only to redirect old links"""
    category = db.session.query(model.category.Category).first()
    return redirect(url_for('.app_cat_index', category=category.short_name, page=page), 301)


@blueprint.route('/draft/', defaults={'page': 1})
@blueprint.route('/draft/<int:page>/', defaults={'page': 1})
def redirect_old_draft(page):
    """DEPRECATED only to redirect old links"""
    return redirect(url_for('.draft', page=page), 301)


@blueprint.route('/category/featured/', defaults={'page': 1})
@blueprint.route('/category/featured/page/<int:page>/')
def index(page):
    """List apps in the system"""
    if cached_apps.n_featured() > 0:
        return app_index(page, cached_apps.get_featured, 'featured',
                         True, False)
    else:
        categories = cached_cat.get_all()
        cat_short_name = categories[0].short_name
        return redirect(url_for('.app_cat_index', category=cat_short_name))


def app_index(page, lookup, category, fallback, use_count):
    """Show apps of app_type"""

    per_page = current_app.config['APPS_PER_PAGE']

    apps, count = lookup(category, page, per_page)

    data = []
    for app in apps:
        data.append(dict(app=app, n_tasks=cached_apps.n_tasks(app['id']),
                         overall_progress=cached_apps.overall_progress(app['id']),
                         last_activity=app['last_activity'],
                         last_activity_raw=app['last_activity_raw'],
                         n_completed_tasks=cached_apps.n_completed_tasks(app['id']),
                         n_volunteers=cached_apps.n_volunteers(app['id'])))


    if fallback and not apps:  # pragma: no cover
        return redirect(url_for('.index'))

    pagination = Pagination(page, per_page, count)
    categories = cached_cat.get_all()
    # Check for pre-defined categories featured and draft
    featured_cat = model.category.Category(name='Featured',
                                  short_name='featured',
                                  description='Featured projects')
    if category == 'featured':
        active_cat = featured_cat
    elif category == 'draft':
        active_cat = model.category.Category(name='Draft',
                                    short_name='draft',
                                    description='Draft projects')
    else:
        active_cat = db.session.query(model.category.Category)\
                       .filter_by(short_name=category).first()

    # Check if we have to add the section Featured to local nav
    if cached_apps.n_featured() > 0:
        categories.insert(0, featured_cat)
    template_args = {
        "apps": data,
        "title": gettext("Projects"),
        "pagination": pagination,
        "active_cat": active_cat,
        "categories": categories}

    if use_count:
        template_args.update({"count": count})
    return render_template('/applications/index.html', **template_args)


@blueprint.route('/category/draft/', defaults={'page': 1})
@blueprint.route('/category/draft/page/<int:page>/')
@login_required
@admin_required
def draft(page):
    """Show the Draft apps"""
    return app_index(page, cached_apps.get_draft, 'draft',
                     False, True)


@blueprint.route('/category/<string:category>/', defaults={'page': 1})
@blueprint.route('/category/<string:category>/page/<int:page>/')
def app_cat_index(category, page):
    """Show Apps that belong to a given category"""
    return app_index(page, cached_apps.get, category, False, True)


@blueprint.route('/new', methods=['GET', 'POST'])
@login_required
def new():
    require.app.create()
    form = AppForm(request.form)

    def respond(errors):
        return render_template('applications/new.html',
                               title=gettext("Create a Project"),
                               form=form, errors=errors)

    def _description_from_long_description():
        long_desc = form.long_description.data
        html_long_desc = misaka.render(long_desc)[:-1]
        remove_html_tags_regex = re.compile('<[^>]*>')
        blank_space_regex = re.compile('\n')
        text_desc = remove_html_tags_regex.sub("", html_long_desc)[:255]
        if len(text_desc) >= 252:
            text_desc = text_desc[:-3]
            text_desc += "..."
        return blank_space_regex.sub(" ", text_desc)

    if request.method != 'POST':
        return respond(False)

    if not form.validate():
        flash(gettext('Please correct the errors'), 'error')
        return respond(True)

    info = {}
    category_by_default = cached_cat.get_all()[0]

    app = model.app.App(name=form.name.data,
                    short_name=form.short_name.data,
                    description=_description_from_long_description(),
                    long_description=form.long_description.data,
                    owner_id=current_user.id,
                    info=info,
                    category_id=category_by_default.id)

    db.session.add(app)
    db.session.commit()

    msg_1 = gettext('Project created!')
    flash('<i class="icon-ok"></i> ' + msg_1, 'success')
    flash('<i class="icon-bullhorn"></i> ' +
          gettext('You can check the ') +
          '<strong><a href="https://docs.pybossa.com">' +
          gettext('Guide and Documentation') +
          '</a></strong> ' +
          gettext('for adding tasks, a thumbnail, using PyBossa.JS, etc.'),
          'info')
    return redirect(url_for('.update', short_name=app.short_name))


@blueprint.route('/<short_name>/tasks/taskpresentereditor', methods=['GET', 'POST'])
@login_required
def task_presenter_editor(short_name):
    errors = False
    (app, owner, n_tasks, n_task_runs,
     overall_progress, last_activity) = app_by_shortname(short_name)

    title = app_title(app, "Task Presenter Editor")
    require.app.read(app)
    require.app.update(app)

    form = TaskPresenterForm(request.form)
    form.id.data = app.id
    if request.method == 'POST' and form.validate():
        db_app = db.session.query(model.app.App).filter_by(id=app.id).first()
        db_app.info['task_presenter'] = form.editor.data
        db.session.add(db_app)
        db.session.commit()
        cached_apps.delete_app(app.short_name)
        msg_1 = gettext('Task presenter added!')
        flash('<i class="icon-ok"></i> ' + msg_1, 'success')
        return redirect(url_for('.tasks', short_name=app.short_name))

    # It does not have a validation
    if request.method == 'POST' and not form.validate():  # pragma: no cover
        flash(gettext('Please correct the errors'), 'error')
        errors = True

    if app.info.get('task_presenter'):
        form.editor.data = app.info['task_presenter']
    else:
        if not request.args.get('template'):
            msg_1 = gettext('<strong>Note</strong> You will need to upload the'
                            ' tasks using the')
            msg_2 = gettext('CSV importer')
            msg_3 = gettext(' or download the project bundle and run the'
                            ' <strong>createTasks.py</strong> script in your'
                            ' computer')
            url = '<a href="%s"> %s</a>' % (url_for('app.import_task',
                                                    short_name=app.short_name), msg_2)
            msg = msg_1 + url + msg_3
            flash(msg, 'info')

            wrap = lambda i: "applications/presenters/%s.html" % i
            pres_tmpls = map(wrap, current_app.config.get('PRESENTERS'))

            app = add_custom_contrib_button_to(app, get_user_id_or_ip())
            return render_template(
                'applications/task_presenter_options.html',
                title=title,
                app=app,
                owner=owner,
                overall_progress=overall_progress,
                n_tasks=n_tasks,
                n_task_runs=n_task_runs,
                last_activity=last_activity,
                n_completed_tasks=cached_apps.n_completed_tasks(app.get('id')),
                n_volunteers=cached_apps.n_volunteers(app.get('id')),
                presenters=pres_tmpls)

        tmpl_uri = "applications/snippets/%s.html" \
            % request.args.get('template')
        tmpl = render_template(tmpl_uri, app=app)
        form.editor.data = tmpl
        msg = 'Your code will be <em>automagically</em> rendered in \
                      the <strong>preview section</strong>. Click in the \
                      preview button!'
        flash(gettext(msg), 'info')
    app = add_custom_contrib_button_to(app, get_user_id_or_ip())
    return render_template('applications/task_presenter_editor.html',
                           title=title,
                           form=form,
                           app=app,
                           owner=owner,
                           overall_progress=overall_progress,
                           n_tasks=n_tasks,
                           n_task_runs=n_task_runs,
                           last_activity=last_activity,
                           n_completed_tasks=cached_apps.n_completed_tasks(app.get('id')),
                           n_volunteers=cached_apps.n_volunteers(app.get('id')),
                           errors=errors)


@blueprint.route('/<short_name>/delete', methods=['GET', 'POST'])
@login_required
def delete(short_name):
    (app, owner, n_tasks,
    n_task_runs, overall_progress, last_activity) = app_by_shortname(short_name)
    title = app_title(app, "Delete")
    require.app.read(app)
    require.app.delete(app)
    if request.method == 'GET':
        return render_template('/applications/delete.html',
                               title=title,
                               app=app,
                               owner=owner,
                               n_tasks=n_tasks,
                               overall_progress=overall_progress,
                               last_activity=last_activity)
    # Clean cache
    cached_apps.delete_app(app.short_name)
    cached_apps.clean(app.id)
    app = App.query.get(app.id)
    db.session.delete(app)
    db.session.commit()
    flash(gettext('Project deleted!'), 'success')
    return redirect(url_for('account.profile', name=current_user.name))


@blueprint.route('/<short_name>/update', methods=['GET', 'POST'])
@login_required
def update(short_name):
    (app, owner, n_tasks,
     n_task_runs, overall_progress, last_activity) = app_by_shortname(short_name)

    def handle_valid_form(form):
        hidden = int(form.hidden.data)

        (app, owner, n_tasks, n_task_runs,
         overall_progress, last_activity) = app_by_shortname(short_name)

        new_application = model.app.App(
            id=form.id.data,
            name=form.name.data,
            short_name=form.short_name.data,
            description=form.description.data,
            long_description=form.long_description.data,
            hidden=hidden,
            info=app.info,
            owner_id=app.owner_id,
            allow_anonymous_contributors=form.allow_anonymous_contributors.data,
            category_id=form.category_id.data)

        new_application.set_password(form.password.data)
        db.session.merge(new_application)
        db.session.commit()
        cached_apps.delete_app(short_name)
        cached_apps.reset()
        cached_cat.reset()
        cached_apps.get_app(new_application.short_name)
        flash(gettext('Project updated!'), 'success')
        return redirect(url_for('.details',
                                short_name=new_application.short_name))

<<<<<<< HEAD
    require.app.read(app)
    require.app.update(app)

    title = app_title(app, "Update")
    if request.method == 'GET':
        form = AppUpdateForm(obj=app)
        upload_form = AvatarUploadForm()
        categories = db.session.query(model.category.Category).all()
        form.category_id.choices = [(c.id, c.name) for c in categories]
        if app.category_id is None:
            app.category_id = categories[0].id
        form.populate_obj(app)

    if request.method == 'POST':
        upload_form = AvatarUploadForm()
        form = AppUpdateForm(request.form)
        categories = cached_cat.get_all()
        form.category_id.choices = [(c.id, c.name) for c in categories]

        if request.form.get('btn') != 'Upload':
            if form.validate():
                return handle_valid_form(form)
            flash(gettext('Please correct the errors'), 'error')
        else:
            if upload_form.validate_on_submit():
                app = App.query.get(app.id)
                file = request.files['avatar']
                coordinates = (upload_form.x1.data, upload_form.y1.data,
                               upload_form.x2.data, upload_form.y2.data)
                prefix = time.time()
                file.filename = "app_%s_thumbnail_%i.png" % (app.id, prefix)
                container = "user_%s" % current_user.id
                uploader.upload_file(file,
                                     container=container,
                                     coordinates=coordinates)
                # Delete previous avatar from storage
                if app.info.get('thumbnail'):
                    uploader.delete_file(app.info['thumbnail'], container)
                app.info['thumbnail'] = file.filename
                app.info['container'] = container
                db.session.commit()
                cached_apps.delete_app(app.short_name)
                flash(gettext('Your project thumbnail has been updated! It may \
                                  take some minutes to refresh...'), 'success')
=======
    try:
        require.app.read(app)
        require.app.update(app)

        title = app_title(app, "Update")
        if request.method == 'GET':
            form = AppUpdateForm(obj=app, password=app.get_passwd())
            upload_form = AvatarUploadForm()
            categories = db.session.query(model.category.Category).all()
            form.category_id.choices = [(c.id, c.name) for c in categories]
            if app.category_id is None:
                app.category_id = categories[0].id
            form.populate_obj(app)

        if request.method == 'POST':
            upload_form = AvatarUploadForm()
            form = AppUpdateForm(request.form)
            categories = cached_cat.get_all()
            form.category_id.choices = [(c.id, c.name) for c in categories]

            if request.form.get('btn') != 'Upload':
                if form.validate():
                    return handle_valid_form(form)
                flash(gettext('Please correct the errors'), 'error')
>>>>>>> 38ccec73
            else:
                flash(gettext('You must provide a file to change the avatar'),
                      'error')
            return redirect(url_for('.update', short_name=short_name))

    app = add_custom_contrib_button_to(app, get_user_id_or_ip())
    return render_template('/applications/update.html',
                           form=form,
                           upload_form=upload_form,
                           app=app,
                           owner=owner,
                           n_tasks=n_tasks,
                           overall_progress=overall_progress,
                           n_task_runs=n_task_runs,
                           last_activity=last_activity,
                           n_completed_tasks=cached_apps.n_completed_tasks(app.get('id')),
                           n_volunteers=cached_apps.n_volunteers(app.get('id')),
                           title=title)


@blueprint.route('/<short_name>/')
def details(short_name):
    (app, owner, n_tasks, n_task_runs,
     overall_progress, last_activity) = app_by_shortname(short_name)

    require.app.read(app)
    template = '/applications/app.html'

    title = app_title(app, None)

    app = add_custom_contrib_button_to(app, get_user_id_or_ip())

    template_args = {"app": app, "title": title,
                     "owner": owner,
                     "n_tasks": n_tasks,
                     "overall_progress": overall_progress,
                     "last_activity": last_activity,
                     "n_completed_tasks": cached_apps.n_completed_tasks(app.get('id')),
                     "n_volunteers": cached_apps.n_volunteers(app.get('id'))}
    if current_app.config.get('CKAN_URL'):
        template_args['ckan_name'] = current_app.config.get('CKAN_NAME')
        template_args['ckan_url'] = current_app.config.get('CKAN_URL')
        template_args['ckan_pkg_name'] = short_name
    return render_template(template, **template_args)


@blueprint.route('/<short_name>/settings')
@login_required
def settings(short_name):
    (app, owner, n_tasks, n_task_runs,
     overall_progress, last_activity) = app_by_shortname(short_name)

    title = app_title(app, "Settings")
    require.app.read(app)
    require.app.update(app)
    app = add_custom_contrib_button_to(app, get_user_id_or_ip())
    return render_template('/applications/settings.html',
                           app=app,
                           owner=owner,
                           n_tasks=n_tasks,
                           overall_progress=overall_progress,
                           n_task_runs=n_task_runs,
                           last_activity=last_activity,
                           n_completed_tasks=cached_apps.n_completed_tasks(app.get('id')),
                           n_volunteers=cached_apps.n_volunteers(app.get('id')),
                           title=title)


def compute_importer_variant_pairs(forms):
    """Return a list of pairs of importer variants. The pair-wise enumeration
    is due to UI design.
    """
    variants = reduce(operator.__add__,
                      [i.variants for i in forms.itervalues()],
                      [])
    if len(variants) % 2: # pragma: no cover
        variants.append("empty")

    prefix = "applications/tasks/"

    importer_variants = map(lambda i: "%s%s.html" % (prefix, i), variants)
    return [
        (importer_variants[i * 2], importer_variants[i * 2 + 1])
        for i in xrange(0, int(math.ceil(len(variants) / 2.0)))]


@blueprint.route('/<short_name>/tasks/import', methods=['GET', 'POST'])
@login_required
def import_task(short_name):
    (app, owner, n_tasks, n_task_runs,
     overall_progress, last_activity) = app_by_shortname(short_name)
    n_volunteers = cached_apps.n_volunteers(app.id)
    n_completed_tasks = cached_apps.n_completed_tasks(app.id)
    title = app_title(app, "Import Tasks")
    loading_text = gettext("Importing tasks, this may take a while, wait...")
    dict_app = add_custom_contrib_button_to(app, get_user_id_or_ip())
    template_args = dict(title=title, loading_text=loading_text,
                         app=dict_app,
                         owner=owner,
                         n_tasks=n_tasks,
                         overall_progress=overall_progress,
                         n_volunteers=n_volunteers,
                         n_completed_tasks=n_completed_tasks)
    require.app.read(app)
    require.app.update(app)

    data_handlers = dict([
        (i.template_id, (i.form_detector, i(request.form), i.form_id))
        for i in importer.importers])
    forms = [
        (i.form_id, i(request.form))
        for i in importer.importers]
    forms = dict(forms)
    template_args.update(forms)

    template_args["importer_variants"] = compute_importer_variant_pairs(forms)

    template = request.args.get('template')

    if not (template or request.method == 'POST'):
        return render_template('/applications/import_options.html',
                               **template_args)

    if template == 'gdocs':  # pragma: no cover
        mode = request.args.get('mode')
        if mode is not None:
            template_args["gdform"].googledocs_url.data = importer.googledocs_urls[mode]

    # in future, we shall pass an identifier of the form/template used,
    # which we can receive here, and use for a dictionary lookup, rather than
    # this search mechanism
    form = None
    handler = None
    for k, v in data_handlers.iteritems():
        field_id, handler, form_name = v
        if field_id in request.form:
            form = template_args[form_name]
            template = k
            break

    def render_forms():
        tmpl = '/applications/importers/%s.html' % template
        return render_template(tmpl, **template_args)

    if not (form and form.validate_on_submit()):  # pragma: no cover
        return render_forms()

    return _import_task(app, handler, form, render_forms)


def _import_task(app, handler, form, render_forms):
    try:
        empty = True
        n = 0
        n_data = 0
        for task_data in handler.tasks(form):
            n_data += 1
            task = model.task.Task(app_id=app.id)
            [setattr(task, k, v) for k, v in task_data.iteritems()]
            data = db.session.query(model.task.Task).filter_by(app_id=app.id).filter_by(info=task.info).first()
            if data is None:
                db.session.add(task)
                db.session.commit()
                n += 1
                empty = False
        if empty and n_data == 0:
            raise importer.BulkImportException(
                gettext('Oops! It looks like the file is empty.'))
        if empty and n_data > 0:
            flash(gettext('Oops! It looks like there are no new records to import.'), 'warning')

        msg = str(n) + " " + gettext('Tasks imported successfully!')
        if n == 1:
            msg = str(n) + " " + gettext('Task imported successfully!')
        flash(msg, 'success')
        cached_apps.delete_n_tasks(app.id)
        cached_apps.delete_n_task_runs(app.id)
        cached_apps.delete_overall_progress(app.id)
        cached_apps.delete_last_activity(app.id)
        return redirect(url_for('.tasks', short_name=app.short_name))
    except importer.BulkImportException, err_msg:
        flash(err_msg, 'error')
    except Exception as inst:  # pragma: no cover
        current_app.logger.error(inst)
        msg = 'Oops! Looks like there was an error with processing that file!'
        flash(gettext(msg), 'error')
    return render_forms()


@blueprint.route('/<short_name>/password', methods=['GET', 'POST'])
def password_required(short_name):
    (app, owner, n_tasks, n_task_runs,
     overall_progress, last_activity) = app_by_shortname(short_name)
    form = PasswordForm(request.form)
    if request.method == 'POST' and form.validate():
        password = request.form.get('password')
        cookie_exp = current_app.config.get('PASSWD_COOKIE_TIMEOUT')
        passwd_mngr = ProjectPasswdManager(CookieHandler(request, signer, cookie_exp))
        if passwd_mngr.validates(password, app):
            response = make_response(redirect(request.args.get('next')))
            return passwd_mngr.update_response(response, app, get_user_id_or_ip())
        flash('Sorry, incorrect password')
    return render_template('applications/password.html',
                            app=app,
                            form=form,
                            short_name=short_name,
                            next=request.args.get('next'))


@blueprint.route('/<short_name>/task/<int:task_id>')
def task_presenter(short_name, task_id):
    (app, owner,
     n_tasks, n_task_runs, overall_progress, last_activity) = app_by_shortname(short_name)
    task = Task.query.filter_by(id=task_id).first_or_404()
<<<<<<< HEAD
    require.app.read(app)
=======
    try:
        require.app.read(app)
    except HTTPException:
        if app.hidden:
            raise abort(403)
        else:  # pragma: no cover
            raise
    cookie_exp = current_app.config.get('PASSWD_COOKIE_TIMEOUT')
    passwd_mngr = ProjectPasswdManager(CookieHandler(request, signer, cookie_exp))
    if passwd_mngr.password_needed(app, get_user_id_or_ip()):
        return redirect(url_for('.password_required',
                                 short_name=short_name, next=request.path))
>>>>>>> 38ccec73

    if current_user.is_anonymous():
        if not app.allow_anonymous_contributors:
            msg = ("Oops! You have to sign in to participate in "
                   "<strong>%s</strong>"
                   "project" % app.name)
            flash(gettext(msg), 'warning')
            return redirect(url_for('account.signin',
                                    next=url_for('.presenter',
                                                 short_name=app.short_name)))
        else:
            msg_1 = gettext(
                "Ooops! You are an anonymous user and will not "
                "get any credit"
                " for your contributions.")
            next_url = url_for(
                'app.task_presenter',
                short_name=short_name,
                task_id=task_id)
            url = url_for(
                'account.signin',
                next=next_url)
            flash(msg_1 + "<a href=\"" + url + "\">Sign in now!</a>", "warning")

    title = app_title(app, "Contribute")
    template_args = {"app": app, "title": title, "owner": owner}

    def respond(tmpl):
        return render_template(tmpl, **template_args)

    if not (task.app_id == app.id):
        return respond('/applications/task/wrong.html')

    #return render_template('/applications/presenter.html', app = app)
    # Check if the user has submitted a task before

    tr_search = db.session.query(model.task_run.TaskRun)\
                  .filter(model.task_run.TaskRun.task_id == task_id)\
                  .filter(model.task_run.TaskRun.app_id == app.id)

    if current_user.is_anonymous():
        remote_addr = request.remote_addr or "127.0.0.1"
        tr = tr_search.filter(model.task_run.TaskRun.user_ip == remote_addr)
    else:
        tr = tr_search.filter(model.task_run.TaskRun.user_id == current_user.id)

    tr_first = tr.first()
    if tr_first is None:
        return respond('/applications/presenter.html')
    else:
        return respond('/applications/task/done.html')


@blueprint.route('/<short_name>/presenter')
@blueprint.route('/<short_name>/newtask')
def presenter(short_name):

    def invite_new_volunteers():
        user_id = None if current_user.is_anonymous() else current_user.id
        user_ip = request.remote_addr if current_user.is_anonymous() else None
        task = sched.new_task(app.id, user_id, user_ip, 0)
        return task is None and overall_progress < 100.0

    def respond(tmpl):
        if (current_user.is_anonymous()):
            msg_1 = gettext(msg)
            flash(msg_1, "warning")
        resp = make_response(render_template(tmpl, **template_args))
        return resp

    (app, owner, n_tasks, n_task_runs,
     overall_progress, last_activity) = app_by_shortname(short_name)
    title = app_title(app, "Contribute")
    template_args = {"app": app, "title": title, "owner": owner,
                     "invite_new_volunteers": invite_new_volunteers()}
<<<<<<< HEAD
    require.app.read(app)
=======
    try:
        require.app.read(app)
    except HTTPException:
        if app.hidden:
            raise abort(403)
        else:  # pragma: no cover
            raise
    cookie_exp = current_app.config.get('PASSWD_COOKIE_TIMEOUT')
    passwd_mngr = ProjectPasswdManager(CookieHandler(request, signer, cookie_exp))
    if passwd_mngr.password_needed(app, get_user_id_or_ip()):
        return redirect(url_for('.password_required',
                                 short_name=short_name, next=request.path))
>>>>>>> 38ccec73

    if not app.allow_anonymous_contributors and current_user.is_anonymous():
        msg = "Oops! You have to sign in to participate in <strong>%s</strong> \
               project" % app.name
        flash(gettext(msg), 'warning')
        return redirect(url_for('account.signin',
                        next=url_for('.presenter', short_name=app.short_name)))

    msg = "Ooops! You are an anonymous user and will not \
           get any credit for your contributions. Sign in \
           now!"

    if app.info.get("tutorial") and \
            request.cookies.get(app.short_name + "tutorial") is None:
        resp = respond('/applications/tutorial.html')
        resp.set_cookie(app.short_name + 'tutorial', 'seen')
        return resp
    else:
        return respond('/applications/presenter.html')


@blueprint.route('/<short_name>/tutorial')
def tutorial(short_name):
    (app, owner, n_tasks, n_task_runs,
     overall_progress, last_activity) = app_by_shortname(short_name)
    title = app_title(app, "Tutorial")
    require.app.read(app)

    return render_template('/applications/tutorial.html', title=title,
                           app=app, owner=owner)


@blueprint.route('/<short_name>/<int:task_id>/results.json')
def export(short_name, task_id):
    """Return a file with all the TaskRuns for a give Task"""
    # Check if the app exists
    (app, owner, n_tasks, n_task_runs,
     overall_progress, last_activity) = app_by_shortname(short_name)
    require.app.read(app)


    # Check if the task belongs to the app and exists
    task = db.session.query(model.task.Task).filter_by(app_id=app.id)\
                                       .filter_by(id=task_id).first()
    if task:
        taskruns = db.session.query(model.task_run.TaskRun).filter_by(task_id=task_id)\
                             .filter_by(app_id=app.id).all()
        results = [tr.dictize() for tr in taskruns]
        return Response(json.dumps(results), mimetype='application/json')
    else:
        return abort(404)


@blueprint.route('/<short_name>/tasks/')
def tasks(short_name):
    (app, owner, n_tasks, n_task_runs,
     overall_progress, last_activity) = app_by_shortname(short_name)
    title = app_title(app, "Tasks")

    require.app.read(app)
    app = add_custom_contrib_button_to(app, get_user_id_or_ip())

    return render_template('/applications/tasks.html',
                           title=title,
                           app=app,
                           owner=owner,
                           n_tasks=n_tasks,
                           overall_progress=overall_progress,
                           last_activity=last_activity,
                           n_completed_tasks=cached_apps.n_completed_tasks(app.get('id')),
                           n_volunteers=cached_apps.n_volunteers(app.get('id')))


@blueprint.route('/<short_name>/tasks/browse', defaults={'page': 1})
@blueprint.route('/<short_name>/tasks/browse/<int:page>')
def tasks_browse(short_name, page):
    (app, owner, n_tasks, n_task_runs,
     overall_progress, last_activity) = app_by_shortname(short_name)
    title = app_title(app, "Tasks")
    n_volunteers = cached_apps.n_volunteers(app.id)
    n_completed_tasks = cached_apps.n_completed_tasks(app.id)

    def respond():
        per_page = 10
        count = db.session.query(model.task.Task)\
            .filter_by(app_id=app.get('id'))\
            .count()
        app_tasks = db.session.query(model.task.Task)\
            .filter_by(app_id=app.get('id'))\
            .order_by(model.task.Task.id)\
            .limit(per_page)\
            .offset((page - 1) * per_page)\
            .all()

        if not app_tasks and page != 1:
            abort(404)

        pagination = Pagination(page, per_page, count)
        return render_template('/applications/tasks_browse.html',
                               app=app,
                               owner=owner,
                               tasks=app_tasks,
                               title=title,
                               pagination=pagination,
                               n_tasks=n_tasks,
                               overall_progress=overall_progress,
                               n_volunteers=n_volunteers,
                               n_completed_tasks=n_completed_tasks)

    require.app.read(app)
    app = add_custom_contrib_button_to(app, get_user_id_or_ip())
    return respond()


@blueprint.route('/<short_name>/tasks/delete', methods=['GET', 'POST'])
@login_required
def delete_tasks(short_name):
    """Delete ALL the tasks for a given project"""
    (app, owner, n_tasks, n_task_runs,
     overall_progress, last_activity) = app_by_shortname(short_name)
    require.app.read(app)
    require.app.update(app)
    if request.method == 'GET':
        title = app_title(app, "Delete")
        n_volunteers = cached_apps.n_volunteers(app.id)
        n_completed_tasks = cached_apps.n_completed_tasks(app.id)
        app = add_custom_contrib_button_to(app, get_user_id_or_ip())
        return render_template('applications/tasks/delete.html',
                               app=app,
                               owner=owner,
                               n_tasks=n_tasks,
                               n_task_runs=n_task_runs,
                               n_volunteers=n_volunteers,
                               n_completed_tasks=n_completed_tasks,
                               overall_progress=overall_progress,
                               last_activity=last_activity,
                               title=title)
    else:
        tasks = db.session.query(model.task.Task).filter_by(app_id=app.id).all()
        for t in tasks:
            db.session.delete(t)
        db.session.commit()
        msg = gettext("All the tasks and associated task runs have been deleted")
        flash(msg, 'success')
        cached_apps.delete_last_activity(app.id)
        cached_apps.delete_n_tasks(app.id)
        cached_apps.delete_n_task_runs(app.id)
        cached_apps.delete_overall_progress(app.id)
        return redirect(url_for('.tasks', short_name=app.short_name))


@blueprint.route('/<short_name>/tasks/export')
def export_to(short_name):
    """Export Tasks and TaskRuns in the given format"""
    (app, owner, n_tasks, n_task_runs,
     overall_progress, last_activity) = app_by_shortname(short_name)
    n_volunteers = cached_apps.n_volunteers(app.id)
    n_completed_tasks = cached_apps.n_completed_tasks(app.id)
    title = app_title(app, gettext("Export"))
    loading_text = gettext("Exporting data..., this may take a while")

    require.app.read(app)

    def respond():
        return render_template('/applications/export.html',
                               title=title,
                               loading_text=loading_text,
                               ckan_name=current_app.config.get('CKAN_NAME'),
                               app=app,
                               owner=owner,
                               n_tasks=n_tasks,
                               n_task_runs=n_task_runs,
                               n_volunteers=n_volunteers,
                               n_completed_tasks=n_completed_tasks,
                               overall_progress=overall_progress)


    def gen_json(table):
        n = db.session.query(table)\
            .filter_by(app_id=app.id).count()
        sep = ", "
        yield "["
        for i, tr in enumerate(db.session.query(table)
                                 .filter_by(app_id=app.id).yield_per(1), 1):
            item = json.dumps(tr.dictize())
            if (i == n):
                sep = ""
            yield item + sep
        yield "]"

    def format_csv_properly(row, ty=None):
        tmp = row.keys()
        task_keys = []
        for k in tmp:
            k = "%s__%s" % (ty, k)
            task_keys.append(k)
        if (type(row['info']) == dict):
            task_info_keys = []
            tmp = row['info'].keys()
            for k in tmp:
                k = "%sinfo__%s" % (ty, k)
                task_info_keys.append(k)
        else:
            task_info_keys = []

        keys = sorted(task_keys + task_info_keys)
        values = []
        _prefix = "%sinfo" % ty
        for k in keys:
            prefix, k = k.split("__")
            if prefix == _prefix:
                if row['info'].get(k) is not None:
                    values.append(row['info'][k])
                else:
                    values.append(None)
            else:
                if row.get(k) is not None:
                    values.append(row[k])
                else:
                    values.append(None)

        return values

    def handle_task(writer, t):
        writer.writerow(format_csv_properly(t.dictize(), ty='task'))

    def handle_task_run(writer, t):
        writer.writerow(format_csv_properly(t.dictize(), ty='taskrun'))

    def get_csv(out, writer, table, handle_row):
        for tr in db.session.query(table)\
                .filter_by(app_id=app.id)\
                .yield_per(1):
            handle_row(writer, tr)
        yield out.getvalue()

    def respond_json(ty):
        tables = {"task": model.task.Task, "task_run": model.task_run.TaskRun}
        try:
            table = tables[ty]
        except KeyError:
            return abort(404)

        tmp = 'attachment; filename=%s_%s.json' % (app.short_name, ty)
        res = Response(gen_json(table), mimetype='application/json')
        res.headers['Content-Disposition'] = tmp
        return res

    def create_ckan_datastore(ckan, table, package_id):
        tables = {"task": model.task.Task, "task_run": model.task_run.TaskRun}
        new_resource = ckan.resource_create(name=table,
                                            package_id=package_id)
        ckan.datastore_create(name=table,
                              resource_id=new_resource['result']['id'])
        ckan.datastore_upsert(name=table,
                              records=gen_json(tables[table]),
                              resource_id=new_resource['result']['id'])

    def respond_ckan(ty):
        # First check if there is a package (dataset) in CKAN
        tables = {"task": model.task.Task, "task_run": model.task_run.TaskRun}
        msg_1 = gettext("Data exported to ")
        msg = msg_1 + "%s ..." % current_app.config['CKAN_URL']
        ckan = Ckan(url=current_app.config['CKAN_URL'],
                    api_key=current_user.ckan_api)
        app_url = url_for('.details', short_name=app.short_name, _external=True)

        try:
            package, e = ckan.package_exists(name=app.short_name)
            if e:
                raise e
            if package:
                # Update the package
                owner = User.query.get(app.owner_id)
                package = ckan.package_update(app=app, user=owner, url=app_url,
                                              resources=package['resources'])

                ckan.package = package
                resource_found = False
                for r in package['resources']:
                    if r['name'] == ty:
                        ckan.datastore_delete(name=ty, resource_id=r['id'])
                        ckan.datastore_create(name=ty, resource_id=r['id'])
                        ckan.datastore_upsert(name=ty,
                                              records=gen_json(tables[ty]),
                                              resource_id=r['id'])
                        resource_found = True
                        break
                if not resource_found:
                    create_ckan_datastore(ckan, ty, package['id'])
            else:
                owner = User.query.get(app.owner_id)
                package = ckan.package_create(app=app, user=owner, url=app_url)
                create_ckan_datastore(ckan, ty, package['id'])
                #new_resource = ckan.resource_create(name=ty,
                #                                    package_id=package['id'])
                #ckan.datastore_create(name=ty,
                #                      resource_id=new_resource['result']['id'])
                #ckan.datastore_upsert(name=ty,
                #                     records=gen_json(tables[ty]),
                #                     resource_id=new_resource['result']['id'])
            flash(msg, 'success')
            return respond()
        except requests.exceptions.ConnectionError:
                msg = "CKAN server seems to be down, try again layer or contact the CKAN admins"
                current_app.logger.error(msg)
                flash(msg, 'danger')
        except Exception as inst:
            if len(inst.args) == 3:
                t, msg, status_code = inst.args
                msg = ("Error: %s with status code: %s" % (t, status_code))
            else: # pragma: no cover
                msg = ("Error: %s" % inst.args[0])
            current_app.logger.error(msg)
            flash(msg, 'danger')
        finally:
            return respond()

    def respond_csv(ty):
        # Export Task(/Runs) to CSV
        types = {
            "task": (
                model.task.Task, handle_task,
                (lambda x: True),
                gettext(
                    "Oops, the project does not have tasks to \
                    export, if you are the owner add some tasks")),
            "task_run": (
                model.task_run.TaskRun, handle_task_run,
                (lambda x: True),
                gettext(
                    "Oops, there are no Task Runs yet to export, invite \
                     some users to participate"))}
        try:
            table, handle_row, test, msg = types[ty]
        except KeyError:
            return abort(404)

        out = StringIO()
        writer = UnicodeWriter(out)
        t = db.session.query(table)\
            .filter_by(app_id=app.id)\
            .first()
        if t is not None:
            if test(t):
                tmp = t.dictize().keys()
                task_keys = []
                for k in tmp:
                    k = "%s__%s" % (ty, k)
                    task_keys.append(k)
                if (type(t.info) == dict):
                    task_info_keys = []
                    tmp = t.info.keys()
                    for k in tmp:
                        k = "%sinfo__%s" % (ty, k)
                        task_info_keys.append(k)
                else:
                    task_info_keys = []
                keys = task_keys + task_info_keys
                writer.writerow(sorted(keys))

            res = Response(get_csv(out, writer, table, handle_row),
                           mimetype='text/csv')
            tmp = 'attachment; filename=%s_%s.csv' % (app.short_name, ty)
            res.headers['Content-Disposition'] = tmp
            return res
        else:
            flash(msg, 'info')
            return respond()

    export_formats = ["json", "csv"]
    if current_user.is_authenticated():
        if current_user.ckan_api:
            export_formats.append('ckan')

    ty = request.args.get('type')
    fmt = request.args.get('format')
    if not (fmt and ty):
        if len(request.args) >= 1:
            abort(404)
        app = add_custom_contrib_button_to(app, get_user_id_or_ip())
        return render_template('/applications/export.html',
                               title=title,
                               loading_text=loading_text,
                               ckan_name=current_app.config.get('CKAN_NAME'),
                               app=app,
                               owner=owner,
                               n_tasks=n_tasks,
                               n_task_runs=n_task_runs,
                               n_volunteers=n_volunteers,
                               n_completed_tasks=n_completed_tasks,
                               overall_progress=overall_progress)
    if fmt not in export_formats:
        abort(415)
    return {"json": respond_json, "csv": respond_csv, 'ckan': respond_ckan}[fmt](ty)


@blueprint.route('/<short_name>/stats')
def show_stats(short_name):
    """Returns App Stats"""
    (app, owner, n_tasks, n_task_runs,
     overall_progress, last_activity) = app_by_shortname(short_name)
    n_volunteers = cached_apps.n_volunteers(app.id)
    n_completed_tasks = cached_apps.n_completed_tasks(app.id)
    title = app_title(app, "Statistics")

    require.app.read(app)

    if not ((n_tasks > 0) and (n_task_runs > 0)):
        app = add_custom_contrib_button_to(app, get_user_id_or_ip())
        return render_template('/applications/non_stats.html',
                               title=title,
                               app=app,
                               owner=owner,
                               n_tasks=n_tasks,
                               overall_progress=overall_progress,
                               n_volunteers=n_volunteers,
                               n_completed_tasks=n_completed_tasks)

    dates_stats, hours_stats, users_stats = stats.get_stats(
        app.id,
        current_app.config['GEO'])
    anon_pct_taskruns = int((users_stats['n_anon'] * 100) /
                            (users_stats['n_anon'] + users_stats['n_auth']))
    userStats = dict(
        geo=current_app.config['GEO'],
        anonymous=dict(
            users=users_stats['n_anon'],
            taskruns=users_stats['n_anon'],
            pct_taskruns=anon_pct_taskruns,
            top5=users_stats['anon']['top5']),
        authenticated=dict(
            users=users_stats['n_auth'],
            taskruns=users_stats['n_auth'],
            pct_taskruns=100 - anon_pct_taskruns,
            top5=users_stats['auth']['top5']))

    tmp = dict(userStats=users_stats['users'],
               userAnonStats=users_stats['anon'],
               userAuthStats=users_stats['auth'],
               dayStats=dates_stats,
               hourStats=hours_stats)

    app = add_custom_contrib_button_to(app, get_user_id_or_ip())
    return render_template('/applications/stats.html',
                           title=title,
                           appStats=json.dumps(tmp),
                           userStats=userStats,
                           app=app,
                           owner=owner,
                           n_tasks=n_tasks,
                           overall_progress=overall_progress,
                           n_volunteers=n_volunteers,
                           n_completed_tasks=n_completed_tasks)


@blueprint.route('/<short_name>/tasks/settings')
@login_required
def task_settings(short_name):
    """Settings page for tasks of the project"""
    (app, owner, n_tasks, n_task_runs,
     overall_progress, last_activity) = app_by_shortname(short_name)
    n_volunteers = cached_apps.n_volunteers(app.id)
    n_completed_tasks = cached_apps.n_completed_tasks(app.id)
    require.app.read(app)
    require.app.update(app)
    app = add_custom_contrib_button_to(app, get_user_id_or_ip())
    return render_template('applications/task_settings.html',
                           app=app,
                           owner=owner,
                           n_tasks=n_tasks,
                           overall_progress=overall_progress,
                           n_volunteers=n_volunteers,
                           n_completed_tasks=n_completed_tasks)


@blueprint.route('/<short_name>/tasks/redundancy', methods=['GET', 'POST'])
@login_required
def task_n_answers(short_name):
    (app, owner, n_tasks, n_task_runs,
     overall_progress, last_activity) = app_by_shortname(short_name)
    title = app_title(app, gettext('Redundancy'))
    form = TaskRedundancyForm()
    require.app.read(app)
    require.app.update(app)
    if request.method == 'GET':
        return render_template('/applications/task_n_answers.html',
                               title=title,
                               form=form,
                               app=app,
                               owner=owner)
    elif request.method == 'POST' and form.validate():
        sql = text('''
                   UPDATE task SET n_answers=:n_answers,
                   state='ongoing' WHERE app_id=:app_id''').execution_options(autocommit=True)

        db.engine.execute(sql, n_answers=form.n_answers.data, app_id=app.id)

        # Update task.state according to their new n_answers value
        sql = text('''
                   WITH myquery AS (
                   SELECT task.id, task.n_answers,
                   COUNT(task_run.id) AS n_task_runs, task.state
                   FROM task, task_run
                   WHERE task_run.task_id=task.id AND task.app_id=:app_id
                   GROUP BY task.id)
                   UPDATE task SET state='completed'
                   FROM myquery
                   WHERE (myquery.n_task_runs >=:n_answers)
                   and myquery.id=task.id
                   ''').execution_options(autocommit=True)

        db.engine.execute(sql, n_answers=form.n_answers.data, app_id=app.id)

        msg = gettext('Redundancy of Tasks updated!')
        flash(msg, 'success')
        return redirect(url_for('.tasks', short_name=app.short_name))
    else:
        flash(gettext('Please correct the errors'), 'error')
        return render_template('/applications/task_n_answers.html',
                               title=title,
                               form=form,
                               app=app,
                               owner=owner)


@blueprint.route('/<short_name>/tasks/scheduler', methods=['GET', 'POST'])
@login_required
def task_scheduler(short_name):
    (app, owner, n_tasks, n_task_runs,
     overall_progress, last_activity) = app_by_shortname(short_name)
    title = app_title(app, gettext('Task Scheduler'))
    form = TaskSchedulerForm()

    def respond():
        return render_template('/applications/task_scheduler.html',
                               title=title,
                               form=form,
                               app=app,
                               owner=owner)
    require.app.read(app)
    require.app.update(app)

    if request.method == 'GET':
        if app.info.get('sched'):
            for s in form.sched.choices:
                if app.info['sched'] == s[0]:
                    form.sched.data = s[0]
                    break
        return respond()

    if request.method == 'POST' and form.validate():
        app = App.query.filter_by(short_name=app.short_name).first()
        if form.sched.data:
            app.info['sched'] = form.sched.data
        db.session.add(app)
        db.session.commit()
        cached_apps.delete_app(app.short_name)
        msg = gettext("Project Task Scheduler updated!")
        flash(msg, 'success')
        return redirect(url_for('.tasks', short_name=app.short_name))
    else: # pragma: no cover
        flash(gettext('Please correct the errors'), 'error')
        return respond()


@blueprint.route('/<short_name>/tasks/priority', methods=['GET', 'POST'])
@login_required
def task_priority(short_name):
    (app, owner, n_tasks, n_task_runs,
     overall_progress, last_activity) = app_by_shortname(short_name)
    title = app_title(app, gettext('Task Priority'))
    form = TaskPriorityForm()

    def respond():
        return render_template('/applications/task_priority.html',
                               title=title,
                               form=form,
                               app=app,
                               owner=owner)
    require.app.read(app)
    require.app.update(app)

    if request.method == 'GET':
        return respond()
    if request.method == 'POST' and form.validate():
        tasks = []
        for task_id in form.task_ids.data.split(","):
            if task_id != '':
                t = db.session.query(model.task.Task).filter_by(app_id=app.id)\
                              .filter_by(id=int(task_id)).first()
                if t:
                    t.priority_0 = form.priority_0.data
                    tasks.append(t)
                else:  # pragma: no cover
                    flash(gettext(("Ooops, Task.id=%s does not belong to the app" % task_id)), 'danger')
        db.session.add_all(tasks)
        db.session.commit()
        cached_apps.delete_app(app.short_name)
        flash(gettext("Task priority has been changed"), 'success')
        return respond()
    else:
        flash(gettext('Please correct the errors'), 'error')
        return respond()


@blueprint.route('/<short_name>/blog')
def show_blogposts(short_name):
    (app, owner, n_tasks, n_task_runs,
     overall_progress, last_activity) = app_by_shortname(short_name)

    blogposts = db.session.query(model.blogpost.Blogpost).filter_by(app_id=app.id).all()
    require.blogpost.read(app_id=app.id)
    app = add_custom_contrib_button_to(app, get_user_id_or_ip())
    return render_template('applications/blog.html', app=app,
                           owner=owner, blogposts=blogposts,
                           overall_progress=overall_progress,
                           n_tasks=n_tasks,
                           n_task_runs=n_task_runs,
                           n_completed_tasks=cached_apps.n_completed_tasks(app.get('id')),
                           n_volunteers=cached_apps.n_volunteers(app.get('id')))


@blueprint.route('/<short_name>/<int:id>')
def show_blogpost(short_name, id):
    (app, owner, n_tasks, n_task_runs,
     overall_progress, last_activity) = app_by_shortname(short_name)
    blogpost = db.session.query(model.blogpost.Blogpost).filter_by(id=id,
                                                        app_id=app.id).first()
    if blogpost is None:
        raise abort(404)
    require.blogpost.read(blogpost)
    app = add_custom_contrib_button_to(app, get_user_id_or_ip())
    return render_template('applications/blog_post.html',
                            app=app,
                            owner=owner,
                            blogpost=blogpost,
                            overall_progress=overall_progress,
                            n_tasks=n_tasks,
                            n_task_runs=n_task_runs,
                            n_completed_tasks=cached_apps.n_completed_tasks(app.get('id')),
                            n_volunteers=cached_apps.n_volunteers(app.get('id')))


@blueprint.route('/<short_name>/new-blogpost', methods=['GET', 'POST'])
@login_required
def new_blogpost(short_name):

    def respond():
        dict_app = add_custom_contrib_button_to(app, get_user_id_or_ip())
        return render_template('applications/new_blogpost.html',
                               title=gettext("Write a new post"),
                               form=form,
                               app=dict_app,
                               owner=owner,
                               overall_progress=overall_progress,
                               n_tasks=n_tasks,
                               n_task_runs=n_task_runs,
                               n_completed_tasks=cached_apps.n_completed_tasks(dict_app.get('id')),
                               n_volunteers=cached_apps.n_volunteers(dict_app.get('id')))


    (app, owner, n_tasks, n_task_runs,
     overall_progress, last_activity) = app_by_shortname(short_name)

    form = BlogpostForm(request.form)
    del form.id

    if request.method != 'POST':
        require.blogpost.create(app_id=app.id)
        return respond()

    if not form.validate():
        flash(gettext('Please correct the errors'), 'error')
        return respond()

    blogpost = model.blogpost.Blogpost(title=form.title.data,
                                body=form.body.data,
                                user_id=current_user.id,
                                app_id=app.id)
    require.blogpost.create(blogpost)
    db.session.add(blogpost)
    db.session.commit()
    cached_apps.delete_app(short_name)

    msg_1 = gettext('Blog post created!')
    flash('<i class="icon-ok"></i> ' + msg_1, 'success')

    return redirect(url_for('.show_blogposts', short_name=short_name))


@blueprint.route('/<short_name>/<int:id>/update', methods=['GET', 'POST'])
@login_required
def update_blogpost(short_name, id):
    (app, owner, n_tasks, n_task_runs,
     overall_progress, last_activity) = app_by_shortname(short_name)

    blogpost = db.session.query(model.blogpost.Blogpost).filter_by(id=id,
                                                        app_id=app.id).first()
    if blogpost is None:
        raise abort(404)

    def respond():
        return render_template('applications/update_blogpost.html',
                               title=gettext("Edit a post"),
                               form=form, app=app, owner=owner,
                               blogpost=blogpost,
                               overall_progress=overall_progress,
                               n_task_runs=n_task_runs,
                               n_completed_tasks=cached_apps.n_completed_tasks(app.id),
                               n_volunteers=cached_apps.n_volunteers(app.id))

    form = BlogpostForm()

    if request.method != 'POST':
        require.blogpost.update(blogpost)
        form = BlogpostForm(obj=blogpost)
        return respond()

    if not form.validate():
        flash(gettext('Please correct the errors'), 'error')
        return respond()

    require.blogpost.update(blogpost)
    blogpost = model.blogpost.Blogpost(id=form.id.data,
                                title=form.title.data,
                                body=form.body.data,
                                user_id=current_user.id,
                                app_id=app.id)
    db.session.merge(blogpost)
    db.session.commit()
    cached_apps.delete_app(short_name)

    msg_1 = gettext('Blog post updated!')
    flash('<i class="icon-ok"></i> ' + msg_1, 'success')

    return redirect(url_for('.show_blogposts', short_name=short_name))


@blueprint.route('/<short_name>/<int:id>/delete', methods=['POST'])
@login_required
def delete_blogpost(short_name, id):
    app = app_by_shortname(short_name)[0]
    blogpost = db.session.query(model.blogpost.Blogpost).filter_by(id=id,
                                                        app_id=app.id).first()
    if blogpost is None:
        raise abort(404)

    require.blogpost.delete(blogpost)
    db.session.delete(blogpost)
    db.session.commit()
    cached_apps.delete_app(short_name)
    flash('<i class="icon-ok"></i> ' + 'Blog post deleted!', 'success')
    return redirect(url_for('.show_blogposts', short_name=short_name))
<|MERGE_RESOLUTION|>--- conflicted
+++ resolved
@@ -479,7 +479,6 @@
         return redirect(url_for('.details',
                                 short_name=new_application.short_name))
 
-<<<<<<< HEAD
     require.app.read(app)
     require.app.update(app)
 
@@ -524,32 +523,6 @@
                 cached_apps.delete_app(app.short_name)
                 flash(gettext('Your project thumbnail has been updated! It may \
                                   take some minutes to refresh...'), 'success')
-=======
-    try:
-        require.app.read(app)
-        require.app.update(app)
-
-        title = app_title(app, "Update")
-        if request.method == 'GET':
-            form = AppUpdateForm(obj=app, password=app.get_passwd())
-            upload_form = AvatarUploadForm()
-            categories = db.session.query(model.category.Category).all()
-            form.category_id.choices = [(c.id, c.name) for c in categories]
-            if app.category_id is None:
-                app.category_id = categories[0].id
-            form.populate_obj(app)
-
-        if request.method == 'POST':
-            upload_form = AvatarUploadForm()
-            form = AppUpdateForm(request.form)
-            categories = cached_cat.get_all()
-            form.category_id.choices = [(c.id, c.name) for c in categories]
-
-            if request.form.get('btn') != 'Upload':
-                if form.validate():
-                    return handle_valid_form(form)
-                flash(gettext('Please correct the errors'), 'error')
->>>>>>> 38ccec73
             else:
                 flash(gettext('You must provide a file to change the avatar'),
                       'error')
@@ -764,22 +737,12 @@
     (app, owner,
      n_tasks, n_task_runs, overall_progress, last_activity) = app_by_shortname(short_name)
     task = Task.query.filter_by(id=task_id).first_or_404()
-<<<<<<< HEAD
-    require.app.read(app)
-=======
-    try:
-        require.app.read(app)
-    except HTTPException:
-        if app.hidden:
-            raise abort(403)
-        else:  # pragma: no cover
-            raise
+    require.app.read(app)
     cookie_exp = current_app.config.get('PASSWD_COOKIE_TIMEOUT')
     passwd_mngr = ProjectPasswdManager(CookieHandler(request, signer, cookie_exp))
     if passwd_mngr.password_needed(app, get_user_id_or_ip()):
         return redirect(url_for('.password_required',
                                  short_name=short_name, next=request.path))
->>>>>>> 38ccec73
 
     if current_user.is_anonymous():
         if not app.allow_anonymous_contributors:
@@ -855,22 +818,12 @@
     title = app_title(app, "Contribute")
     template_args = {"app": app, "title": title, "owner": owner,
                      "invite_new_volunteers": invite_new_volunteers()}
-<<<<<<< HEAD
-    require.app.read(app)
-=======
-    try:
-        require.app.read(app)
-    except HTTPException:
-        if app.hidden:
-            raise abort(403)
-        else:  # pragma: no cover
-            raise
+    require.app.read(app)
     cookie_exp = current_app.config.get('PASSWD_COOKIE_TIMEOUT')
     passwd_mngr = ProjectPasswdManager(CookieHandler(request, signer, cookie_exp))
     if passwd_mngr.password_needed(app, get_user_id_or_ip()):
         return redirect(url_for('.password_required',
                                  short_name=short_name, next=request.path))
->>>>>>> 38ccec73
 
     if not app.allow_anonymous_contributors and current_user.is_anonymous():
         msg = "Oops! You have to sign in to participate in <strong>%s</strong> \
