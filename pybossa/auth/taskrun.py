# -*- coding: utf8 -*-
# This file is part of PyBossa.
#
# Copyright (C) 2013 SF Isle of Man Limited
#
# PyBossa is free software: you can redistribute it and/or modify
# it under the terms of the GNU Affero General Public License as published by
# the Free Software Foundation, either version 3 of the License, or
# (at your option) any later version.
#
# PyBossa is distributed in the hope that it will be useful,
# but WITHOUT ANY WARRANTY; without even the implied warranty of
# MERCHANTABILITY or FITNESS FOR A PARTICULAR PURPOSE.  See the
# GNU Affero General Public License for more details.
#
# You should have received a copy of the GNU Affero General Public License
# along with PyBossa.  If not, see <http://www.gnu.org/licenses/>.

from flask.ext.login import current_user
<<<<<<< HEAD
=======
from pybossa.core import db
from pybossa.model.task_run import TaskRun
>>>>>>> c57c2e30
from flask import abort
from pybossa.core import db

from pybossa.repositories import TaskRepository
task_repo = TaskRepository(db)



def create(taskrun=None):
<<<<<<< HEAD
    authorized = task_repo.count_task_runs_with(app_id=taskrun.app_id,
                                                task_id=taskrun.task_id,
                                                user_id=taskrun.user_id,
                                                user_ip=taskrun.user_ip) <= 0
=======
    authorized = False
    session = db.slave_session
    if taskrun.user_ip:
        sql = text('''SELECT COUNT(task_run.id) AS n_task_runs FROM task_run
                      WHERE task_run.app_id=:app_id AND
                      task_run.task_id=:task_id AND
                      task_run.user_ip=:user_ip;''')
        results = session.execute(sql, dict(app_id=taskrun.app_id,
                                            task_id=taskrun.task_id,
                                            user_ip=taskrun.user_ip))
    elif taskrun.user_id:
        sql = text('''SELECT COUNT(task_run.id) AS n_task_runs FROM task_run
                      WHERE task_run.app_id=:app_id AND
                      task_run.task_id=:task_id AND
                      task_run.user_id=:user_id;''')
        results = session.execute(sql, dict(app_id=taskrun.app_id,
                                            task_id=taskrun.task_id,
                                            user_id=taskrun.user_id))
    else:
        return False
    n_task_runs = 0
    for row in results:
        n_task_runs = row.n_task_runs
    authorized = (n_task_runs <= 0)
>>>>>>> c57c2e30
    if not authorized:
        raise abort(403)
    return authorized

def read(taskrun=None):
    return True


def update(taskrun):
    return False


def delete(taskrun):
    if current_user.is_anonymous():
        return False
    if taskrun.user_id is None:
        return current_user.admin
    return current_user.admin or taskrun.user_id == current_user.id
<|MERGE_RESOLUTION|>--- conflicted
+++ resolved
@@ -17,11 +17,6 @@
 # along with PyBossa.  If not, see <http://www.gnu.org/licenses/>.
 
 from flask.ext.login import current_user
-<<<<<<< HEAD
-=======
-from pybossa.core import db
-from pybossa.model.task_run import TaskRun
->>>>>>> c57c2e30
 from flask import abort
 from pybossa.core import db
 
@@ -31,40 +26,14 @@
 
 
 def create(taskrun=None):
-<<<<<<< HEAD
     authorized = task_repo.count_task_runs_with(app_id=taskrun.app_id,
                                                 task_id=taskrun.task_id,
                                                 user_id=taskrun.user_id,
                                                 user_ip=taskrun.user_ip) <= 0
-=======
-    authorized = False
-    session = db.slave_session
-    if taskrun.user_ip:
-        sql = text('''SELECT COUNT(task_run.id) AS n_task_runs FROM task_run
-                      WHERE task_run.app_id=:app_id AND
-                      task_run.task_id=:task_id AND
-                      task_run.user_ip=:user_ip;''')
-        results = session.execute(sql, dict(app_id=taskrun.app_id,
-                                            task_id=taskrun.task_id,
-                                            user_ip=taskrun.user_ip))
-    elif taskrun.user_id:
-        sql = text('''SELECT COUNT(task_run.id) AS n_task_runs FROM task_run
-                      WHERE task_run.app_id=:app_id AND
-                      task_run.task_id=:task_id AND
-                      task_run.user_id=:user_id;''')
-        results = session.execute(sql, dict(app_id=taskrun.app_id,
-                                            task_id=taskrun.task_id,
-                                            user_id=taskrun.user_id))
-    else:
-        return False
-    n_task_runs = 0
-    for row in results:
-        n_task_runs = row.n_task_runs
-    authorized = (n_task_runs <= 0)
->>>>>>> c57c2e30
     if not authorized:
         raise abort(403)
     return authorized
+
 
 def read(taskrun=None):
     return True
@@ -79,4 +48,4 @@
         return False
     if taskrun.user_id is None:
         return current_user.admin
-    return current_user.admin or taskrun.user_id == current_user.id
+    return current_user.admin or taskrun.user_id == current_user.id