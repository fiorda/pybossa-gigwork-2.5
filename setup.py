--- conflicted
+++ resolved
@@ -12,11 +12,7 @@
     "Flask-Mail>=0.9.0, <1.0",
     "Flask-Misaka>=0.2.0, <1.0",
     "Flask-OAuth>=0.12, <0.13",         # was pinned to Flask-OAuth==0.12
-<<<<<<< HEAD
-    "Flask-SQLAlchemy",
-=======
     "Flask-SQLAlchemy>=2.0, <2.1",
->>>>>>> c57c2e30
     "Flask-WTF>=0.9.5, <0.9.6",         # was pinned to Flask-WTF==0.9.5
     "Flask>=0.10.1, <0.10.2",           # was pinned to Flask==0.10.1
     "html2text>=2014.4.5, <2014.9.7",
