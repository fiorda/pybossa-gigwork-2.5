--- conflicted
+++ resolved
@@ -229,15 +229,9 @@
     Returns a Jinja2 template with the user information.
 
     """
-<<<<<<< HEAD
     user = user_repo.get_by_name(name=name)
     if user is None:
         raise abort(404)
-=======
-    user = db.slave_session.query(model.user.User).filter_by(name=name).first()
-    if user is None:
-        return abort(404)
->>>>>>> c57c2e30
     if current_user.is_anonymous() or (user.id != current_user.id):
         return _show_public_profile(user)
     if current_user.is_authenticated() and user.id == current_user.id:
@@ -286,21 +280,13 @@
     Returns a Jinja2 template with the list of projects of the user.
 
     """
-<<<<<<< HEAD
     user = user_repo.get_by_name(name)
-=======
-    user = db.slave_session.query(User).filter_by(name=name).first()
->>>>>>> c57c2e30
     if not user:
         return abort(404)
     if current_user.name != name:
         return abort(403)
 
-<<<<<<< HEAD
     user = user_repo.get(current_user.id)
-=======
-    user = db.slave_session.query(model.user.User).get(current_user.id)
->>>>>>> c57c2e30
     apps_published, apps_draft = _get_user_apps(user.id)
     apps_published.extend(cached_users.hidden_apps(user.id))
 
