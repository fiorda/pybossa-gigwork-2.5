--- conflicted
+++ resolved
@@ -368,11 +368,7 @@
             for name, handler, form_name, _, t in importer.importer_forms])
     forms = [
         (form_name, cls(request.form)) 
-<<<<<<< HEAD
-        for _, _, form_name, cls, _, _ in importer.importer_forms]
-=======
         for _, _, form_name, cls, _ in importer_forms]
->>>>>>> fa9538a0
 
     template_args.update(dict(forms))
 
