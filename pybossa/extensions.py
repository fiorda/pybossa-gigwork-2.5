--- conflicted
+++ resolved
@@ -17,15 +17,10 @@
 
 """
 __all__ = ['sentinel', 'db', 'signer', 'mail', 'login_manager', 'facebook',
-<<<<<<< HEAD
            'twitter', 'google', 'misaka', 'babel', 'gravatar', 'uploader',
-           'csrf', 'timeouts', 'debug_toolbar', 'ratelimits', 'user_repo',
-           'project_repo', 'task_repo', 'blog_repo']
-=======
-           'twitter', 'google', 'misaka', 'babel', 'gravatar',
-           'uploader', 'csrf', 'timeouts', 'debug_toolbar', 'ratelimits',
-           'queues']
->>>>>>> b8b1d37a
+           'csrf', 'timeouts', 'debug_toolbar', 'ratelimits', 'queues',
+           'user_repo', 'project_repo', 'task_repo', 'blog_repo']
+
 # CACHE
 from pybossa.sentinel import Sentinel
 sentinel = Sentinel()
