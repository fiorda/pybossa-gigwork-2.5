--- conflicted
+++ resolved
@@ -478,13 +478,9 @@
         update_form.set_locales(current_app.config['LOCALES'])
         if request.form['btn'] == 'Upload':
             file = request.files['avatar']
-<<<<<<< HEAD
             coordinates = (avatar_form.x1.data, avatar_form.y1.data,
                            avatar_form.x2.data, avatar_form.y2.data)
-=======
-            coordinates = (upload_form.x1.data, upload_form.y1.data,
-                           upload_form.x2.data, upload_form.y2.data)
->>>>>>> 4df3afaa
+
             prefix = time.time()
             file.filename = "%s_avatar.png" % prefix
             container = "user_%s" % current_user.id
@@ -492,12 +488,8 @@
                                  container=container,
                                  coordinates=coordinates)
             # Delete previous avatar from storage
-<<<<<<< HEAD
-            uploader.delete_file(current_user.info['avatar'], container)
-=======
             if current_user.info.get('avatar'):
                 uploader.delete_file(current_user.info['avatar'], container)
->>>>>>> 4df3afaa
             current_user.info = {'avatar': file.filename,
                                  'container': container}
             db.session.commit()
