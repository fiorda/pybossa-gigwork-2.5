# This file is part of PyBOSSA.
#
# PyBOSSA is free software: you can redistribute it and/or modify
# it under the terms of the GNU Affero General Public License as published by
# the Free Software Foundation, either version 3 of the License, or
# (at your option) any later version.
#
# PyBOSSA is distributed in the hope that it will be useful,
# but WITHOUT ANY WARRANTY; without even the implied warranty of
# MERCHANTABILITY or FITNESS FOR A PARTICULAR PURPOSE.  See the
# GNU Affero General Public License for more details.
#
# You should have received a copy of the GNU Affero General Public License
# along with PyBOSSA.  If not, see <http://www.gnu.org/licenses/>.

from StringIO import StringIO
import requests
from flask import Blueprint, request, url_for, flash, redirect, abort, Response, current_app
from flask import render_template, make_response
from flaskext.wtf import Form, IntegerField, TextField, BooleanField, \
    SelectField, validators, HiddenInput, TextAreaField
from flaskext.login import login_required, current_user
from flaskext.babel import lazy_gettext
from werkzeug.exceptions import HTTPException

import pybossa.model as model
import pybossa.stats as stats

from pybossa.core import db
from pybossa.model import App, Task
from pybossa.util import Unique, Pagination, unicode_csv_reader, UnicodeWriter
from pybossa.auth import require
from pybossa.cache import apps as cached_apps

import json
import sys

blueprint = Blueprint('app', __name__)


class BulkImportException(Exception):
    pass


class AppForm(Form):
    id = IntegerField(label=None, widget=HiddenInput())
    name = TextField(lazy_gettext('Name'),
                     [validators.Required(),
                      Unique(db.session, model.App, model.App.name,
                             message="Name is already taken.")])
    short_name = TextField(lazy_gettext('Short Name'),
                           [validators.Required(),
                            Unique(db.session, model.App, model.App.short_name,
                                   message=lazy_gettext("Short Name is already taken."))])
    description = TextField(lazy_gettext('Description'),
                            [validators.Required(
                                message=lazy_gettext("You must provide a description."))])
    thumbnail = TextField(lazy_gettext('Icon Link'))
    allow_anonymous_contributors = SelectField(lazy_gettext('Allow Anonymous Contributors'),
                                               choices=[('True', lazy_gettext('Yes')),
                                                        ('False', lazy_gettext('No'))])
    long_description = TextAreaField(lazy_gettext('Long Description'))
    sched = SelectField(lazy_gettext('Task Scheduler'),
                        choices=[('default', lazy_gettext('Default')),
                                 ('breadth_first', lazy_gettext('Breadth First')),
                                 ('depth_first', lazy_gettext('Depth First')),
                                 ('random', lazy_gettext('Random'))],)
    hidden = BooleanField(lazy_gettext('Hide?'))


class TaskPresenterForm(Form):
    id = IntegerField(label=None, widget=HiddenInput())
    editor = TextAreaField('')


class BulkTaskCSVImportForm(Form):
    msg_required = lazy_gettext("You must provide a URL")
    msg_url = lazy_gettext("Oops! That's not a valid URL. You must provide a valid URL")
    csv_url = TextField(lazy_gettext('URL'),
                        [validators.Required(message=msg_required),
                         validators.URL(message=msg_url)])


class BulkTaskGDImportForm(Form):
    msg_required = lazy_gettext("You must provide a URL")
    msg_url = lazy_gettext("Oops! That's not a valid URL. You must provide a valid URL")
    googledocs_url = TextField(lazy_gettext('URL'),
                               [validators.Required(message=msg_required),
                                   validators.URL(message=msg_url)])


class BulkTaskEpiCollectPlusImportForm(Form):
    msg_required = lazy_gettext("You must provide an EpiCollect Plus project name")
    msg_form_required = lazy_gettext("You must provide a Form name for the project")
    epicollect_project = TextField(lazy_gettext('Project Name'),
                               [validators.Required(message=msg_required)])
    epicollect_form = TextField(lazy_gettext('Form name'),
                               [validators.Required(message=msg_required)])


@blueprint.route('/', defaults={'page': 1})
@blueprint.route('/page/<int:page>')
def index(page):
    """By default show the Featured apps"""
    if require.app.read():
        per_page = 5

        apps, count = cached_apps.get_featured(page, per_page)

        if apps:
            pagination = Pagination(page, per_page, count)
            return render_template('/applications/index.html',
                                   title=lazy_gettext("Applications"),
                                   apps=apps,
                                   pagination=pagination,
                                   app_type='app-featured')
        else:
            return redirect(url_for('.published'))
    else:
        abort(403)


@blueprint.route('/published', defaults={'page': 1})
@blueprint.route('/published/page/<int:page>')
def published(page):
    """Show the Published apps"""
    if require.app.read():
        per_page = 5

        apps, count = cached_apps.get_published(page, per_page)

        pagination = Pagination(page, per_page, count)
        return render_template('/applications/index.html',
                               title=lazy_gettext("Applications"),
                               apps=apps,
                               count=count,
                               pagination=pagination,
                               app_type='app-published')
    else:
        abort(403)


@blueprint.route('/draft', defaults={'page': 1})
@blueprint.route('/draft/page/<int:page>')
def draft(page):
    if require.app.read():
        per_page = 5

        apps, count = cached_apps.get_draft(page, per_page)

        pagination = Pagination(page, per_page, count)
        return render_template('/applications/index.html',
                               title=lazy_gettext("Applications"),
                               apps=apps,
                               count=count,
                               pagination=pagination,
                               app_type='app-draft')
    else:
        abort(403)


@blueprint.route('/new', methods=['GET', 'POST'])
@login_required
def new():
    errors = False
    if require.app.create():
        form = AppForm(request.form)
        if request.method == 'POST' and form.validate():
            info = {}
            # Add the info items
            if form.thumbnail.data:
                info['thumbnail'] = form.thumbnail.data
            if form.sched.data:
                info['sched'] = form.sched.data

            app = model.App(name=form.name.data,
                            short_name=form.short_name.data,
                            description=form.description.data,
                            long_description=form.long_description.data,
                            hidden=int(form.hidden.data),
                            owner_id=current_user.id,
                            info=info,)

            cached_apps.reset()
            db.session.add(app)
            db.session.commit()
            # Clean cache
            msg_1 = lazy_gettext('Application created!')
            flash('<i class="icon-ok"></i> ' + msg_1, 'success')
            flash('<i class="icon-bullhorn"></i> ' + lazy_gettext('You can check the ') +
                  '<strong><a href="https://docs.pybossa.com">' + lazy_gettext('Guide and '
                  ' Documentation') + '</a></strong> ' + lazy_gettext('for adding tasks, '
                  ' a thumbnail, using PyBossa.JS, etc.'), 'info')
            return redirect(url_for('.settings', short_name=app.short_name))
        if request.method == 'POST' and not form.validate():
            flash(lazy_gettext('Please correct the errors'), 'error')
            errors = True
        return render_template('applications/new.html',
                               title=lazy_gettext("Create an Application"),
                               form=form, errors=errors)
    else:
        abort(403)


@blueprint.route('/<short_name>/taskpresentereditor', methods=['GET', 'POST'])
@login_required
def task_presenter_editor(short_name):
    errors = False
    app = App.query.filter_by(short_name=short_name).first()

    if not app:
        abort(404)

    title = "Application: %s &middot; Task Presenter Editor" % app.name
    if not require.app.update(app):
        abort(403)

    form = TaskPresenterForm(request.form)
    if request.method == 'POST' and form.validate():
        app.info['task_presenter'] = form.editor.data
        db.session.add(app)
        db.session.commit()
        msg_1 = lazy_gettext('Task presenter added!')
        flash('<i class="icon-ok"></i> ' + msg_1, 'success')
        return redirect(url_for('.settings', short_name=app.short_name))

    if request.method == 'POST' and not form.validate():
        flash(lazy_gettext('Please correct the errors'), 'error')
        errors = True

    if request.method != 'GET':
        return

    if app.info.get('task_presenter'):
        form.editor.data = app.info['task_presenter']
    else:
        if request.args.get('template'):
            tmpl_uri = "applications/snippets/%s.html" \
                % request.args.get('template')
            tmpl = render_template(tmpl_uri, app=app)
            form.editor.data = tmpl
            msg = 'Your code will be <em>automagically</em> rendered in \
                      the <strong>preview section</strong>. Click in the \
                      preview button!'
            flash(lazy_gettext(msg), 'info')
        else:
            msg = '<strong>Note</strong> You will need to upload ' \
                'the tasks using the <a href="%s">' \
                'CSV importer</a> or download the app ' \
                'bundle and run the <strong>createTasks.py ' \
                '</strong> script in your ' \
                'computer' % url_for('app.import_task',
                                     short_name=app.short_name)
            flash(lazy_gettext(msg), 'info')
            return render_template(
                'applications/task_presenter_options.html',
                title=title,
                app=app)
    return render_template('applications/task_presenter_editor.html',
                           title=title,
                           form=form,
                           app=app,
                           errors=errors)


@blueprint.route('/<short_name>/delete', methods=['GET', 'POST'])
@login_required
def delete(short_name):
    app = App.query.filter_by(short_name=short_name).first()
    if app:
        title = "Application: %s &middot; Delete" % app.name
        if require.app.delete(app):
            if request.method == 'GET':
                return render_template('/applications/delete.html',
                                       title=title,
                                       app=app)
            else:
                # Clean cache
                cached_apps.clean(app.id)
                db.session.delete(app)
                db.session.commit()
                flash(lazy_gettext('Application deleted!'), 'success')
                return redirect(url_for('account.profile'))
        else:
            abort(403)
    else:
        abort(404)


@blueprint.route('/<short_name>/update', methods=['GET', 'POST'])
@login_required
def update(short_name):
    app = App.query.filter_by(short_name=short_name).first_or_404()
    if require.app.update(app):
        title = "Application: %s &middot; Update" % app.name
        if request.method == 'GET':
            form = AppForm(obj=app)
            form.populate_obj(app)
            if app.info.get('thumbnail'):
                form.thumbnail.data = app.info['thumbnail']
            if app.info.get('sched'):
                for s in form.sched.choices:
                    if app.info['sched'] == s[0]:
                        form.sched.data = s[0]
                        break

            return render_template('/applications/update.html',
                                   title=title,
                                   form=form,
                                   app=app)

        if request.method == 'POST':
            form = AppForm(request.form)
            if form.validate():
                if form.hidden.data:
                    hidden = 1
                else:
                    hidden = 0

                new_info = {}
                # Add the info items
                app = App.query.filter_by(short_name=short_name).first_or_404()
                if form.thumbnail.data:
                    new_info['thumbnail'] = form.thumbnail.data
                if form.sched.data:
                    new_info['sched'] = form.sched.data

                # Merge info object
                info = dict(app.info.items() + new_info.items())

                new_application = model.App(id=form.id.data,
                                            name=form.name.data,
                                            short_name=form.short_name.data,
                                            description=form.description.data,
                                            long_description=form.long_description.data,
                                            hidden=hidden,
                                            info=info,
                                            owner_id=app.owner_id,
                                            allow_anonymous_contributors=form.allow_anonymous_contributors.data)
                app = App.query.filter_by(short_name=short_name).first_or_404()
                db.session.merge(new_application)
                db.session.commit()
                flash(lazy_gettext('Application updated!'), 'success')
                return redirect(url_for('.details',
                                        short_name=new_application.short_name))
            else:
                flash(lazy_gettext('Please correct the errors'), 'error')
                return render_template('/applications/update.html',
                                       form=form,
                                       title=title,
                                       app=app)
    else:
        abort(403)


@blueprint.route('/<short_name>/')
def details(short_name):
    app = db.session.query(model.App)\
                    .filter(model.App.short_name == short_name)\
                    .first()
    if app:
        title = "Application: %s" % app.name
        try:
            require.app.read(app)
            require.app.update(app)

            return render_template('/applications/actions.html',
                                   app=app,
                                   title=title)
        except HTTPException:
            if not app.hidden:
                return render_template('/applications/app.html',
                                       app=app,
                                       title=title)
            else:
                return render_template('/applications/app.html',
                                       title="Application not found",
                                       app=None)
    else:
        abort(404)


@blueprint.route('/<short_name>/settings')
@login_required
def settings(short_name):
    application = db.session.query(model.App)\
                    .filter(model.App.short_name == short_name)\
                    .first()

    if application:
        title = "Application: %s &middot; Settings" % application.name
        try:
            require.app.read(application)
            require.app.update(application)

            return render_template('/applications/settings.html',
                                   app=application,
                                   title=title)
        except HTTPException:
            return abort(403)
    else:
        abort(404)


def import_csv_tasks(app, csvreader):
    headers = []
    fields = set(['state', 'quorum', 'calibration', 'priority_0',
                  'n_answers'])
    field_header_index = []
    empty = True

    for row in csvreader:
        print row
        if not headers:
            headers = row
            if len(headers) != len(set(headers)):
                msg = lazy_gettext('The file you uploaded has two headers with the same name.')
                raise BulkImportException(msg)
            field_headers = set(headers) & fields
            for field in field_headers:
                field_header_index.append(headers.index(field))
        else:
            info = {}
            task = model.Task(app=app)
            for idx, cell in enumerate(row):
                if idx in field_header_index:
                    setattr(task, headers[idx], cell)
                else:
                    info[headers[idx]] = cell
            task.info = info
            db.session.add(task)
            db.session.commit()
            empty = False
    if empty:
        raise BulkImportException(lazy_gettext('Oops! It looks like the file is empty.'))


def import_epicollect_tasks(app, data):
    for d in data:
        task = model.Task(app=app)
        task.info = d
        db.session.add(task)
    db.session.commit()

googledocs_urls = {
    'image': "https://docs.google.com/spreadsheet/ccc"
             "?key=0AsNlt0WgPAHwdHFEN29mZUF0czJWMUhIejF6dWZXdkE"
             "&usp=sharing",
    'sound': "https://docs.google.com/spreadsheet/ccc"
             "?key=0AsNlt0WgPAHwdEczcWduOXRUb1JUc1VGMmJtc2xXaXc"
             "&usp=sharing",
    'map': "https://docs.google.com/spreadsheet/ccc"
           "?key=0AsNlt0WgPAHwdGZnbjdwcnhKRVNlN1dGXy0tTnNWWXc"
           "&usp=sharing",
    'pdf': "https://docs.google.com/spreadsheet/ccc"
           "?key=0AsNlt0WgPAHwdEVVamc0R0hrcjlGdXRaUXlqRXlJMEE"
           "&usp=sharing"}

def get_data_url(**kwargs):
    csvform = kwargs["csvform"]
    gdform = kwargs["gdform"]
    epiform = kwargs["epiform"]

    if 'csv_url' in request.form and csvform.validate_on_submit():
        return csvform.csv_url.data
    elif 'googledocs_url' in request.form and gdform.validate_on_submit():
        return ''.join([gdform.googledocs_url.data, '&output=csv'])
    elif 'epicollect_project' in request.form and epiform.validate_on_submit():
        return 'http://plus.epicollect.net/%s/%s.json' % \
            (epiform.epicollect_project.data, epiform.epicollect_form.data)
    else:
        return None

def get_csv_data_from_request(app, r):
    if r.status_code == 403:
        msg = "Oops! It looks like you don't have permission to access" \
            " that file"
        raise BulkImportException(lazy_gettext(msg), 'error')
    if ((not 'text/plain' in r.headers['content-type']) and
        (not 'text/csv' in r.headers['content-type'])):
        msg = lazy_gettext("Oops! That file doesn't look like the right file.")
        raise BulkImportException(msg, 'error')
    
    csvcontent = StringIO(r.text)
    csvreader = unicode_csv_reader(csvcontent)
    return import_csv_tasks(app, csvreader)

def get_epicollect_data_from_request(app, r):
    if r.status_code == 403:
        msg = "Oops! It looks like you don't have permission to access" \
            " the EpiCollect Plus project"
        raise BulkImportException(lazy_gettext(msg), 'error')
    if not 'application/json' in r.headers['content-type']:
        msg = "Oops! That project and form do not look like the right one."
        raise BulkImportException(lazy_gettext(msg), 'error')
    return import_epicollect_tasks(app, json.loads(r.text))

@blueprint.route('/<short_name>/import', methods=['GET', 'POST'])
def import_task(short_name):
    app = App.query.filter_by(short_name=short_name).first_or_404()
    title = "Applications: %s &middot; Import Tasks" % app.name

    dataurl = None
    csvform = BulkTaskCSVImportForm(request.form)
    gdform = BulkTaskGDImportForm(request.form)
    epiform = BulkTaskEpiCollectPlusImportForm(request.form)

    template_args = {
        "title": title,
        "app": app,
        "csvform": csvform,
        "epiform": epiform,
        "gdform": gdform
        }

    if not (app.tasks or (request.args.get('template') or 
                          request.method == 'POST')):
        return render_template('/applications/import_options.html',
                               **template_args)

    template = request.args.get('template')

    if template in googledocs_urls:
        gdform.googledocs_url.data = googledocs_urls[template]

    dataurl = get_data_url(**template_args)

    def render_forms():
        tmpl = '/applications/import.html'    
        return render_template(tmpl, **template_args)

    if not dataurl:
        return render_forms()
<<<<<<< HEAD
    else:
        try:
            r = requests.get(dataurl)
            if 'csv_url' in request.form or 'googledocs_url' in request.form:
                get_data_from_request(app, r)
            elif 'epicollect_project' in request.form:
                get_epicollect_data_from_request(app, r)
            flash(lazy_gettext('Tasks imported successfully!'), 'success')
            return redirect(url_for('.settings', short_name=app.short_name))
        except BulkImportException, err_msg:
            flash(err_msg, 'error')
        except Exception as inst:
            msg = 'Oops! Looks like there was an error with processing that file!'
            flash(lazy_gettext(msg), 'error')
        return render_forms()
=======

    try:
        r = requests.get(dataurl)
        if 'csv_url' in request.form or 'googledocs_url' in request.form:
            get_data_from_request(app, r)
        elif 'epicollect_project' in request.form:
            get_epicollect_data_from_request(app, r)
        flash('Tasks imported successfully!', 'success')
        return redirect(url_for('.settings', short_name=app.short_name))
    except BulkImportException, err_msg:
        flash(err_msg, 'error')
    except Exception as inst:
        msg = 'Oops! Looks like there was an error with processing that file!'
        flash(msg, 'error')
    return render_forms()
>>>>>>> ef27674e

@blueprint.route('/<short_name>/task/<int:task_id>')
def task_presenter(short_name, task_id):
    app = App.query.filter_by(short_name=short_name).first_or_404()
    task = Task.query.filter_by(id=task_id).first_or_404()

    if not app.allow_anonymous_contributors and current_user.is_anonymous():
        msg = "Oops! You have to sign in to participate in <strong>%s</strong> \
               application" % app.name
        flash(lazy_gettext(msg), 'warning')
        return redirect(url_for('account.signin',
                        next=url_for('.presenter', short_name=app.short_name)))
    if (current_user.is_anonymous()):
        msg_1 = lazy_gettext("Ooops! You are an anonymous user and will not get any credit "
                             " for your contributions.")
        flash(msg_1 + "<a href=\"" + url_for('account.signin',
              next=url_for('app.task_presenter', short_name=short_name,
                           task_id=task_id))
              + "\">Sign in now!</a>", "warning")
    if app:
        title = "Application: %s &middot; Contribute" % app.name
    else:
        title = "Application not found"

    if (task.app_id == app.id):
        #return render_template('/applications/presenter.html', app = app)
        # Check if the user has submitted a task before
        if (current_user.is_anonymous()):
            if not request.remote_addr:
                remote_addr = "127.0.0.1"
            else:
                remote_addr = request.remote_addr
            tr = db.session.query(model.TaskRun)\
                   .filter(model.TaskRun.task_id == task_id)\
                   .filter(model.TaskRun.app_id == app.id)\
                   .filter(model.TaskRun.user_ip == remote_addr)

        else:
            tr = db.session.query(model.TaskRun)\
                   .filter(model.TaskRun.task_id == task_id)\
                   .filter(model.TaskRun.app_id == app.id)\
                   .filter(model.TaskRun.user_id == current_user.id)

        tr = tr.first()
        if (tr is None):
            return render_template('/applications/presenter.html',
                                   title=title, app=app)
        else:
            return render_template('/applications/task/done.html',
                                   title=title, app=app)
    else:
        return render_template('/applications/task/wrong.html',
                               title=title, app=app)


@blueprint.route('/<short_name>/presenter')
@blueprint.route('/<short_name>/newtask')
def presenter(short_name):
    app = App.query.filter_by(short_name=short_name)\
        .first_or_404()
    title = "Application &middot; %s &middot; Contribute" % app.name
    if not app.allow_anonymous_contributors and current_user.is_anonymous():
        msg = "Oops! You have to sign in to participate in <strong>%s</strong> \
               application" % app.name
        flash(lazy_gettext(msg), 'warning')
        return redirect(url_for('account.signin',
                        next=url_for('.presenter', short_name=app.short_name)))

    if app.info.get("tutorial"):
        if request.cookies.get(app.short_name + "tutorial") is None:
            if (current_user.is_anonymous()):
                msg_1 = lazy_gettext("Ooops! You are an anonymous user and will not \
                                     get any credit for your contributions. Sign in \
                                     now!")
                flash(msg_1, "warning")
            resp = make_response(render_template('/applications/tutorial.html',
                                                 title=title,
                                                 app=app))
            resp.set_cookie(app.short_name + 'tutorial', 'seen')
            return resp
        else:
            if (current_user.is_anonymous()):
                msg_1 = lazy_gettext("Ooops! You are an anonymous user and will not \
                                     get any credit for your contributions. Sign in \
                                     now!")
                flash(msg_1, "warning")
            return render_template('/applications/presenter.html',
                                   title=title,
                                   app=app)
    else:
        if (current_user.is_anonymous()):
            if (current_user.is_anonymous()):
                msg_1 = lazy_gettext("Ooops! You are an anonymous user and will not \
                                     get any credit for your contributions. Sign in \
                                     now!")
                flash(msg_1, "warning")
        return render_template('/applications/presenter.html',
                               title=title,
                               app=app)


@blueprint.route('/<short_name>/tutorial')
def tutorial(short_name):
    app = App.query.filter_by(short_name=short_name).first_or_404()
    if app:
        title = "Application: %s &middot; Tutorial" % app.name
    else:
        title = "Application not found"
    return render_template('/applications/tutorial.html', title=title, app=app)


@blueprint.route('/<short_name>/<int:task_id>/results.json')
def export(short_name, task_id):
    """Return a file with all the TaskRuns for a give Task"""
    app = db.session.query(model.App)\
            .filter(model.App.short_name == short_name)\
            .first()

    if app:
        task = db.session.query(model.Task)\
                 .filter(model.Task.id == task_id)\
                 .first()

        results = [tr.dictize() for tr in task.task_runs]
        return Response(json.dumps(results), mimetype='application/json')
    else:
        return abort(404)


@blueprint.route('/<short_name>/tasks', defaults={'page': 1})
@blueprint.route('/<short_name>/tasks/<int:page>')
def tasks(short_name, page):
    app = App.query.filter_by(short_name=short_name).first_or_404()
    if app:
        title = "Application: %s &middot; Tasks" % app.name
    else:
        title = "Application not found"
    try:
        require.app.read(app)
        require.app.update(app)

        per_page = 10
        count = db.session.query(model.Task)\
                  .filter_by(app_id=app.id)\
                  .count()
        app_tasks = db.session.query(model.Task)\
                      .filter_by(app_id=app.id)\
                      .order_by(model.Task.id)\
                      .limit(per_page)\
                      .offset((page - 1) * per_page)\
                      .all()

        if not app_tasks and page != 1:
            abort(404)

        pagination = Pagination(page, per_page, count)
        return render_template('/applications/tasks.html',
                               app=app,
                               tasks=app_tasks,
                               title=title,
                               pagination=pagination)
    except HTTPException:
        if not app.hidden:
            per_page = 10
            count = db.session.query(model.Task)\
                      .filter_by(app_id=app.id)\
                      .count()
            app_tasks = db.session.query(model.Task)\
                          .filter_by(app_id=app.id)\
                          .order_by(model.Task.id)\
                          .limit(per_page)\
                          .offset((page - 1) * per_page)\
                          .all()

            if not app_tasks and page != 1:
                abort(404)

            pagination = Pagination(page, per_page, count)
            return render_template('/applications/tasks.html',
                                   app=app,
                                   tasks=app_tasks,
                                   title=title,
                                   pagination=pagination)
        else:
            return render_template('/applications/tasks.html',
                                   title="Application not found",
                                   app=None)


@blueprint.route('/<short_name>/tasks/delete', methods=['GET', 'POST'])
@login_required
def delete_tasks(short_name):
    """Delete ALL the tasks for a given application"""
    app = App.query.filter_by(short_name=short_name).first_or_404()
    try:
        require.app.read(app)
        require.app.update(app)
        if request.method == 'GET':
            title = "Application Tasks: %s &middot; Delete" % app.name
            return render_template('applications/tasks/delete.html',
                                   app=app,
                                   title=title)
        else:
            for task in app.tasks:
                db.session.delete(task)
            db.session.commit()
            msg = "All the tasks and associated task runs have been deleted"
            flash(lazy_gettext(msg), 'success')
            return redirect(url_for('.settings', short_name=app.short_name))
    except HTTPException:
        return abort(403)


@blueprint.route('/<short_name>/export')
def export_to(short_name):
    """Export Tasks and TaskRuns in the given format"""
    app = App.query.filter_by(short_name=short_name).first_or_404()
    if app:
        title = "Application: %s &middot; Export" % app.name
    else:
        title = "Application not found"

    def gen_json(table):
        n = db.session.query(table)\
            .filter_by(app_id=app.id).count()
        sep = ", "
        yield "["
        for i, tr in enumerate(db.session.query(table)\
                .filter_by(app_id=app.id).yield_per(1), 1):
            item = json.dumps(tr.dictize())
            if (i == n):
                sep = ""
            yield item + sep
        yield "]"

    def handle_task(writer, t):
        writer.writerow(t.info.values())

    def handle_task_run(writer, t):
        if (type(t.info) == dict):
            writer.writerow(t.info.values())
        else:
            writer.writerow([t.info])

    def get_csv(out, writer, table, handle_row):
        for tr in db.session.query(table)\
                .filter_by(app_id=app.id)\
                .yield_per(1):
            handle_row(writer, tr)
        yield out.getvalue()

    ty = request.args.get('type')
    fmt = request.args.get('format')
    if fmt and ty:
        if fmt not in ["json", "csv"]:
            abort(404)
        if fmt == 'json':
            tables = {"task": model.Task, "task_run": model.TaskRun}
            try:
                table = tables[ty]
            except KeyError:
                return abort(404)
            return Response(gen_json(table), mimetype='application/json')
        elif fmt == 'csv':
            # Export Task(/Runs) to CSV
            types = {
                "task": (
                    model.Task, handle_task,
                    (lambda x: True),
                    lazy_gettext("Oops, the application does not have tasks to \
                           export, if you are the owner add some tasks")),
                "task_run": (
                    model.TaskRun, handle_task_run,
                    (lambda x: type(x.info) == dict),
                    lazy_gettext("Oops, there are no Task Runs yet to export, invite \
                           some users to participate"))
                }
            try:
                table, handle_row, test, msg = types[ty]
            except KeyError:
                return abort(404)

            out = StringIO()
            writer = UnicodeWriter(out)
            t = db.session.query(table)\
                .filter_by(app_id=app.id)\
                .first()
            if t is not None:
                if test(t):
                    writer.writerow(t.info.keys())

                return Response(get_csv(out, writer, table, handle_row),
                                mimetype='text/csv')
            else:
                flash(msg, 'info')
                return render_template('/applications/export.html',
                                       title=title,
                                       app=app)
    elif len(request.args) >= 1:
        abort(404)
    else:
        return render_template('/applications/export.html',
                               title=title,
                               app=app)


@blueprint.route('/<short_name>/stats')
def show_stats(short_name):
    """Returns App Stats"""
    app = db.session.query(model.App).filter_by(short_name=short_name).first()
    title = "Application: %s &middot; Statistics" % app.name
    if len(app.tasks) > 0 and len(app.task_runs) > 0:
        dates_stats, hours_stats, users_stats = stats.get_stats(app.id,
                                                                current_app.config['GEO'])
        anon_pct_taskruns = int((users_stats['n_anon'] * 100) /
                                (users_stats['n_anon'] + users_stats['n_auth']))
        userStats = dict(
            geo=current_app.config['GEO'],
            anonymous=dict(
                users=users_stats['n_anon'],
                taskruns=users_stats['n_anon'],
                pct_taskruns=anon_pct_taskruns,
                top5=users_stats['anon']['top5']),
            authenticated=dict(
                users=users_stats['n_auth'],
                taskruns=users_stats['n_auth'],
                pct_taskruns=100 - anon_pct_taskruns,
                top5=users_stats['auth']['top5']))

        tmp = dict(userStats=users_stats['users'],
                   userAnonStats=users_stats['anon'],
                   userAuthStats=users_stats['auth'],
                   dayStats=dates_stats,
                   hourStats=hours_stats)

        return render_template('/applications/stats.html',
                               title=title,
                               appStats=json.dumps(tmp),
                               userStats=userStats,
                               app=app)
    else:
        return render_template('/applications/non_stats.html',
                               title=title,
                               app=app)<|MERGE_RESOLUTION|>--- conflicted
+++ resolved
@@ -531,23 +531,6 @@
 
     if not dataurl:
         return render_forms()
-<<<<<<< HEAD
-    else:
-        try:
-            r = requests.get(dataurl)
-            if 'csv_url' in request.form or 'googledocs_url' in request.form:
-                get_data_from_request(app, r)
-            elif 'epicollect_project' in request.form:
-                get_epicollect_data_from_request(app, r)
-            flash(lazy_gettext('Tasks imported successfully!'), 'success')
-            return redirect(url_for('.settings', short_name=app.short_name))
-        except BulkImportException, err_msg:
-            flash(err_msg, 'error')
-        except Exception as inst:
-            msg = 'Oops! Looks like there was an error with processing that file!'
-            flash(lazy_gettext(msg), 'error')
-        return render_forms()
-=======
 
     try:
         r = requests.get(dataurl)
@@ -555,15 +538,14 @@
             get_data_from_request(app, r)
         elif 'epicollect_project' in request.form:
             get_epicollect_data_from_request(app, r)
-        flash('Tasks imported successfully!', 'success')
+        flash(lazy_gettext('Tasks imported successfully!'), 'success')
         return redirect(url_for('.settings', short_name=app.short_name))
     except BulkImportException, err_msg:
         flash(err_msg, 'error')
     except Exception as inst:
         msg = 'Oops! Looks like there was an error with processing that file!'
-        flash(msg, 'error')
+        flash(lazy_gettext(msg), 'error')
     return render_forms()
->>>>>>> ef27674e
 
 @blueprint.route('/<short_name>/task/<int:task_id>')
 def task_presenter(short_name, task_id):
