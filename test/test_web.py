--- conflicted
+++ resolved
@@ -37,11 +37,7 @@
 from pybossa.model.task import Task
 from pybossa.model.task_run import TaskRun
 from pybossa.model.user import User
-<<<<<<< HEAD
-from pybossa.core import user_repo, sentinel, project_repo, result_repo
-=======
-from pybossa.core import user_repo, sentinel, signer
->>>>>>> ad8e3fad
+from pybossa.core import user_repo, sentinel, project_repo, result_repo, signer
 from pybossa.jobs import send_mail, import_tasks
 from factories import ProjectFactory, CategoryFactory, TaskFactory, TaskRunFactory
 from unidecode import unidecode
