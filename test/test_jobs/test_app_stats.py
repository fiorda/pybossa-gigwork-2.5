# -*- coding: utf8 -*-
# This file is part of PyBossa.
#
# Copyright (C) 2014 SF Isle of Man Limited
#
# PyBossa is free software: you can redistribute it and/or modify
# it under the terms of the GNU Affero General Public License as published by
# the Free Software Foundation, either version 3 of the License, or
# (at your option) any later version.
#
# PyBossa is distributed in the hope that it will be useful,
# but WITHOUT ANY WARRANTY; without even the implied warranty of
# MERCHANTABILITY or FITNESS FOR A PARTICULAR PURPOSE.  See the
# GNU Affero General Public License for more details.
#
# You should have received a copy of the GNU Affero General Public License
# along with PyBossa.  If not, see <http://www.gnu.org/licenses/>.

from pybossa.jobs import get_project_jobs, create_dict_jobs, get_app_stats
from default import Test, with_context
from factories import AppFactory
from factories import UserFactory
<<<<<<< HEAD
from redis import Redis
=======
from redis import StrictRedis
from rq_scheduler import Scheduler
>>>>>>> 3a70d151


class TestProjectsStats(Test):

    def setUp(self):
        super(TestProjectsStats, self).setUp()
        self.connection = StrictRedis()
        self.connection.flushall()


    @with_context
    def test_create_dict_job(self):
        """Test JOB create dict job works."""
        user = UserFactory.create(pro=True)
        app = AppFactory.create(owner=user)
        from sqlalchemy.sql import text
        from pybossa.core import db
        sql = text('''SELECT app.id, app.short_name FROM app, "user"
                   WHERE app.owner_id="user".id AND "user".pro=True;''')
        results = db.slave_session.execute(sql)
        jobs = create_dict_jobs(results, get_app_stats, (10 * 60))

        err_msg = "There should be only one job"
        assert len(jobs) == 1, err_msg

        job = jobs[0]
        assert 'get_app_stats' in job['name'].__name__
        assert job['args'] == [app.id, app.short_name]
        assert job['interval'] == 10 * 60

    @with_context
    def test_get_project_jobs(self):
        """Test JOB get project jobs works."""
        user = UserFactory.create(pro=True)
        app = AppFactory.create(owner=user)
        jobs = get_project_jobs()
        err_msg = "There should be only one job"

        assert len(jobs) == 1, err_msg

        job = jobs[0]
        err_msg = "There should have the same name, but it's: %s" % job['name']
        assert "get_app_stats" == job['name'].__name__, err_msg
        err_msg = "There should have the same args, but it's: %s" % job['args']
        assert [app.id, app.short_name] == job['args'], err_msg
        err_msg = "There should have the same kwargs, but it's: %s" % job['kwargs']
        assert {} == job['kwargs'], err_msg

    @with_context
    def test_get_project_jobs_for_non_pro_users(self):
        """Test JOB get project jobs works for non pro users."""
        AppFactory.create()
        jobs = get_project_jobs()

        err_msg = "There should be only 0 jobs"
        assert len(jobs) == 0, err_msg<|MERGE_RESOLUTION|>--- conflicted
+++ resolved
@@ -20,12 +20,7 @@
 from default import Test, with_context
 from factories import AppFactory
 from factories import UserFactory
-<<<<<<< HEAD
-from redis import Redis
-=======
 from redis import StrictRedis
-from rq_scheduler import Scheduler
->>>>>>> 3a70d151
 
 
 class TestProjectsStats(Test):
