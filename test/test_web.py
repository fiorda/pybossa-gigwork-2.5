--- conflicted
+++ resolved
@@ -1192,8 +1192,6 @@
 
         assert response_user is None, response_user
 
-<<<<<<< HEAD
-
     def test_41_password_change(self):
         """Test password changing"""
         password = "mehpassword"
@@ -1227,9 +1225,6 @@
         assert "Change your Password" not in res.data
 
     def test_43_terms_of_use_and_data(self):
-=======
-    def test_41_terms_of_use_and_data(self):
->>>>>>> 7e222044
         """Test WEB terms of use is working"""
         res = self.app.get('account/signin', follow_redirects=True)
         assert "http://okfn.org/terms-of-use/" in res.data, res.data
