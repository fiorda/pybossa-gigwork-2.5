# -*- coding: utf8 -*-
# This file is part of PyBossa.
#
# Copyright (C) 2015 SciFabric LTD.
#
# PyBossa is free software: you can redistribute it and/or modify
# it under the terms of the GNU Affero General Public License as published by
# the Free Software Foundation, either version 3 of the License, or
# (at your option) any later version.
#
# PyBossa is distributed in the hope that it will be useful,
# but WITHOUT ANY WARRANTY; without even the implied warranty of
# MERCHANTABILITY or FITNESS FOR A PARTICULAR PURPOSE.  See the
# GNU Affero General Public License for more details.
#
# You should have received a copy of the GNU Affero General Public License
# along with PyBossa.  If not, see <http://www.gnu.org/licenses/>.

import inspect
from flask import abort
from flask.ext.login import current_user
from pybossa.core import task_repo, project_repo

import project
import task
import taskrun
import category
import user
import token
import blogpost
import auditlog
import webhook

assert project
assert task
assert taskrun
assert category
assert user
assert token
assert blogpost
assert auditlog
assert webhook


_actions = ['create', 'read', 'update', 'delete']
_auth_classes = {'project': project.ProjectAuth,
                 'auditlog': auditlog.AuditlogAuth,
                 'blogpost': blogpost.BlogpostAuth,
                 'category': category.CategoryAuth,
                 'task': task.TaskAuth,
                 'taskrun': taskrun.TaskRunAuth,
                 'token': token.TokenAuth,
                 'user': user.UserAuth,
                 'webhook': webhook.WebhookAuth}


def is_authorized(user, action, resource, **kwargs):
    is_class = inspect.isclass(resource)
    name = resource.__name__ if is_class else resource.__class__.__name__
    if resource == 'token':
        name = resource
    resource = None if is_class else resource
    auth = _authorizer_for(name.lower())
    actions = _actions + auth.specific_actions
    assert action in actions, "%s is not a valid action" % action
    return auth.can(user, action, resource, **kwargs)


def ensure_authorized_to(action, resource, **kwargs):
    authorized = is_authorized(current_user, action, resource, **kwargs)
    if authorized is False:
        if current_user.is_anonymous():
            raise abort(401)
        else:
            raise abort(403)
    return authorized


def _authorizer_for(resource_name):
    kwargs = {}
<<<<<<< HEAD
    if resource_name == 'taskrun':
        kwargs = {'task_repo': task_repo, 'project_repo': project_repo}
    if resource_name in ['webhook', 'auditlog', 'blogpost', 'task']:
        kwargs = {'project_repo': project_repo}
=======
    if resource_name in ('project', 'taskrun'):
        kwargs.update({'task_repo': task_repo})
    if resource_name in ('auditlog', 'blogpost', 'task', 'taskrun'):
        kwargs.update({'project_repo': project_repo})
>>>>>>> acca13ca
    return _auth_classes[resource_name](**kwargs)<|MERGE_RESOLUTION|>--- conflicted
+++ resolved
@@ -78,15 +78,8 @@
 
 def _authorizer_for(resource_name):
     kwargs = {}
-<<<<<<< HEAD
-    if resource_name == 'taskrun':
-        kwargs = {'task_repo': task_repo, 'project_repo': project_repo}
-    if resource_name in ['webhook', 'auditlog', 'blogpost', 'task']:
-        kwargs = {'project_repo': project_repo}
-=======
     if resource_name in ('project', 'taskrun'):
         kwargs.update({'task_repo': task_repo})
-    if resource_name in ('auditlog', 'blogpost', 'task', 'taskrun'):
+    if resource_name in ('auditlog', 'blogpost', 'task', 'taskrun', 'webhook'):
         kwargs.update({'project_repo': project_repo})
->>>>>>> acca13ca
     return _auth_classes[resource_name](**kwargs)