--- conflicted
+++ resolved
@@ -171,16 +171,11 @@
         if numeric:
             message.append('one numeric ')
         if special:
-<<<<<<< HEAD
-            message.append('one special !@$%%^&*#')
-=======
             message.append('one special !@$%^&*#')
->>>>>>> 26d81c2a
 
         if message:
             return 'Password must contain at least {} character.'\
                 .format(', '.join(message))
-<<<<<<< HEAD
         return None
 
 
@@ -195,7 +190,4 @@
         values = [form.data[fld] for fld in self.fields]
         values.append(field.data)
         if any(values) and not all(values):
-            raise ValidationError(self.message)
-=======
-        return None
->>>>>>> 26d81c2a
+            raise ValidationError(self.message)