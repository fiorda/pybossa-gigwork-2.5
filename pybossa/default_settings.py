# -*- coding: utf8 -*-
# This file is part of PyBossa.
#
# Copyright (C) 2013 SF Isle of Man Limited
#
# PyBossa is free software: you can redistribute it and/or modify
# it under the terms of the GNU Affero General Public License as published by
# the Free Software Foundation, either version 3 of the License, or
# (at your option) any later version.
#
# PyBossa is distributed in the hope that it will be useful,
# but WITHOUT ANY WARRANTY; without even the implied warranty of
# MERCHANTABILITY or FITNESS FOR A PARTICULAR PURPOSE.  See the
# GNU Affero General Public License for more details.
#
# You should have received a copy of the GNU Affero General Public License
# along with PyBossa.  If not, see <http://www.gnu.org/licenses/>.

DEBUG = False

# webserver host and port
HOST = '0.0.0.0'
PORT = 5000

SECRET = 'foobar'
SECRET_KEY = 'my-session-secret'

ITSDANGEROUSKEY = 'its-dangerous-key'

## project configuration
BRAND = 'PyBossa'
TITLE = 'PyBossa'
COPYRIGHT = 'Set Your Institution'
DESCRIPTION = 'Set the description in your config'
TERMSOFUSE = 'http://okfn.org/terms-of-use/'
DATAUSE = 'http://opendatacommons.org/licenses/by/'
LOGO = ''
LOCALES = ['en', 'es']

## Default THEME
THEME = 'default'

## Default number of apps per page
APPS_PER_PAGE = 20

## Default allowed extensions
ALLOWED_EXTENSIONS = ['js', 'css', 'png', 'jpg', 'jpeg', 'gif']
UPLOAD_METHOD = 'local'

## Default number of users shown in the leaderboard
LEADERBOARD = 20

## Default configuration for debug toolbar
ENABLE_DEBUG_TOOLBAR = False

# Cache default key prefix
REDIS_CACHE_ENABLED = False
REDIS_SENTINEL = [('localhost', 26379)]
REDIS_MASTER = 'mymaster'

REDIS_KEYPREFIX = 'pybossa_cache'

## Default cache timeouts
# App cache
APP_TIMEOUT = 15 * 60
REGISTERED_USERS_TIMEOUT = 15 * 60
ANON_USERS_TIMEOUT = 5 * 60 * 60
STATS_FRONTPAGE_TIMEOUT = 12 * 60 * 60
STATS_APP_TIMEOUT = 12 * 60 * 60
STATS_DRAFT_TIMEOUT = 24 * 60 * 60
N_APPS_PER_CATEGORY_TIMEOUT = 60 * 60
# Category cache
CATEGORY_TIMEOUT = 24 * 60 * 60
# User cache
USER_TIMEOUT = 15 * 60
USER_TOP_TIMEOUT = 24 * 60 * 60
USER_TOTAL_TIMEOUT = 24 * 60 * 60

# Project Presenters
PRESENTERS = ["basic", "image", "sound", "video", "map", "pdf"]

<<<<<<< HEAD
# Rate limits default values
LIMIT = 300
PER = 15 * 60
=======
# Expiration time for password protected project cookies
PASSWD_COOKIE_TIMEOUT = 60 * 30
>>>>>>> 38ccec73
<|MERGE_RESOLUTION|>--- conflicted
+++ resolved
@@ -75,15 +75,11 @@
 USER_TIMEOUT = 15 * 60
 USER_TOP_TIMEOUT = 24 * 60 * 60
 USER_TOTAL_TIMEOUT = 24 * 60 * 60
-
 # Project Presenters
 PRESENTERS = ["basic", "image", "sound", "video", "map", "pdf"]
-
-<<<<<<< HEAD
 # Rate limits default values
 LIMIT = 300
 PER = 15 * 60
-=======
+
 # Expiration time for password protected project cookies
-PASSWD_COOKIE_TIMEOUT = 60 * 30
->>>>>>> 38ccec73
+PASSWD_COOKIE_TIMEOUT = 60 * 30