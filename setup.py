from setuptools import setup, find_packages

requirements = [
    "alembic>=0.6.4, <1.0",
    "beautifulsoup4>=4.3.2, <5.0",
    "blinker>=1.3, <2.0",
    "Flask-Babel>=0.9, <1.0",
    "Flask-Cache>=0.12, <1.0",
    "Flask-Gravatar>=0.4.1, <1.0",
    "flask-heroku>=0.1.8, <1.0",
    "Flask-Login",                      # was pinned to Flask-Login==0.2.3 in the past. GitHub version 3.0+ is used now.
    "Flask-Mail>=0.9.0, <1.0",
    "Flask-Misaka>=0.2.0, <1.0",
    "Flask-OAuth>=0.12, <0.13",         # was pinned to Flask-OAuth==0.12
    "Flask-SQLAlchemy>=2.0, <2.1",
    "Flask-WTF>=0.9.5, <0.9.6",         # was pinned to Flask-WTF==0.9.5
    "Flask>=0.10.1, <0.10.2",           # was pinned to Flask==0.10.1
    "html2text>=2014.4.5, <2014.9.7",
    "itsdangerous>=0.24, <1.0",
    "M2Crypto>=0.22.3, <0.22.4",        # let's be more restrictive on M2Crypto version
    "markdown>=2.4, <3.0",
    "psycopg2>=2.5.2, <3.0",
    "pygeoip>=0.3.1, <1.0",
    "python-dateutil>=2.2, <3.0",
    "raven>=4.1.1, <5.0",
    "requests>=2.2.1, <3.0",
    "SQLAlchemy>=0.9.6, <0.9.7",
    "six>=1.8.0, <1.9.0",
    "nose",
    "rednose",
    "redis>=2.9, <2.10",
    "sphinx>=1.2.2, <2.0",
    "coverage",
    "mock",
    "pyrax>=1.8, <1.8.1",
    "pillow>=2.4, <2.5",
    "flask-debugtoolbar>=0.9.0, <1.0",
<<<<<<< HEAD
    "factory_boy>=2.4.1",
    "rq>=0.4.6, <0.5",
    "rq-scheduler>=0.5.0, <0.6.0"
=======
    "factory_boy>=2.4.1, <2.5"
>>>>>>> 2e98aead
]

setup(
    name = 'pybossa',
    version = '0.2.1',
    packages = find_packages(),
    install_requires = requirements,
    # only needed when installing directly from setup.py (PyPi, eggs?) and pointing to e.g. a git repo.
    # Keep in mind that dependency_links are not used when installing with requirements.txt
    # and need to be added redundant to requirements.txt in this case!
    # Example:
    # dependency_links = ['git+https://github.com/Hypernode/M2Crypto#egg=M2Crypto-0.22.dev'],
    dependency_links = ['git+https://github.com/maxcountryman/flask-login.git@13af160b3fd14dfb5f35f9cdc3863771efe194eb#egg=Flask-Login'],

    # metadata for upload to PyPI
    author = 'SF Isle of Man Limited',
    # TODO: change
    author_email = 'info@pybossa.com',
    description = 'Open Source CrowdSourcing framework',
    long_description = '''PyBossa is an open source crowdsourcing solution for volunteer computing, thinking and sensing ''',
    license = 'AGPLv3',
    url = 'https://github.com/PyBossa/pybossa',
    download_url = '',
    include_package_data = True,
    classifiers = [
        'Development Status :: 3 - Alpha',
        'Environment :: Console',
        'Intended Audience :: Developers',
        'License :: OSI Approved :: GNU Affero v3',
        'Operating System :: OS Independent',
        'Programming Language :: Python',
        'Topic :: Software Development :: Libraries :: Python Modules'
    ],
    entry_points = '''
    '''
)
<|MERGE_RESOLUTION|>--- conflicted
+++ resolved
@@ -35,13 +35,9 @@
     "pyrax>=1.8, <1.8.1",
     "pillow>=2.4, <2.5",
     "flask-debugtoolbar>=0.9.0, <1.0",
-<<<<<<< HEAD
-    "factory_boy>=2.4.1",
+    "factory_boy>=2.4.1, <2.5",
     "rq>=0.4.6, <0.5",
     "rq-scheduler>=0.5.0, <0.6.0"
-=======
-    "factory_boy>=2.4.1, <2.5"
->>>>>>> 2e98aead
 ]
 
 setup(
