from setuptools import setup, find_packages

requirements = [
    "alembic>=0.6.4, <1.0",
    "beautifulsoup4>=4.3.2, <5.0",
    "blinker>=1.3, <2.0",
    "Flask-Babel>=0.9, <0.10",
    "Flask-Login",                      # was pinned to Flask-Login==0.2.3 in the past. GitHub version 3.0+ is used now.
    "Flask-Mail>=0.9.0, <1.0",
    "misaka>=1.0.0, <2.0.0",
    "Flask-Misaka>=0.2.0, <0.4.0",
    "Flask-OAuthlib>=0.9.1, <0.9.2",
    "Flask-SQLAlchemy>=2.0, <2.1",
    "Flask-WTF>=0.9.5, <0.9.6",         # was pinned to Flask-WTF==0.9.5
    "Flask>=0.10.1, <0.10.2",           # was pinned to Flask==0.10.1
    "html2text>=2014.4.5, <2014.9.7",
    "itsdangerous>=0.24, <1.0",
    "rsa>=3.4.2",
    "markdown>=2.4, <3.0",
    "psycopg2>=2.5.2, <3.0",
    "pygeoip>=0.3.1, <1.0",
    "python-dateutil>=2.2, <3.0",
    "raven>=4.1.1, <5.0",
    "pyOpenSSL>=16.2",                  # fix for python below 2.7.9
    "ndg-httpsclient>=0.4.0, <1.0",     # fix for python below 2.7.9
    "pyasn1>=0.1.7, <1.0",              # fix for python below 2.7.9
    "requests>=2.2.1, <3.0",
    "SQLAlchemy>=1.1.7, <1.1.8",
    "six>=1.9.0, <2.0.0",
    "nose",
    "rednose",
    "redis>=2.9, <2.10",
    "sphinx>=1.2.2, <2.0",
    "coverage",
    "nose-cov",
    "mock",
    "pyrax>=1.9.6, <2.0",
    "pillow>=3.0, <3.1",
    "flask-debugtoolbar>=0.9.0, <1.0",
    "factory_boy>=2.4.1, <2.5",
    "rq>=0.4.6, <0.5",
    "rq-scheduler>=0.5.1, <0.5.2",
    "rq-dashboard",
    "unidecode>=0.04.16, <0.05",
    "mailchimp",
    "flask-plugins",
    "humanize",
    "pbr>=1.0, <2.0",                   # keep an eye on pbr: https://github.com/rackspace/pyrax/issues/561
    "feedparser",
    "twitter>=1.17.1, <1.18",
    "google-api-python-client>=1.5.0, <1.6.0",
    "Flask-Assets",
    "jsmin",
    "libsass",
    "pyjwt",
    "flask_json_multidict",
    "flask-cors>=3.0.2, <3.0.3",
    "webassets>=0.12.1, <0.12.2",
    "readability-lxml>=0.6.2, <1.0",
    "pybossa-onesignal",
    "pandas>=0.20.2, <0.20.3",
    "flatten-json",
    "otpauth>=1.0.1, <1.0.2"
]

setup(
    name = 'pybossa',
<<<<<<< HEAD
    version = '2.6.5',
=======
    version = '2.6.4',
>>>>>>> 94468354
    packages = find_packages(),
    install_requires = requirements,
    # only needed when installing directly from setup.py (PyPi, eggs?) and pointing to e.g. a git repo.
    # Keep in mind that dependency_links are not used when installing with requirements.txt
    # and need to be added redundant to requirements.txt in this case!
    # Example:
    # dependency_links = ['git+https://github.com/Hypernode/M2Crypto#egg=M2Crypto-0.22.dev'],
    dependency_links = ['git+https://github.com/maxcountryman/flask-login.git@13af160b3fd14dfb5f35f9cdc3863771efe194eb#egg=Flask-Login',
                        'git+https://github.com/Scifabric/rq-dashboard.git#egg=rq-dashboard',
                        'git+https://github.com/Scifabric/flatten.git@5d57cc6336df277822305ad70b86adf8c6a1c947#egg=flatten_json',
                        ],

    # metadata for upload to PyPI
    author = 'Scifabric LTD',
    author_email = 'info@scifabric.com',
    description = 'Open Source CrowdSourcing framework',
    long_description = '''PYBOSSA is the ultimate crowdsourcing framework to analyze or enrich data that can't be processed by machines alone.''',
    license = 'AGPLv3',
    url = 'http://pybossa.com',
    download_url = 'https://github.com/Scifabric/pybossa',
    include_package_data = True,
    classifiers = [
        'Development Status :: 5 - Production/Stable',
        'Environment :: Console',
        'Intended Audience :: Developers',
        'License :: OSI Approved :: GNU Affero v3',
        'Operating System :: OS Independent',
        'Programming Language :: Python',
        'Topic :: Software Development :: Libraries :: Python Modules'
    ],
    entry_points = '''
    '''
)<|MERGE_RESOLUTION|>--- conflicted
+++ resolved
@@ -65,11 +65,7 @@
 
 setup(
     name = 'pybossa',
-<<<<<<< HEAD
     version = '2.6.5',
-=======
-    version = '2.6.4',
->>>>>>> 94468354
     packages = find_packages(),
     install_requires = requirements,
     # only needed when installing directly from setup.py (PyPi, eggs?) and pointing to e.g. a git repo.
