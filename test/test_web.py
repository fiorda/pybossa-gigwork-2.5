# -*- coding: utf8 -*-
# This file is part of PyBossa.
#
# Copyright (C) 2013 SF Isle of Man Limited
#
# PyBossa is free software: you can redistribute it and/or modify
# it under the terms of the GNU Affero General Public License as published by
# the Free Software Foundation, either version 3 of the License, or
# (at your option) any later version.
#
# PyBossa is distributed in the hope that it will be useful,
# but WITHOUT ANY WARRANTY; without even the implied warranty of
# MERCHANTABILITY or FITNESS FOR A PARTICULAR PURPOSE.  See the
# GNU Affero General Public License for more details.
#
# You should have received a copy of the GNU Affero General Public License
# along with PyBossa.  If not, see <http://www.gnu.org/licenses/>.
from default import db, Fixtures
import json
import StringIO

from default import with_context
from helper import web
#from base import model, Fixtures, mail
#from base import web as webapp
from mock import patch, Mock
from flask import Response
from itsdangerous import BadSignature
from collections import namedtuple
from pybossa.core import signer, mail
from pybossa.util import unicode_csv_reader
from pybossa.util import get_user_signup_method
from pybossa.ckan import Ckan
#from pybossa.model import model
from bs4 import BeautifulSoup
from requests.exceptions import ConnectionError
from werkzeug.exceptions import NotFound
from pybossa.model.app import App
from pybossa.model.category import Category
from pybossa.model.task import Task
from pybossa.model.task_run import TaskRun
from pybossa.model.user import User
from pybossa.model.featured import Featured


FakeRequest = namedtuple('FakeRequest', ['text', 'status_code', 'headers'])


class TestWeb(web.Helper):
    pkg_json_not_found = {
        "help": "Return ...",
        "success": False,
        "error": {
            "message": "Not found",
            "__type": "Not Found Error"}}

    @with_context
    def test_01_index(self):
        """Test WEB home page works"""
        res = self.app.get("/", follow_redirects=True)
        assert self.html_title() in res.data, res
        assert "Create an App" in res.data, res

    @with_context
    def test_01_search(self):
        """Test WEB search page works."""
        res = self.app.get('/search')
        err_msg = "Search page should be accessible"
        assert "Search" in res.data, err_msg

    @with_context
    @patch('pybossa.stats.pygeoip', autospec=True)
    def test_02_stats(self, mock1):
        """Test WEB leaderboard or stats page works"""
        with self.flask_app.app_context():
            res = self.register()
            res = self.signin()
            res = self.new_application(short_name="igil")
            returns = [Mock()]
            returns[0].GeoIP.return_value = 'gic'
            returns[0].GeoIP.record_by_addr.return_value = {}
            mock1.side_effects = returns

            app = db.session.query(App).first()
            # Without stats
            url = '/app/%s/stats' % app.short_name
            res = self.app.get(url)
            assert "Sorry" in res.data, res.data

            # We use a string here to check that it works too
            task = Task(app_id=app.id, n_answers=10)
            db.session.add(task)
            db.session.commit()

            for i in range(10):
                task_run = TaskRun(app_id=app.id, task_id=1,
                                         user_id=1,
                                         info={'answer': 1})
                db.session.add(task_run)
                db.session.commit()
                self.app.get('api/app/%s/newtask' % app.id)

            # With stats
            url = '/app/%s/stats' % app.short_name
            res = self.app.get(url)
            assert res.status_code == 200, res.status_code
            assert "Distribution" in res.data, res.data

            with patch.dict(self.flask_app.config, {'GEO': True}):
                url = '/app/%s/stats' % app.short_name
                res = self.app.get(url)
                assert "GeoLite" in res.data, res.data

            res = self.app.get('/leaderboard', follow_redirects=True)
            assert self.html_title("Community Leaderboard") in res.data, res
            assert self.user.fullname in res.data, res.data

            # With hidden app
            app.hidden = 1
            db.session.add(app)
            db.session.commit()
            url = '/app/%s/stats' % app.short_name
            res = self.app.get(url)
            assert res.status_code == 200, res.status_code
            assert "Distribution" in res.data, res.data
            self.signout()

            self.create()
            # As anonymous
            url = '/app/%s/stats' % app.short_name
            res = self.app.get(url)
            assert res.status_code == 403, res.status_code
            # As another user, but not owner
            self.signin(email=Fixtures.email_addr2, password=Fixtures.password)
            url = '/app/%s/stats' % app.short_name
            res = self.app.get(url)
            assert res.status_code == 403, res.status_code

    @with_context
    def test_03_account_index(self):
        """Test WEB account index works."""
        # Without users
        with self.flask_app.app_context():
            res = self.app.get('/account/page/15', follow_redirects=True)
            assert res.status_code == 404, res.status_code

            self.create()
            res = self.app.get('/account', follow_redirects=True)
            assert res.status_code == 200, res.status_code
            err_msg = "There should be a Community page"
            assert "Community" in res.data, err_msg

    @with_context
    def test_03_register(self):
        """Test WEB register user works"""
        with self.flask_app.app_context():
            res = self.app.get('/account/signin')
            assert 'Forgot Password' in res.data

            res = self.register(method="GET")
            # The output should have a mime-type: text/html
            assert res.mimetype == 'text/html', res
            assert self.html_title("Register") in res.data, res

            res = self.register()
            assert self.html_title() in res.data, res
            assert "Thanks for signing-up" in res.data, res.data

            res = self.register()
            assert self.html_title("Register") in res.data, res
            assert "The user name is already taken" in res.data, res.data

            res = self.register(fullname='')
            assert self.html_title("Register") in res.data, res
            msg = "Full name must be between 3 and 35 characters long"
            assert msg in res.data, res.data

            res = self.register(username='')
            assert self.html_title("Register") in res.data, res
            msg = "User name must be between 3 and 35 characters long"
            assert msg in res.data, res.data

            res = self.register(username='%a/$|')
            assert self.html_title("Register") in res.data, res
            msg = '$#&amp;\/| and space symbols are forbidden'
            assert msg in res.data, res.data

            res = self.register(email='')
            assert self.html_title("Register") in res.data, res.data
            assert self.html_title("Register") in res.data, res.data
            msg = "Email must be between 3 and 35 characters long"
            assert msg in res.data, res.data

            res = self.register(email='invalidemailaddress')
            assert self.html_title("Register") in res.data, res.data
            assert "Invalid email address" in res.data, res.data

            res = self.register()
            assert self.html_title("Register") in res.data, res.data
            assert "Email is already taken" in res.data, res.data

            res = self.register(password='')
            assert self.html_title("Register") in res.data, res.data
            assert "Password cannot be empty" in res.data, res.data

            res = self.register(password2='different')
            assert self.html_title("Register") in res.data, res.data
            assert "Passwords must match" in res.data, res.data

    @with_context
    def test_04_signin_signout(self):
        """Test WEB sign in and sign out works"""
        res = self.register()
        # Log out as the registration already logs in the user
        res = self.signout()

        res = self.signin(method="GET")
        assert self.html_title("Sign in") in res.data, res.data
        assert "Sign in" in res.data, res.data

        res = self.signin(email='')
        assert "Please correct the errors" in res.data, res
        assert "The e-mail is required" in res.data, res

        res = self.signin(password='')
        assert "Please correct the errors" in res.data, res
        assert "You must provide a password" in res.data, res

        res = self.signin(email='', password='')
        assert "Please correct the errors" in res.data, res
        assert "The e-mail is required" in res.data, res
        assert "You must provide a password" in res.data, res

        # Non-existant user
        msg = "Ooops, we didn't find you in the system"
        res = self.signin(email='wrongemail')
        assert msg in res.data, res.data

        res = self.signin(email='wrongemail', password='wrongpassword')
        assert msg in res.data, res

        # Real user but wrong password or username
        msg = "Ooops, Incorrect email/password"
        res = self.signin(password='wrongpassword')
        assert msg in res.data, res

        res = self.signin()
        assert self.html_title() in res.data, res
        assert "Welcome back %s" % self.user.fullname in res.data, res

        # Check profile page with several information chunks
        res = self.profile()
        assert self.html_title("Profile") in res.data, res
        assert self.user.fullname in res.data, res
        assert self.user.email_addr in res.data, res

        # Log out
        res = self.signout()
        assert self.html_title() in res.data, res
        assert "You are now signed out" in res.data, res

        # Request profile as an anonymous user
        res = self.profile()
        # As a user must be signed in to access, the page the title will be the
        # redirection to log in
        assert self.html_title("Sign in") in res.data, res
        assert "Please sign in to access this page." in res.data, res

        res = self.signin(next='%2Faccount%2Fprofile')
        assert self.html_title("Profile") in res.data, res
        assert "Welcome back %s" % self.user.fullname in res.data, res

    @with_context
    def test_profile_applications(self):
        """Test WEB user profile applications page works."""
        with self.flask_app.app_context():
            self.create()
            self.signin(email=Fixtures.email_addr, password=Fixtures.password)
            self.new_application()
            url = '/account/profile/applications'
            res = self.app.get(url)
            assert "Applications" in res.data, res.data
            assert "Published" in res.data, res.data
            assert "Draft" in res.data, res.data
            assert Fixtures.app_name in res.data, res.data

    @with_context
    def test_05_update_user_profile(self):
        """Test WEB update user profile"""

        # Create an account and log in
        self.register()

        # Update profile with new data
        res = self.update_profile(method="GET")
        msg = "Update your profile: %s" % self.user.fullname
        assert self.html_title(msg) in res.data, res
        msg = 'input id="id" name="id" type="hidden" value="1"'
        assert msg in res.data, res
        assert self.user.fullname in res.data, res
        assert "Save the changes" in res.data, res
        msg = '<a href="/account/profile/settings" class="btn">Cancel</a>'
        assert  msg in res.data, res

        res = self.update_profile(fullname="John Doe 2",
                                  email_addr="johndoe2@example",
                                  locale="en")
        assert "Please correct the errors" in res.data, res.data


        res = self.update_profile(fullname="John Doe 2",
                                  email_addr="johndoe2@example.com",
                                  locale="en")
        assert self.html_title("Profile") in res.data, res.data
        assert "Your profile has been updated!" in res.data, res.data
        assert "John Doe 2" in res.data, res
        assert "johndoe" in res.data, res
        assert "johndoe2@example.com" in res.data, res

        # Updating the username field forces the user to re-log in
        res = self.update_profile(fullname="John Doe 2",
                                  email_addr="johndoe2@example.com",
                                  locale="en",
                                  name="johndoe2")
        assert "Your profile has been updated!" in res.data, res
        assert "Please sign in to access this page" in res.data, res

        res = self.signin(method="POST", email="johndoe2@example.com",
                          password="p4ssw0rd",
                          next="%2Faccount%2Fprofile")
        assert "Welcome back John Doe 2" in res.data, res.data
        assert "John Doe 2" in res.data, res
        assert "johndoe2" in res.data, res
        assert "johndoe2@example.com" in res.data, res

        res = self.signout()
        assert self.html_title() in res.data, res
        assert "You are now signed out" in res.data, res

        # A user must be signed in to access the update page, the page
        # the title will be the redirection to log in
        res = self.update_profile(method="GET")
        assert self.html_title("Sign in") in res.data, res
        assert "Please sign in to access this page." in res.data, res

        # A user must be signed in to access the update page, the page
        # the title will be the redirection to log in
        res = self.update_profile()
        assert self.html_title("Sign in") in res.data, res
        assert "Please sign in to access this page." in res.data, res

    @with_context
    def test_05a_get_nonexistant_app(self):
        """Test WEB get not existant app should return 404"""
        res = self.app.get('/app/nonapp', follow_redirects=True)
        assert res.status == '404 NOT FOUND', res.status

    @with_context
    def test_05b_get_nonexistant_app_newtask(self):
        """Test WEB get non existant app newtask should return 404"""
        res = self.app.get('/app/noapp/presenter', follow_redirects=True)
        assert res.status == '404 NOT FOUND', res.status
        res = self.app.get('/app/noapp/newtask', follow_redirects=True)
        assert res.status == '404 NOT FOUND', res.status

    @with_context
    def test_05c_get_nonexistant_app_tutorial(self):
        """Test WEB get non existant app tutorial should return 404"""
        res = self.app.get('/app/noapp/tutorial', follow_redirects=True)
        assert res.status == '404 NOT FOUND', res.status

    @with_context
    def test_05d_get_nonexistant_app_delete(self):
        """Test WEB get non existant app delete should return 404"""
        self.register()
        # GET
        res = self.app.get('/app/noapp/delete', follow_redirects=True)
        assert res.status == '404 NOT FOUND', res.data
        # POST
        res = self.delete_application(short_name="noapp")
        assert res.status == '404 NOT FOUND', res.status

    @with_context
    def test_05d_get_nonexistant_app_update(self):
        """Test WEB get non existant app update should return 404"""
        self.register()
        # GET
        res = self.app.get('/app/noapp/update', follow_redirects=True)
        assert res.status == '404 NOT FOUND', res.status
        # POST
        res = self.update_application(short_name="noapp")
        assert res.status == '404 NOT FOUND', res.status

    @with_context
    def test_05d_get_nonexistant_app_import(self):
        """Test WEB get non existant app import should return 404"""
        self.register()
        # GET
        res = self.app.get('/app/noapp/import', follow_redirects=True)
        assert res.status == '404 NOT FOUND', res.status
        # POST
        res = self.app.post('/app/noapp/import', follow_redirects=True)
        assert res.status == '404 NOT FOUND', res.status

    @with_context
    def test_05d_get_nonexistant_app_task(self):
        """Test WEB get non existant app task should return 404"""
        res = self.app.get('/app/noapp/task', follow_redirects=True)
        assert res.status == '404 NOT FOUND', res.status
        # Pagination
        res = self.app.get('/app/noapp/task/25', follow_redirects=True)
        assert res.status == '404 NOT FOUND', res.status

    @with_context
    def test_05d_get_nonexistant_app_results_json(self):
        """Test WEB get non existant app results json should return 404"""
        res = self.app.get('/app/noapp/24/results.json', follow_redirects=True)
        assert res.status == '404 NOT FOUND', res.status

    @with_context
    def test_06_applications_without_apps(self):
        """Test WEB applications index without apps works"""
        # Check first without apps
        with self.flask_app.app_context():
            self.create_categories()
            res = self.app.get('/app', follow_redirects=True)
            assert "Applications" in res.data, res.data
            assert Fixtures.cat_1 in res.data, res.data

    @with_context
    def test_06_applications_2(self):
        """Test WEB applications index with apps"""
        with self.flask_app.app_context():
            self.create()

            res = self.app.get('/app', follow_redirects=True)
            assert self.html_title("Applications") in res.data, res.data
            assert "Applications" in res.data, res.data
            assert Fixtures.app_short_name in res.data, res.data


    @with_context
    def test_06_featured_apps(self):
        """Test WEB application index shows featured apps in all the pages works"""
        with self.flask_app.app_context():
            self.create()

            f = Featured()
            f.app_id = 1
            db.session.add(f)
            db.session.commit()

            res = self.app.get('/app', follow_redirects=True)
            assert self.html_title("Applications") in res.data, res.data
            assert "Applications" in res.data, res.data
            assert '/app/test-app' in res.data, res.data
            assert '<h2><a href="/app/test-app/">My New App</a></h2>' in res.data, res.data

            # Update one task to have more answers than expected
            task = db.session.query(Task).get(1)
            task.n_answers=1
            db.session.add(task)
            db.session.commit()
            task = db.session.query(Task).get(1)
            cat = db.session.query(Category).get(1)
            url = '/app/category/featured/'
            res = self.app.get(url, follow_redirects=True)
            tmp = '1 Featured Applications'
            assert tmp in res.data, res.data

    @with_context
    @patch('pybossa.ckan.requests.get')
    def test_10_get_application(self, Mock):
        """Test WEB application URL/<short_name> works"""
        # Sign in and create an application
        with self.flask_app.app_context():
            html_request = FakeRequest(json.dumps(self.pkg_json_not_found), 200,
                                       {'content-type': 'application/json'})
            Mock.return_value = html_request
            self.register()
            res = self.new_application()

            res = self.app.get('/app/sampleapp', follow_redirects=True)
            msg = "Application: Sample App"
            assert self.html_title(msg) in res.data, res
            err_msg = "There should be a contribute button"
            assert "Start Contributing Now" in res.data, err_msg

            res = self.app.get('/app/sampleapp/settings', follow_redirects=True)
            assert res.status == '200 OK', res.status
            self.signout()

            # Now as an anonymous user
            res = self.app.get('/app/sampleapp', follow_redirects=True)
            assert self.html_title("Application: Sample App") in res.data, res
            assert "Start Contributing Now" in res.data, err_msg
            res = self.app.get('/app/sampleapp/settings', follow_redirects=True)
            assert res.status == '200 OK', res.status
            err_msg = "Anonymous user should be redirected to sign in page"
            assert "Please sign in to access this page" in res.data, err_msg

            # Now with a different user
            self.register(fullname="Perico Palotes", username="perico")
            res = self.app.get('/app/sampleapp', follow_redirects=True)
            assert self.html_title("Application: Sample App") in res.data, res
            assert "Start Contributing Now" in res.data, err_msg
            res = self.app.get('/app/sampleapp/settings')
            assert res.status == '403 FORBIDDEN', res.status

    @with_context
    def test_10b_application_long_description_allows_markdown(self):
        """Test WEB long description markdown is supported"""
        with self.flask_app.app_context():
            markdown_description = u'Markdown\n======='
            self.register()
            self.new_application(long_description=markdown_description)

            res = self.app.get('/app/sampleapp', follow_redirects=True)
            data = res.data
            assert '<h1>Markdown</h1>' in data, 'Markdown text not being rendered!'

    @with_context
    def test_11_create_application(self):
        """Test WEB create an application works"""
        # Create an app as an anonymous user
        with self.flask_app.app_context():
            res = self.new_application(method="GET")
            assert self.html_title("Sign in") in res.data, res
            assert "Please sign in to access this page" in res.data, res

            res = self.new_application()
            assert self.html_title("Sign in") in res.data, res.data
            assert "Please sign in to access this page." in res.data, res.data

            # Sign in and create an application
            res = self.register()

            res = self.new_application(method="GET")
            assert self.html_title("Create an Application") in res.data, res
            assert "Create the application" in res.data, res

            res = self.new_application(long_description='My Description')
            assert "<strong>Sample App</strong>: Settings" in res.data, res
            assert "Application created!" in res.data, res

            app = db.session.query(App).first()
            assert app.name == 'Sample App', 'Different names %s' % app.name
            assert app.short_name == 'sampleapp', \
                'Different names %s' % app.short_name
            assert app.info['thumbnail'] == 'An Icon link', \
                "Thumbnail should be the same: %s" % app.info['thumbnail']
            assert app.long_description == 'My Description', \
                "Long desc should be the same: %s" % app.long_description

    @with_context
    def test_11_a_create_application_errors(self):
        """Test WEB create an application issues the errors"""
        with self.flask_app.app_context():
            self.register()
            # Required fields checks
            # Issue the error for the app.name
            res = self.new_application(name=None)
            err_msg = "An application must have a name"
            assert "This field is required" in res.data, err_msg

            # Issue the error for the app.short_name
            res = self.new_application(short_name=None)
            err_msg = "An application must have a short_name"
            assert "This field is required" in res.data, err_msg

            # Issue the error for the app.description
            res = self.new_application(description=None)
            err_msg = "An application must have a description"
            assert "You must provide a description" in res.data, err_msg

            # Issue the error for the app.short_name
            res = self.new_application(short_name='$#/|')
            err_msg = "An application must have a short_name without |/$# chars"
            assert '$#&amp;\/| and space symbols are forbidden' in res.data, err_msg

            # Now Unique checks
            self.new_application()
            res = self.new_application()
            err_msg = "There should be a Unique field"
            assert "Name is already taken" in res.data, err_msg
            assert "Short Name is already taken" in res.data, err_msg

    @with_context
    @patch('pybossa.ckan.requests.get')
    def test_12_update_application(self, Mock):
        """Test WEB update application works"""
        with self.flask_app.app_context():
            html_request = FakeRequest(json.dumps(self.pkg_json_not_found), 200,
                                       {'content-type': 'application/json'})
            Mock.return_value = html_request

            self.register()
            self.new_application()

            # Get the Update App web page
            res = self.update_application(method="GET")
            msg = "Application: Sample App &middot; Update"
            assert self.html_title(msg) in res.data, res
            msg = 'input id="id" name="id" type="hidden" value="1"'
            assert msg in res.data, res
            assert "Save the changes" in res.data, res

            # Check form validation
            res = self.update_application(new_name="",
                                          new_short_name="",
                                          new_description="New description",
                                          new_thumbnail="New Icon Link",
                                          new_long_description='New long desc',
                                          new_hidden=True)
            assert "Please correct the errors" in res.data, res.data

            # Update the application
            res = self.update_application(new_name="New Sample App",
                                          new_short_name="newshortname",
                                          new_description="New description",
                                          new_thumbnail="New Icon Link",
                                          new_long_description='New long desc',
                                          new_hidden=True)
            app = db.session.query(App).first()
            assert "Application updated!" in res.data, res
            err_msg = "App name not updated %s" % app.name
            assert app.name == "New Sample App", err_msg
            err_msg = "App short name not updated %s" % app.short_name
            assert app.short_name == "newshortname", err_msg
            err_msg = "App description not updated %s" % app.description
            assert app.description == "New description", err_msg
            err_msg = "App thumbnail not updated %s" % app.info['thumbnail']
            assert app.info['thumbnail'] == "New Icon Link", err_msg
            err_msg = "App long description not updated %s" % app.long_description
            assert app.long_description == "New long desc", err_msg
            err_msg = "App hidden not updated %s" % app.hidden
            assert app.hidden == 1, err_msg


            # Check that the owner can access it even though is hidden

            user = db.session.query(User).filter_by(name='johndoe').first()
            user.admin = False
            db.session.add(user)
            db.session.commit()
            res = self.app.get('/app/newshortname/')
            err_msg = "Owner should be able to see his hidden app"
            assert app.name in res.data, err_msg
            self.signout()

            res = self.register(fullname='Paco', username='paco')
            url = '/app/newshortname/'
            res = self.app.get(url, follow_redirects=True)
            assert "Forbidden" in res.data, res.data
            assert res.status_code == 403

            tmp = db.session.query(App).first()
            tmp.hidden = 0
            db.session.add(tmp)
            db.session.commit()

            url = '/app/newshortname/update'
            res = self.app.get(url, follow_redirects=True)
            assert res.status_code == 403, res.status_code

            tmp.hidden = 1
            db.session.add(tmp)
            db.session.commit()


            user = db.session.query(User).filter_by(name='paco').first()
            user.admin = True
            db.session.add(user)
            db.session.commit()
            res = self.app.get('/app/newshortname/')
            err_msg = "Root user should be able to see his hidden app"
            assert app.name in res.data, err_msg

    @with_context
    @patch('pybossa.ckan.requests.get')
    def test_13_hidden_applications(self, Mock):
        """Test WEB hidden application works"""
        with self.flask_app.app_context():
            html_request = FakeRequest(json.dumps(self.pkg_json_not_found), 200,
                                       {'content-type': 'application/json'})
            Mock.return_value = html_request
            self.register()
            self.new_application()
            self.update_application(new_hidden=True)
            self.signout()

            res = self.app.get('/app/', follow_redirects=True)
            assert "Sample App" not in res.data, res

            res = self.app.get('/app/sampleapp', follow_redirects=True)
            err_msg = "Hidden apps should return a 403"
            res.status_code == 403, err_msg

    @with_context
    @patch('pybossa.ckan.requests.get')
    def test_13a_hidden_applications_owner(self, Mock):
        """Test WEB hidden applications are shown to their owners"""
        with self.flask_app.app_context():
            html_request = FakeRequest(json.dumps(self.pkg_json_not_found), 200,
                                       {'content-type': 'application/json'})
            Mock.return_value = html_request

            self.register()
            self.new_application()
            self.update_application(new_hidden=True)

            res = self.app.get('/app/', follow_redirects=True)
            assert "Sample App" not in res.data, ("Applications should be hidden"
                                                  "in the index")

            res = self.app.get('/app/sampleapp', follow_redirects=True)
            assert "Sample App" in res.data, ("Application should be shown to"
                                              "the owner")

    @with_context
    def test_14_delete_application(self):
        """Test WEB delete application works"""
        with self.flask_app.app_context():
            self.create()
            self.register()
            self.new_application()
            res = self.delete_application(method="GET")
            msg = "Application: Sample App &middot; Delete"
            assert self.html_title(msg) in res.data, res
            assert "No, do not delete it" in res.data, res

            app = db.session.query(App).filter_by(short_name='sampleapp').first()
            app.hidden = 1
            db.session.add(app)
            db.session.commit()
            res = self.delete_application(method="GET")
            msg = "Application: Sample App &middot; Delete"
            assert self.html_title(msg) in res.data, res
            assert "No, do not delete it" in res.data, res

            res = self.delete_application()
            assert "Application deleted!" in res.data, res

            self.signin(email=Fixtures.email_addr2, password=Fixtures.password)
            res = self.delete_application(short_name=Fixtures.app_short_name)
            assert res.status_code == 403, res.status_code


    @with_context
    def test_15_twitter_email_warning(self):
        """Test WEB Twitter email warning works"""
        # This test assumes that the user allows Twitter to authenticate,
        #  returning a valid resp. The only difference is a user object
        #  without a password
        #  Register a user and sign out
        with self.flask_app.app_context():
            user = User(name="tester", passwd_hash="tester",
                              fullname="tester",
                              email_addr="tester")
            user.set_password('tester')
            db.session.add(user)
            db.session.commit()
            db.session.query(User).all()

            # Sign in again and check the warning message
            self.signin(email="tester", password="tester")
            res = self.app.get('/', follow_redirects=True)
            msg = "Please update your e-mail address in your profile page, " \
                  "right now it is empty!"
            user = db.session.query(User).get(1)
            assert msg in res.data, res.data

    @with_context
    def test_16_task_status_completed(self):
        """Test WEB Task Status Completed works"""
        with self.flask_app.app_context():
            self.register()
            self.new_application()

            app = db.session.query(App).first()
            # We use a string here to check that it works too
            task = Task(app_id=app.id, info={'n_answers': '10'})
            db.session.add(task)
            db.session.commit()

            res = self.app.get('app/%s/tasks/browse' % (app.short_name),
                               follow_redirects=True)
            dom = BeautifulSoup(res.data)
            assert "Sample App" in res.data, res.data
            assert '0 of 10' in res.data, res.data
            err_msg = "Download button should be disabled"
            assert dom.find(id='nothingtodownload') is not None, err_msg

            for i in range(5):
                task_run = TaskRun(app_id=app.id, task_id=1,
                                         info={'answer': 1})
                db.session.add(task_run)
                db.session.commit()
                self.app.get('api/app/%s/newtask' % app.id)

            res = self.app.get('app/%s/tasks/browse' % (app.short_name),
                               follow_redirects=True)
            dom = BeautifulSoup(res.data)
            assert "Sample App" in res.data, res.data
            assert '5 of 10' in res.data, res.data
            err_msg = "Download Partial results button should be shown"
            assert dom.find(id='partialdownload') is not None, err_msg

            for i in range(5):
                task_run = TaskRun(app_id=app.id, task_id=1,
                                         info={'answer': 1})
                db.session.add(task_run)
                db.session.commit()
                self.app.get('api/app/%s/newtask' % app.id)

            self.signout()

            app = db.session.query(App).first()

            res = self.app.get('app/%s/tasks/browse' % (app.short_name),
                               follow_redirects=True)
            assert "Sample App" in res.data, res.data
            msg = 'Task <span class="label label-success">#1</span>'
            assert msg in res.data, res.data
            assert '10 of 10' in res.data, res.data
            dom = BeautifulSoup(res.data)
            err_msg = "Download Full results button should be shown"
            assert dom.find(id='fulldownload') is not None, err_msg

            app.hidden = 1
            db.session.add(app)
            db.session.commit()
            res = self.app.get('app/%s/tasks/browse' % (app.short_name),
                               follow_redirects=True)
            assert res.status_code == 403, res.status_code

            self.create()
            self.signin(email=Fixtures.email_addr2, password=Fixtures.password)
            res = self.app.get('app/%s/tasks/browse' % (app.short_name),
                               follow_redirects=True)
            assert res.status_code == 403, res.status_code


    @with_context
    def test_17_export_task_runs(self):
        """Test WEB TaskRun export works"""
        with self.flask_app.app_context():
            self.register()
            self.new_application()

            app = db.session.query(App).first()
            task = Task(app_id=app.id, info={'n_answers': 10})
            db.session.add(task)
            db.session.commit()

            for i in range(10):
                task_run = TaskRun(app_id=app.id, task_id=1,
                                         info={'answer': 1})
                db.session.add(task_run)
                db.session.commit()


            app = db.session.query(App).first()
            res = self.app.get('app/%s/%s/results.json' % (app.short_name, 1),
                               follow_redirects=True)
            data = json.loads(res.data)
            assert len(data) == 10, data
            for tr in data:
                assert tr['info']['answer'] == 1, tr

            # Check with correct app but wrong task id
            res = self.app.get('app/%s/%s/results.json' % (app.short_name, 5000),
                               follow_redirects=True)
            assert res.status_code == 404, res.status_code

            # Check with hidden app: owner should have access to it
            app.hidden = 1
            db.session.add(app)
            db.session.commit()
            res = self.app.get('app/%s/%s/results.json' % (app.short_name, 1),
                               follow_redirects=True)
            data = json.loads(res.data)
            assert len(data) == 10, data
            for tr in data:
                assert tr['info']['answer'] == 1, tr
            self.signout()

            # Check with hidden app: anonymous should not have access to it
            res = self.app.get('app/%s/%s/results.json' % (app.short_name, 1),
                               follow_redirects=True)
            assert res.status_code == 403, res.data
            assert "Forbidden" in res.data, res.data

    @with_context
    def test_18_task_status_wip(self):
        """Test WEB Task Status on going works"""
        with self.flask_app.app_context():
            self.register()
            self.new_application()

            app = db.session.query(App).first()
            task = Task(app_id=app.id, info={'n_answers': 10})
            db.session.add(task)
            db.session.commit()
            self.signout()

            app = db.session.query(App).first()

            res = self.app.get('app/%s/tasks/browse' % (app.short_name),
                               follow_redirects=True)
            assert "Sample App" in res.data, res.data
            msg = 'Task <span class="label label-info">#1</span>'
            assert msg in res.data, res.data
            assert '0 of 10' in res.data, res.data

            # For a non existing page
            res = self.app.get('app/%s/tasks/browse/5000' % (app.short_name),
                               follow_redirects=True)
            assert res.status_code == 404, res.status_code


    @with_context
    def test_19_app_index_categories(self):
        """Test WEB Application Index categories works"""
        with self.flask_app.app_context():
            self.register()
            #res = self.new_application()
            self.create()
            self.signout()

            res = self.app.get('app', follow_redirects=True)
            assert "Applications" in res.data, res.data
            assert Fixtures.cat_1 in res.data, res.data

            task = db.session.query(Task).get(1)
            # Update one task to have more answers than expected
            task.n_answers=1
            db.session.add(task)
            db.session.commit()
            task = db.session.query(Task).get(1)
            cat = db.session.query(Category).get(1)
            url = '/app/category/%s/' % Fixtures.cat_1
            res = self.app.get(url, follow_redirects=True)
            tmp = '1 %s Applications' % Fixtures.cat_1
            assert tmp in res.data, res

    @with_context
    def test_20_app_index_published(self):
        """Test WEB Application Index published works"""
        with self.flask_app.app_context():
            self.register()
            self.new_application()
            app = db.session.query(App).first()
            info = dict(task_presenter="some html")
            app.info = info
            db.session.commit()
            task = Task(app_id=app.id, info={'n_answers': 10})
            db.session.add(task)
            db.session.commit()
            self.signout()

            res = self.app.get('app', follow_redirects=True)
            assert "Applications" in res.data, res.data
            assert Fixtures.cat_1 in res.data, res.data
            assert "draft" not in res.data, res.data
            assert "Sample App" in res.data, res.data

    @with_context
    def test_20_app_index_draft(self):
        """Test WEB Application Index draft works"""
        # Create root
        with self.flask_app.app_context():
            self.register()
            self.new_application()
            self.signout()
            # Create a user
            self.register(fullname="jane", username="jane", email="jane@jane.com")
            self.signout()

            # As Anonymous
            res = self.app.get('/app/draft', follow_redirects=True)
            dom = BeautifulSoup(res.data)
            err_msg = "Anonymous should not see draft apps"
            assert dom.find(id='signin') is not None, err_msg

            # As authenticated but not admin
            self.signin(email="jane@jane.com", password="p4ssw0rd")
            res = self.app.get('/app/draft', follow_redirects=True)
            assert res.status_code == 403, "Non-admin should not see draft apps"
            self.signout()

            # As Admin
            self.signin()
            res = self.app.get('/app/draft', follow_redirects=True)
            assert "Applications" in res.data, res.data
            assert "app-published" not in res.data, res.data
            assert "draft" in res.data, res.data
            assert "Sample App" in res.data, res.data

    @with_context
    def test_21_get_specific_ongoing_task_anonymous(self):
        """Test WEB get specific ongoing task_id for
        an app works as anonymous"""

<<<<<<< HEAD
        Fixtures.create()
        self.delete_task_runs()
        app = db.session.query(model.app.App).first()
        task = db.session.query(model.task.Task)\
                 .filter(model.app.App.id == app.id)\
                 .first()
        res = self.app.get('app/%s/task/%s' % (app.short_name, task.id),
                           follow_redirects=True)
        assert 'TaskPresenter' in res.data, res.data
        msg = "?next=%2Fapp%2F" + app.short_name + "%2Ftask%2F" + str(task.id)
        assert msg in res.data, res.data

        # Try with a hidden app
        app.hidden = 1
        db.session.add(app)
        db.session.commit()
        res = self.app.get('app/%s/task/%s' % (app.short_name, task.id),
                           follow_redirects=True)
        assert 'Forbidden' in res.data, res.data
        assert res.status_code == 403, "It should be forbidden"
        # Try with only registered users
        app.allow_anonymous_contributors = False
        app.hidden = 0
        db.session.add(app)
        db.session.commit()
        res = self.app.get('app/%s/task/%s' % (app.short_name, task.id),
                           follow_redirects=True)
        assert "sign in to participate" in res.data
=======
        with self.flask_app.app_context():
            self.create()
            self.delTaskRuns()
            app = db.session.query(App).first()
            task = db.session.query(Task)\
                     .filter(App.id == app.id)\
                     .first()
            res = self.app.get('app/%s/task/%s' % (app.short_name, task.id),
                               follow_redirects=True)
            assert 'TaskPresenter' in res.data, res.data
            msg = "?next=%2Fapp%2F" + app.short_name + "%2Ftask%2F" + str(task.id)
            assert msg in res.data, res.data

            # Try with a hidden app
            app.hidden = 1
            db.session.add(app)
            db.session.commit()
            res = self.app.get('app/%s/task/%s' % (app.short_name, task.id),
                               follow_redirects=True)
            assert 'Forbidden' in res.data, res.data
            assert res.status_code == 403, "It should be forbidden"
            # Try with only registered users
            app.allow_anonymous_contributors = False
            app.hidden = 0
            db.session.add(app)
            db.session.commit()
            res = self.app.get('app/%s/task/%s' % (app.short_name, task.id),
                               follow_redirects=True)
            assert "sign in to participate" in res.data
>>>>>>> 21941dce

    @with_context
    def test_22_get_specific_completed_task_anonymous(self):
        """Test WEB get specific completed task_id
        for an app works as anonymous"""

        #model.rebuild_db()
        with self.flask_app.app_context():
            self.create()
            app = db.session.query(App).first()
            task = db.session.query(Task)\
                     .filter(App.id == app.id)\
                     .first()

            for i in range(10):
                task_run = TaskRun(app_id=app.id, task_id=task.id,
                                         user_ip="127.0.0.1", info={'answer': 1})
                db.session.add(task_run)
                db.session.commit()

            ntask = Task(id=task.id, state='completed')

            assert ntask not in db.session
            db.session.merge(ntask)
            db.session.commit()

            res = self.app.get('app/%s/task/%s' % (app.short_name, task.id),
                               follow_redirects=True)
            msg = 'You have already participated in this task'
            assert msg in res.data, res.data
            assert 'Try with another one' in res.data, res.data

    @with_context
    def test_23_get_specific_ongoing_task_user(self):
        """Test WEB get specific ongoing task_id for an app works as an user"""

<<<<<<< HEAD
        Fixtures.create()
        self.delete_task_runs()
        self.register()
        self.signin()
        app = db.session.query(model.app.App).first()
        task = db.session.query(model.task.Task)\
                 .filter(model.app.App.id == app.id)\
                 .first()
        res = self.app.get('app/%s/task/%s' % (app.short_name, task.id),
                           follow_redirects=True)
        assert 'TaskPresenter' in res.data, res.data
        self.signout()
=======
        with self.flask_app.app_context():
            self.create()
            self.delTaskRuns()
            self.register()
            self.signin()
            app = db.session.query(App).first()
            task = db.session.query(Task)\
                     .filter(App.id == app.id)\
                     .first()
            res = self.app.get('app/%s/task/%s' % (app.short_name, task.id),
                               follow_redirects=True)
            assert 'TaskPresenter' in res.data, res.data
            self.signout()
>>>>>>> 21941dce

    @with_context
    def test_24_get_specific_completed_task_user(self):
        """Test WEB get specific completed task_id
        for an app works as an user"""

        #model.rebuild_db()
        with self.flask_app.app_context():
            self.create()
            self.register()

            user = db.session.query(User)\
                     .filter(User.name == self.user.username)\
                     .first()
            app = db.session.query(App).first()
            task = db.session.query(Task)\
                     .filter(App.id == app.id)\
                     .first()
            for i in range(10):
                task_run = TaskRun(app_id=app.id, task_id=task.id, user_id=user.id,
                                         info={'answer': 1})
                db.session.add(task_run)
                db.session.commit()
                #self.app.get('api/app/%s/newtask' % app.id)

            ntask = Task(id=task.id, state='completed')
            #self.signin()
            assert ntask not in db.session
            db.session.merge(ntask)
            db.session.commit()

            res = self.app.get('app/%s/task/%s' % (app.short_name, task.id),
                               follow_redirects=True)
            msg = 'You have already participated in this task'
            assert msg in res.data, res.data
            assert 'Try with another one' in res.data, res.data
            self.signout()

    @with_context
    def test_25_get_wrong_task_app(self):
        """Test WEB get wrong task.id for an app works"""

        #model.rebuild_db()
        with self.flask_app.app_context():
            self.create()
            app1 = db.session.query(App).get(1)
            app1_short_name = app1.short_name

            db.session.query(Task)\
                      .filter(Task.app_id == 1)\
                      .first()

            self.register()
            self.new_application()
            app2 = db.session.query(App).get(2)
            self.new_task(app2.id)
            task2 = db.session.query(Task)\
                      .filter(Task.app_id == 2)\
                      .first()
            task2_id = task2.id
            self.signout()

            res = self.app.get('/app/%s/task/%s' % (app1_short_name, task2_id))
            assert "Error" in res.data, res.data
            msg = "This task does not belong to %s" % app1_short_name
            assert msg in res.data, res.data

    @with_context
    def test_26_tutorial_signed_user(self):
        """Test WEB tutorials work as signed in user"""
        with self.flask_app.app_context():
            self.create()
            app1 = db.session.query(App).get(1)
            app1.info = dict(tutorial="some help")
            db.session.commit()
            self.register()
            # First time accessing the app should redirect me to the tutorial
            res = self.app.get('/app/test-app/newtask', follow_redirects=True)
            err_msg = "There should be some tutorial for the application"
            assert "some help" in res.data, err_msg
            # Second time should give me a task, and not the tutorial
            res = self.app.get('/app/test-app/newtask', follow_redirects=True)
            assert "some help" not in res.data

            # Check if the tutorial can be accessed directly
            res = self.app.get('/app/test-app/tutorial', follow_redirects=True)
            err_msg = "There should be some tutorial for the application"
            assert "some help" in res.data, err_msg

            # Hidden app
            app1.hidden = 1
            db.session.add(app1)
            db.session.commit()
            url = '/app/%s/tutorial' % app1.short_name
            res = self.app.get(url, follow_redirects=True)
            assert res.status_code == 403, res.status_code


    @with_context
    def test_27_tutorial_anonymous_user(self):
        """Test WEB tutorials work as an anonymous user"""
        with self.flask_app.app_context():
            self.create()
            app1 = db.session.query(App).get(1)
            app1.info = dict(tutorial="some help")
            db.session.commit()
            #self.register()
            # First time accessing the app should redirect me to the tutorial
            res = self.app.get('/app/test-app/newtask', follow_redirects=True)
            err_msg = "There should be some tutorial for the application"
            assert "some help" in res.data, err_msg
            # Second time should give me a task, and not the tutorial
            res = self.app.get('/app/test-app/newtask', follow_redirects=True)
            assert "some help" not in res.data

            # Check if the tutorial can be accessed directly
            res = self.app.get('/app/test-app/tutorial', follow_redirects=True)
            err_msg = "There should be some tutorial for the application"
            assert "some help" in res.data, err_msg

            # Hidden app
            app1.hidden = 1
            db.session.add(app1)
            db.session.commit()
            res = self.app.get('/app/test-app/tutorial', follow_redirects=True)
            assert res.status_code == 403, res.status_code

    @with_context
    def test_28_non_tutorial_signed_user(self):
        """Test WEB app without tutorial work as signed in user"""
        with self.flask_app.app_context():
            self.create()
            db.session.commit()
            self.register()
            # First time accessing the app should redirect me to the tutorial
            res = self.app.get('/app/test-app/newtask', follow_redirects=True)
            err_msg = "There should not be a tutorial for the application"
            assert "some help" not in res.data, err_msg
            # Second time should give me a task, and not the tutorial
            res = self.app.get('/app/test-app/newtask', follow_redirects=True)
            assert "some help" not in res.data

    @with_context
    def test_29_tutorial_anonymous_user(self):
        """Test WEB app without tutorials work as an anonymous user"""
        with self.flask_app.app_context():
            self.create()
            db.session.commit()
            self.register()
            # First time accessing the app should redirect me to the tutorial
            res = self.app.get('/app/test-app/newtask', follow_redirects=True)
            err_msg = "There should not be a tutorial for the application"
            assert "some help" not in res.data, err_msg
            # Second time should give me a task, and not the tutorial
            res = self.app.get('/app/test-app/newtask', follow_redirects=True)
            assert "some help" not in res.data

    @with_context
    def test_30_app_id_owner(self):
        """Test WEB application settings page shows the ID to the owner"""
        self.register()
        self.new_application()

        res = self.app.get('/app/sampleapp/settings', follow_redirects=True)
        assert "Sample App" in res.data, ("Application should be shown to "
                                          "the owner")
        msg = '<strong><i class="icon-cog"></i> ID</strong>: 1'
        err_msg = "Application ID should be shown to the owner"
        assert msg in res.data, err_msg

        self.signout()
        with self.flask_app.app_context():
            self.create()
            self.signin(email=Fixtures.email_addr2, password=Fixtures.password)
            res = self.app.get('/app/sampleapp/settings', follow_redirects=True)
            assert res.status_code == 403, res.status_code

    @with_context
    @patch('pybossa.ckan.requests.get')
    def test_30_app_id_anonymous_user(self, Mock):
        """Test WEB application page does not show the ID to anonymous users"""
        html_request = FakeRequest(json.dumps(self.pkg_json_not_found), 200,
                                   {'content-type': 'application/json'})
        Mock.return_value = html_request

        self.register()
        self.new_application()
        self.signout()

        res = self.app.get('/app/sampleapp', follow_redirects=True)
        assert "Sample App" in res.data, ("Application name should be shown"
                                          " to users")
        assert '<strong><i class="icon-cog"></i> ID</strong>: 1' not in \
            res.data, "Application ID should be shown to the owner"

    @with_context
    def test_31_user_profile_progress(self):
        """Test WEB user progress profile page works"""
        self.register()
        self.new_application()
        app = db.session.query(App).first()
        task = Task(app_id=app.id, info={'n_answers': '10'})
        db.session.add(task)
        db.session.commit()
        for i in range(10):
            task_run = TaskRun(app_id=app.id, task_id=1, user_id=1,
                                     info={'answer': 1})
            db.session.add(task_run)
            db.session.commit()
            self.app.get('api/app/%s/newtask' % app.id)

        res = self.app.get('account/profile', follow_redirects=True)
        assert "Sample App" in res.data, res.data
        assert "You have contributed <strong>10</strong> tasks" in res.data, res.data
        assert "Contribute!" in res.data, "There should be a Contribute button"

    @with_context
    def test_32_oauth_password(self):
        """Test WEB user sign in without password works"""
        user = User(email_addr="johndoe@johndoe.com",
                          name=self.user.username,
                          passwd_hash=None,
                          fullname=self.user.fullname,
                          api_key="api-key")
        db.session.add(user)
        db.session.commit()
        res = self.signin()
        assert "Ooops, we didn't find you in the system" in res.data, res.data

    @with_context
    @patch('pybossa.view.importer.requests.get')
    def test_33_bulk_csv_import_unauthorized(self, Mock):
        """Test WEB bulk import unauthorized works"""
        unauthorized_request = FakeRequest('Unauthorized', 403,
                                           {'content-type': 'text/csv'})
        Mock.return_value = unauthorized_request
        self.register()
        self.new_application()
        app = db.session.query(App).first()
        url = '/app/%s/tasks/import?template=csv' % (app.short_name)
        res = self.app.post(url, data={'csv_url': 'http://myfakecsvurl.com',
                                       'formtype': 'csv'},
                            follow_redirects=True)
        msg = "Oops! It looks like you don't have permission to access that file"
        assert msg in res.data

    @with_context
    @patch('pybossa.view.importer.requests.get')
    def test_34_bulk_csv_import_non_html(self, Mock):
        """Test WEB bulk import non html works"""
        html_request = FakeRequest('Not a CSV', 200,
                                   {'content-type': 'text/html'})
        Mock.return_value = html_request
        self.register()
        self.new_application()
        app = db.session.query(App).first()
        url = '/app/%s/tasks/import?template=csv' % (app.short_name)
        res = self.app.post(url, data={'csv_url': 'http://myfakecsvurl.com'},
                            follow_redirects=True)
        assert "Oops! That file doesn't look like the right file." in res.data

    @with_context
    @patch('pybossa.view.importer.requests.get')
    def test_35_bulk_csv_import_non_html(self, Mock):
        """Test WEB bulk import non html works"""
        empty_file = FakeRequest('CSV,with,no,content\n', 200,
                                 {'content-type': 'text/plain'})
        Mock.return_value = empty_file
        self.register()
        self.new_application()
        app = db.session.query(App).first()
        url = '/app/%s/tasks/import?template=csv' % (app.short_name)
        res = self.app.post(url, data={'csv_url': 'http://myfakecsvurl.com',
                                       'formtype': 'csv'},
                            follow_redirects=True)
        assert "Oops! It looks like the file is empty." in res.data

    @with_context
    @patch('pybossa.view.importer.requests.get')
    def test_36_bulk_csv_import_dup_header(self, Mock):
        """Test WEB bulk import duplicate header works"""
        empty_file = FakeRequest('Foo,Bar,Foo\n1,2,3', 200,
                                 {'content-type': 'text/plain'})
        Mock.return_value = empty_file
        self.register()
        self.new_application()
        app = db.session.query(App).first()
        url = '/app/%s/tasks/import?template=csv' % (app.short_name)
        res = self.app.post(url, data={'csv_url': 'http://myfakecsvurl.com',
                                       'formtype': 'csv'},
                            follow_redirects=True)
        msg = "The file you uploaded has two headers with the same name"
        assert msg in res.data

    @with_context
    @patch('pybossa.view.importer.requests.get')
    def test_37_bulk_csv_import_no_column_names(self, Mock):
        """Test WEB bulk import no column names works"""
        empty_file = FakeRequest('Foo,Bar,Baz\n1,2,3', 200,
                                 {'content-type': 'text/plain'})
        Mock.return_value = empty_file
        self.register()
        self.new_application()
        app = db.session.query(App).first()
        url = '/app/%s/tasks/import?template=csv' % (app.short_name)
        res = self.app.post(url, data={'csv_url': 'http://myfakecsvurl.com',
                                       'formtype': 'csv'},
                            follow_redirects=True)
        task = db.session.query(Task).first()
        assert {u'Bar': u'2', u'Foo': u'1', u'Baz': u'3'} == task.info
        assert "1 Task imported successfully!" in res.data

    @with_context
    @patch('pybossa.view.importer.requests.get')
    def test_38_bulk_csv_import_with_column_name(self, Mock):
        """Test WEB bulk import with column name works"""
        empty_file = FakeRequest('Foo,Bar,priority_0\n1,2,3', 200,
                                 {'content-type': 'text/plain'})
        Mock.return_value = empty_file
        self.register()
        self.new_application()
        app = db.session.query(App).first()
        url = '/app/%s/tasks/import?template=csv' % (app.short_name)
        res = self.app.post(url, data={'csv_url': 'http://myfakecsvurl.com',
                                       'formtype': 'csv'},
                            follow_redirects=True)
        task = db.session.query(Task).first()
        assert {u'Bar': u'2', u'Foo': u'1'} == task.info
        assert task.priority_0 == 3
        assert "1 Task imported successfully!" in res.data

        # Check that only new items are imported
        empty_file = FakeRequest('Foo,Bar,priority_0\n1,2,3\n4,5,6', 200,
                                 {'content-type': 'text/plain'})
        Mock.return_value = empty_file
        app = db.session.query(App).first()
        url = '/app/%s/tasks/import?template=csv' % (app.short_name)
        res = self.app.post(url, data={'csv_url': 'http://myfakecsvurl.com',
                                       'formtype': 'csv'},
                            follow_redirects=True)
        app = db.session.query(App).first()
        assert len(app.tasks) == 2, "There should be only 2 tasks"
        n = 0
        csv_tasks = [{u'Foo': u'1', u'Bar': u'2'}, {u'Foo': u'4', u'Bar': u'5'}]
        for t in app.tasks:
            assert t.info == csv_tasks[n], "The task info should be the same"
            n += 1

    @with_context
    @patch('pybossa.view.importer.requests.get')
    def test_38_bulk_gdocs_import(self, Mock):
        """Test WEB bulk GDocs import works."""
        empty_file = FakeRequest('Foo,Bar,priority_0\n1,2,3', 200,
                                 {'content-type': 'text/plain'})
        Mock.return_value = empty_file
        self.register()
        self.new_application()
        app = db.session.query(App).first()
        url = '/app/%s/tasks/import?template=csv' % (app.short_name)
        res = self.app.post(url, data={'googledocs_url': 'http://drive.google.com',
                                       'formtype': 'gdocs'},
                            follow_redirects=True)
        task = db.session.query(Task).first()
        assert {u'Bar': u'2', u'Foo': u'1'} == task.info
        assert task.priority_0 == 3
        assert "1 Task imported successfully!" in res.data

        # Check that only new items are imported
        empty_file = FakeRequest('Foo,Bar,priority_0\n1,2,3\n4,5,6', 200,
                                 {'content-type': 'text/plain'})
        Mock.return_value = empty_file
        app = db.session.query(App).first()
        url = '/app/%s/tasks/import?template=csv' % (app.short_name)
        res = self.app.post(url, data={'googledocs_url': 'http://drive.google.com',
                                       'formtype': 'gdocs'},
                            follow_redirects=True)
        app = db.session.query(App).first()
        assert len(app.tasks) == 2, "There should be only 2 tasks"
        n = 0
        csv_tasks = [{u'Foo': u'1', u'Bar': u'2'}, {u'Foo': u'4', u'Bar': u'5'}]
        for t in app.tasks:
            assert t.info == csv_tasks[n], "The task info should be the same"
            n += 1

        # Check that only new items are imported
        empty_file = FakeRequest('Foo,Bar,priority_0\n1,2,3\n4,5,6', 200,
                                 {'content-type': 'text/plain'})
        Mock.return_value = empty_file
        app = db.session.query(App).first()
        url = '/app/%s/tasks/import?template=csv' % (app.short_name)
        res = self.app.post(url, data={'googledocs_url': 'http://drive.google.com',
                                       'formtype': 'gdocs'},
                            follow_redirects=True)
        app = db.session.query(App).first()
        assert len(app.tasks) == 2, "There should be only 2 tasks"
        n = 0
        csv_tasks = [{u'Foo': u'1', u'Bar': u'2'}, {u'Foo': u'4', u'Bar': u'5'}]
        for t in app.tasks:
            assert t.info == csv_tasks[n], "The task info should be the same"
            n += 1
        assert "no new records" in res.data, res.data

    @with_context
    def test_39_google_oauth_creation(self):
        """Test WEB Google OAuth creation of user works"""
        fake_response = {
            u'access_token': u'access_token',
            u'token_type': u'Bearer',
            u'expires_in': 3600,
            u'id_token': u'token'}

        fake_user = {
            u'family_name': u'Doe', u'name': u'John Doe',
            u'picture': u'https://goo.gl/img.jpg',
            u'locale': u'en',
            u'gender': u'male',
            u'email': u'john@gmail.com',
            u'birthday': u'0000-01-15',
            u'link': u'https://plus.google.com/id',
            u'given_name': u'John',
            u'id': u'111111111111111111111',
            u'verified_email': True}

        from pybossa.view import google
        response_user = google.manage_user(fake_response['access_token'],
                                           fake_user, None)

        user = db.session.query(User).get(1)

        assert user.email_addr == response_user.email_addr, response_user

    @with_context
    def test_40_google_oauth_creation(self):
        """Test WEB Google OAuth detects same user name/email works"""
        fake_response = {
            u'access_token': u'access_token',
            u'token_type': u'Bearer',
            u'expires_in': 3600,
            u'id_token': u'token'}

        fake_user = {
            u'family_name': u'Doe', u'name': u'John Doe',
            u'picture': u'https://goo.gl/img.jpg',
            u'locale': u'en',
            u'gender': u'male',
            u'email': u'john@gmail.com',
            u'birthday': u'0000-01-15',
            u'link': u'https://plus.google.com/id',
            u'given_name': u'John',
            u'id': u'111111111111111111111',
            u'verified_email': True}

        self.register()
        self.signout()

        from pybossa.view import google
        response_user = google.manage_user(fake_response['access_token'],
                                           fake_user, None)

        assert response_user is None, response_user

    @with_context
    def test_39_facebook_oauth_creation(self):
        """Test WEB Facebook OAuth creation of user works"""
        fake_response = {
            u'access_token': u'access_token',
            u'token_type': u'Bearer',
            u'expires_in': 3600,
            u'id_token': u'token'}

        fake_user = {
            u'username': u'teleyinex',
            u'first_name': u'John',
            u'last_name': u'Doe',
            u'verified': True,
            u'name': u'John Doe',
            u'locale': u'en_US',
            u'gender': u'male',
            u'email': u'johndoe@example.com',
            u'quotes': u'"quote',
            u'link': u'http://www.facebook.com/johndoe',
            u'timezone': 1,
            u'updated_time': u'2011-11-11T12:33:52+0000',
            u'id': u'11111'}

        from pybossa.view import facebook
        response_user = facebook.manage_user(fake_response['access_token'],
                                             fake_user, None)

        user = db.session.query(User).get(1)

        assert user.email_addr == response_user.email_addr, response_user

    @with_context
    def test_40_facebook_oauth_creation(self):
        """Test WEB Facebook OAuth detects same user name/email works"""
        fake_response = {
            u'access_token': u'access_token',
            u'token_type': u'Bearer',
            u'expires_in': 3600,
            u'id_token': u'token'}

        fake_user = {
            u'username': u'teleyinex',
            u'first_name': u'John',
            u'last_name': u'Doe',
            u'verified': True,
            u'name': u'John Doe',
            u'locale': u'en_US',
            u'gender': u'male',
            u'email': u'johndoe@example.com',
            u'quotes': u'"quote',
            u'link': u'http://www.facebook.com/johndoe',
            u'timezone': 1,
            u'updated_time': u'2011-11-11T12:33:52+0000',
            u'id': u'11111'}

        self.register()
        self.signout()

        from pybossa.view import facebook
        response_user = facebook.manage_user(fake_response['access_token'],
                                             fake_user, None)

        assert response_user is None, response_user

    @with_context
    def test_39_twitter_oauth_creation(self):
        """Test WEB Twitter OAuth creation of user works"""
        fake_response = {
            u'access_token': {u'oauth_token': u'oauth_token',
                              u'oauth_token_secret': u'oauth_token_secret'},
            u'token_type': u'Bearer',
            u'expires_in': 3600,
            u'id_token': u'token'}

        fake_user = {u'screen_name': u'johndoe',
                     u'user_id': u'11111'}

        from pybossa.view import twitter
        response_user = twitter.manage_user(fake_response['access_token'],
                                            fake_user, None)

        user = db.session.query(User).get(1)

        assert user.email_addr == response_user.email_addr, response_user

        res = self.signin(email=user.email_addr, password='wrong')
        msg = "It seems like you signed up with your Twitter account"
        assert msg in res.data, msg

    @with_context
    def test_40_twitter_oauth_creation(self):
        """Test WEB Twitter OAuth detects same user name/email works"""
        fake_response = {
            u'access_token': {u'oauth_token': u'oauth_token',
                              u'oauth_token_secret': u'oauth_token_secret'},
            u'token_type': u'Bearer',
            u'expires_in': 3600,
            u'id_token': u'token'}

        fake_user = {u'screen_name': u'johndoe',
                     u'user_id': u'11111'}

        self.register()
        self.signout()

        from pybossa.view import twitter
        response_user = twitter.manage_user(fake_response['access_token'],
                                            fake_user, None)

        assert response_user is None, response_user

    @with_context
    def test_41_password_change(self):
        """Test WEB password changing"""
        password = "mehpassword"
        self.register(password=password)
        res = self.app.post('/account/profile/password',
                            data={'current_password': password,
                                  'new_password': "p4ssw0rd",
                                  'confirm': "p4ssw0rd"},
                            follow_redirects=True)
        assert "Yay, you changed your password succesfully!" in res.data

        password = "mehpassword"
        self.register(password=password)
        res = self.app.post('/account/profile/password',
                            data={'current_password': "wrongpassword",
                                  'new_password': "p4ssw0rd",
                                  'confirm': "p4ssw0rd"},
                            follow_redirects=True)
        msg = "Your current password doesn't match the one in our records"
        assert msg in res.data

        self.register(password=password)
        res = self.app.post('/account/profile/password',
                            data={'current_password': '',
                                  'new_password':'',
                                  'confirm': ''},
                            follow_redirects=True)
        msg = "Please correct the errors"
        assert msg in res.data

    @with_context
    def test_42_password_link(self):
        """Test WEB visibility of password change link"""
        self.register()
        res = self.app.get('/account/profile/settings')
        assert "Change your Password" in res.data
        user = User.query.get(1)
        user.twitter_user_id = 1234
        db.session.add(user)
        db.session.commit()
        res = self.app.get('/account/profile/settings')
        assert "Change your Password" not in res.data, res.data

    @with_context
    def test_43_terms_of_use_and_data(self):
        """Test WEB terms of use is working"""
        res = self.app.get('account/signin', follow_redirects=True)
        assert "/help/terms-of-use" in res.data, res.data
        assert "http://opendatacommons.org/licenses/by/" in res.data, res.data

        res = self.app.get('account/register', follow_redirects=True)
        assert "http://okfn.org/terms-of-use/" in res.data, res.data
        assert "http://opendatacommons.org/licenses/by/" in res.data, res.data

    @with_context
    @patch('pybossa.view.account.signer.signer.loads')
    def test_44_password_reset_key_errors(self, Mock):
        """Test WEB password reset key errors are caught"""
        self.register()
        user = User.query.get(1)
        userdict = {'user': user.name, 'password': user.passwd_hash}
        fakeuserdict = {'user': user.name, 'password': 'wronghash'}
        fakeuserdict_err = {'user': user.name, 'passwd': 'some'}
        fakeuserdict_form = {'user': user.name, 'passwd': 'p4ssw0rD'}
        key = signer.signer.dumps(userdict, salt='password-reset')
        returns = [BadSignature('Fake Error'), BadSignature('Fake Error'), userdict,
                   fakeuserdict, userdict, userdict, fakeuserdict_err]

        def side_effects(*args, **kwargs):
            result = returns.pop(0)
            if isinstance(result, BadSignature):
                raise result
            return result
        Mock.side_effect = side_effects
        # Request with no key
        res = self.app.get('/account/reset-password', follow_redirects=True)
        assert 403 == res.status_code
        # Request with invalid key
        res = self.app.get('/account/reset-password?key=foo', follow_redirects=True)
        assert 403 == res.status_code
        # Request with key exception
        res = self.app.get('/account/reset-password?key=%s' % (key), follow_redirects=True)
        assert 403 == res.status_code
        res = self.app.get('/account/reset-password?key=%s' % (key), follow_redirects=True)
        assert 200 == res.status_code
        res = self.app.get('/account/reset-password?key=%s' % (key), follow_redirects=True)
        assert 403 == res.status_code

        # Check validation
        res = self.app.post('/account/reset-password?key=%s' % (key),
                            data={'new_password': '',
                                  'confirm': '#4a4'},
                            follow_redirects=True)

        assert "Please correct the errors" in res.data, res.data

        res = self.app.post('/account/reset-password?key=%s' % (key),
                            data={'new_password': 'p4ssw0rD',
                                  'confirm': 'p4ssw0rD'},
                            follow_redirects=True)

        assert "You reset your password successfully!" in res.data

        # Request without password
        res = self.app.get('/account/reset-password?key=%s' % (key), follow_redirects=True)
        assert 403 == res.status_code

    @with_context
    def test_45_password_reset_link(self):
        """Test WEB password reset email form"""
        res = self.app.post('/account/forgot-password',
                            data={'email_addr': self.user.email_addr},
                            follow_redirects=True)
        assert ("We don't have this email in our records. You may have"
                " signed up with a different email or used Twitter, "
                "Facebook, or Google to sign-in") in res.data

        self.register()
        self.register(username='janedoe')
        self.register(username='google')
        self.register(username='facebook')
        jane = User.query.get(2)
        jane.twitter_user_id = 10
        google = User.query.get(3)
        google.google_user_id = 103
        facebook = User.query.get(4)
        facebook.facebook_user_id = 104
        db.session.add_all([jane, google, facebook])
        db.session.commit()
        with mail.record_messages() as outbox:
            self.app.post('/account/forgot-password',
                          data={'email_addr': self.user.email_addr},
                          follow_redirects=True)
            self.app.post('/account/forgot-password',
                          data={'email_addr': 'janedoe@example.com'},
                          follow_redirects=True)
            self.app.post('/account/forgot-password',
                          data={'email_addr': 'google@example.com'},
                          follow_redirects=True)
            self.app.post('/account/forgot-password',
                          data={'email_addr': 'facebook@example.com'},
                          follow_redirects=True)

            assert 'Click here to recover your account' in outbox[0].body
            assert 'your Twitter account to ' in outbox[1].body
            assert 'your Google account to ' in outbox[2].body
            assert 'your Facebook account to ' in outbox[3].body

        # Test with not valid form
        res = self.app.post('/account/forgot-password',
                            data={'email_addr': ''},
                            follow_redirects=True)
        msg = "Something went wrong, please correct the errors"
        assert msg in res.data, res.data


    @with_context
    def test_46_tasks_exists(self):
        """Test WEB tasks page works."""
        self.register()
        self.new_application()
        res = self.app.get('/app/sampleapp/tasks/', follow_redirects=True)
        assert "Edit the task presenter" in res.data, \
            "Task Presenter Editor should be an option"

        app = db.session.query(App).first()
        app.hidden = 1
        db.session.add(app)
        db.session.commit()
        # As owner
        res = self.app.get('/app/sampleapp/tasks/', follow_redirects=True)
        assert res.status_code == 200, res.status_code
        assert "Edit the task presenter" in res.data, \
            "Task Presenter Editor should be an option"
        self.signout()
        # As anonymous
        res = self.app.get('/app/sampleapp/tasks/', follow_redirects=True)
        assert res.status_code == 403, res.status_code

        with self.flask_app.app_context():
            self.create()

        # As another user, but not owner
        self.signin(email=Fixtures.email_addr2, password=Fixtures.password)
        res = self.app.get('/app/sampleapp/tasks/', follow_redirects=True)
        assert res.status_code == 403, res.status_code
        self.signout()

    @with_context
    def test_47_task_presenter_editor_loads(self):
        """Test WEB task presenter editor loads"""
        self.register()
        self.new_application()
        res = self.app.get('/app/sampleapp/tasks/taskpresentereditor',
                           follow_redirects=True)
        err_msg = "Task Presenter options not found"
        assert "Task Presenter Editor" in res.data, err_msg
        err_msg = "Basic template not found"
        assert "The most basic template" in res.data, err_msg
        err_msg = "Image Pattern Recognition not found"
        assert "Flickr Person Finder template" in res.data, err_msg
        err_msg = "Geo-coding"
        assert "Urban Park template" in res.data, err_msg
        err_msg = "Transcribing documents"
        assert "PDF transcription template" in res.data, err_msg

    @with_context
    def test_48_task_presenter_editor_works(self):
        """Test WEB task presenter editor works"""
        self.register()
        self.new_application()
        app = db.session.query(App).first()
        err_msg = "Task Presenter should be empty"
        assert not app.info.get('task_presenter'), err_msg

        res = self.app.get('/app/sampleapp/tasks/taskpresentereditor?template=basic',
                           follow_redirects=True)
        assert "var editor" in res.data, "CodeMirror Editor not found"
        assert "Task Presenter" in res.data, "CodeMirror Editor not found"
        assert "Task Presenter Preview" in res.data, "CodeMirror View not found"
        res = self.app.post('/app/sampleapp/tasks/taskpresentereditor',
                            data={'editor': 'Some HTML code!'},
                            follow_redirects=True)
        assert "Sample App" in res.data, "Does not return to app details"
        app = db.session.query(App).first()
        err_msg = "Task Presenter failed to update"
        assert app.info['task_presenter'] == 'Some HTML code!', err_msg

        # Check it loads the previous posted code:
        res = self.app.get('/app/sampleapp/tasks/taskpresentereditor',
                           follow_redirects=True)
        assert "Some HTML code" in res.data, res.data

        # Now with hidden apps
        app.hidden = 1
        db.session.add(app)
        db.session.commit()
        res = self.app.get('/app/sampleapp/tasks/taskpresentereditor?template=basic',
                           follow_redirects=True)
        assert "var editor" in res.data, "CodeMirror Editor not found"
        assert "Task Presenter" in res.data, "CodeMirror Editor not found"
        assert "Task Presenter Preview" in res.data, "CodeMirror View not found"

        res = self.app.post('/app/sampleapp/tasks/taskpresentereditor',
                            data={'editor': 'Some HTML code!'},
                            follow_redirects=True)
        assert "Sample App" in res.data, "Does not return to app details"
        app = db.session.query(App).first()
        err_msg = "Task Presenter failed to update"
        assert app.info['task_presenter'] == 'Some HTML code!', err_msg

        # Check it loads the previous posted code:
        res = self.app.get('/app/sampleapp/tasks/taskpresentereditor',
                           follow_redirects=True)
        assert "Some HTML code" in res.data, res.data

        self.signout()
        with self.flask_app.app_context():
            self.create()
        self.signin(email=Fixtures.email_addr2, password=Fixtures.password)
        res = self.app.get('/app/sampleapp/tasks/taskpresentereditor?template=basic',
                           follow_redirects=True)
        assert res.status_code == 403


    @with_context
    @patch('pybossa.ckan.requests.get')
    def test_48_update_app_info(self, Mock):
        """Test WEB app update/edit works keeping previous info values"""
        html_request = FakeRequest(json.dumps(self.pkg_json_not_found), 200,
                                   {'content-type': 'application/json'})
        Mock.return_value = html_request

        self.register()
        self.new_application()
        app = db.session.query(App).first()
        err_msg = "Task Presenter should be empty"
        assert not app.info.get('task_presenter'), err_msg

        res = self.app.post('/app/sampleapp/tasks/taskpresentereditor',
                            data={'editor': 'Some HTML code!'},
                            follow_redirects=True)
        assert "Sample App" in res.data, "Does not return to app details"
        app = db.session.query(App).first()
        for i in range(10):
            key = "key_%s" % i
            app.info[key] = i
        db.session.add(app)
        db.session.commit()
        _info = app.info

        self.update_application()
        app = db.session.query(App).first()
        for key in _info:
            assert key in app.info.keys(), \
                "The key %s is lost and it should be here" % key
        assert app.name == "Sample App", "The app has not been updated"
        error_msg = "The app description has not been updated"
        assert app.description == "Description", error_msg
        error_msg = "The app icon has not been updated"
        assert app.info['thumbnail'] == "New Icon link", error_msg
        error_msg = "The app long description has not been updated"
        assert app.long_description == "Long desc", error_msg

    @with_context
    def test_49_announcement_messages(self):
        """Test WEB announcement messages works"""
        self.register()
        res = self.app.get("/", follow_redirects=True)
        error_msg = "There should be a message for the root user"
        print res.data
        assert "Root Message" in res.data, error_msg
        error_msg = "There should be a message for the user"
        assert "User Message" in res.data, error_msg
        error_msg = "There should not be an owner message"
        assert "Owner Message" not in res.data, error_msg
        # Now make the user an app owner
        self.new_application()
        res = self.app.get("/", follow_redirects=True)
        error_msg = "There should be a message for the root user"
        assert "Root Message" in res.data, error_msg
        error_msg = "There should be a message for the user"
        assert "User Message" in res.data, error_msg
        error_msg = "There should be an owner message"
        assert "Owner Message" in res.data, error_msg
        self.signout()

        # Register another user
        self.register(method="POST", fullname="Jane Doe", username="janedoe",
                      password="janedoe", password2="janedoe",
                      email="jane@jane.com")
        res = self.app.get("/", follow_redirects=True)
        error_msg = "There should not be a message for the root user"
        assert "Root Message" not in res.data, error_msg
        error_msg = "There should be a message for the user"
        assert "User Message" in res.data, error_msg
        error_msg = "There should not be an owner message"
        assert "Owner Message" not in res.data, error_msg
        self.signout()

        # Now as an anonymous user
        res = self.app.get("/", follow_redirects=True)
        error_msg = "There should not be a message for the root user"
        assert "Root Message" not in res.data, error_msg
        error_msg = "There should not be a message for the user"
        assert "User Message" not in res.data, error_msg
        error_msg = "There should not be an owner message"
        assert "Owner Message" not in res.data, error_msg

    @with_context
    def test_50_export_task_json(self):
        """Test WEB export Tasks to JSON works"""
        Fixtures.create()
        # First test for a non-existant app
        uri = '/app/somethingnotexists/tasks/export'
        res = self.app.get(uri, follow_redirects=True)
        assert res.status == '404 NOT FOUND', res.status
        # Now get the tasks in JSON format
        uri = "/app/somethingnotexists/tasks/export?type=task&format=json"
        res = self.app.get(uri, follow_redirects=True)
        assert res.status == '404 NOT FOUND', res.status

        # Now with a real app
        uri = '/app/%s/tasks/export' % Fixtures.app_short_name
        res = self.app.get(uri, follow_redirects=True)
        heading = "<strong>%s</strong>: Export All Tasks and Task Runs" % Fixtures.app_name
        assert heading in res.data, "Export page should be available\n %s" % res.data
        # Now test that a 404 is raised when an arg is invalid
        uri = "/app/%s/tasks/export?type=ask&format=json" % Fixtures.app_short_name
        res = self.app.get(uri, follow_redirects=True)
        assert res.status == '404 NOT FOUND', res.status
        uri = "/app/%s/tasks/export?format=json" % Fixtures.app_short_name
        res = self.app.get(uri, follow_redirects=True)
        assert res.status == '404 NOT FOUND', res.status
        uri = "/app/%s/tasks/export?type=task" % Fixtures.app_short_name
        res = self.app.get(uri, follow_redirects=True)
        assert res.status == '404 NOT FOUND', res.status
        # And a 415 is raised if the requested format is not supported or invalid
        uri = "/app/%s/tasks/export?type=task&format=gson" % Fixtures.app_short_name
        res = self.app.get(uri, follow_redirects=True)
        assert res.status == '415 UNSUPPORTED MEDIA TYPE', res.status

        # Now get the tasks in JSON format
        uri = "/app/%s/tasks/export?type=task&format=json" % Fixtures.app_short_name
        res = self.app.get(uri, follow_redirects=True)
        exported_tasks = json.loads(res.data)
        app = db.session.query(App)\
                .filter_by(short_name=Fixtures.app_short_name)\
                .first()
        err_msg = "The number of exported tasks is different from App Tasks"
        assert len(exported_tasks) == len(app.tasks), err_msg

        app.hidden = 1
        db.session.add(app)
        db.session.commit()
        res = self.app.get('app/%s/tasks/export' % (app.short_name),
                           follow_redirects=True)
        assert res.status_code == 403, res.status_code

        self.signin(email=Fixtures.email_addr2, password=Fixtures.password)
        res = self.app.get('app/%s/tasks/export' % (app.short_name),
                           follow_redirects=True)
        assert res.status_code == 403, res.status_code
        # Owner
        self.signin(email=Fixtures.email_addr, password=Fixtures.password)
        res = self.app.get('app/%s/tasks/export' % (app.short_name),
                           follow_redirects=True)
        assert res.status_code == 200, res.status_code

    @with_context
    def test_51_export_taskruns_json(self):
        """Test WEB export Task Runs to JSON works"""
        Fixtures.create()
        # First test for a non-existant app
        uri = '/app/somethingnotexists/tasks/export'
        res = self.app.get(uri, follow_redirects=True)
        assert res.status == '404 NOT FOUND', res.status
        # Now get the tasks in JSON format
        uri = "/app/somethingnotexists/tasks/export?type=taskrun&format=json"
        res = self.app.get(uri, follow_redirects=True)
        assert res.status == '404 NOT FOUND', res.status

        # Now with a real app
        uri = '/app/%s/tasks/export' % Fixtures.app_short_name
        res = self.app.get(uri, follow_redirects=True)
        heading = "<strong>%s</strong>: Export All Tasks and Task Runs" % Fixtures.app_name
        assert heading in res.data, "Export page should be available\n %s" % res.data
        # Now get the tasks in JSON format
        uri = "/app/%s/tasks/export?type=task_run&format=json" % Fixtures.app_short_name
        res = self.app.get(uri, follow_redirects=True)
        exported_task_runs = json.loads(res.data)
        app = db.session.query(App)\
                .filter_by(short_name=Fixtures.app_short_name)\
                .first()
        err_msg = "The number of exported task runs is different from App Tasks"
        assert len(exported_task_runs) == len(app.task_runs), err_msg

    @with_context
    def test_52_export_task_csv(self):
        """Test WEB export Tasks to CSV works"""
        Fixtures.create()
        # First test for a non-existant app
        uri = '/app/somethingnotexists/tasks/export'
        res = self.app.get(uri, follow_redirects=True)
        assert res.status == '404 NOT FOUND', res.status
        # Now get the tasks in CSV format
        uri = "/app/somethingnotexists/tasks/export?type=task&format=csv"
        res = self.app.get(uri, follow_redirects=True)
        assert res.status == '404 NOT FOUND', res.status
        # Now get the wrong table name in CSV format
        uri = "/app/%s/tasks/export?type=wrong&format=csv" % Fixtures.app_short_name
        res = self.app.get(uri, follow_redirects=True)
        assert res.status == '404 NOT FOUND', res.status

        # Now with a real app
        uri = '/app/%s/tasks/export' % Fixtures.app_short_name
        res = self.app.get(uri, follow_redirects=True)
        heading = "<strong>%s</strong>: Export All Tasks and Task Runs" % Fixtures.app_name
        assert heading in res.data, "Export page should be available\n %s" % res.data
        # Now get the tasks in CSV format
        uri = "/app/%s/tasks/export?type=task&format=csv" % Fixtures.app_short_name
        res = self.app.get(uri, follow_redirects=True)
        csv_content = StringIO.StringIO(res.data)
        csvreader = unicode_csv_reader(csv_content)
        app = db.session.query(App)\
                .filter_by(short_name=Fixtures.app_short_name)\
                .first()
        exported_tasks = []
        n = 0
        for row in csvreader:
            if n != 0:
                exported_tasks.append(row)
            n = n + 1
        err_msg = "The number of exported tasks is different from App Tasks"
        assert len(exported_tasks) == len(app.tasks), err_msg

        # With an empty app
        self.register()
        self.new_application()
        # Now get the tasks in CSV format
        uri = "/app/sampleapp/tasks/export?type=task&format=csv"
        res = self.app.get(uri, follow_redirects=True)
        msg = "application does not have tasks"
        assert msg in res.data, msg

    @with_context
    def test_53_export_task_runs_csv(self):
        """Test WEB export Task Runs to CSV works"""
        Fixtures.create()
        # First test for a non-existant app
        uri = '/app/somethingnotexists/tasks/export'
        res = self.app.get(uri, follow_redirects=True)
        assert res.status == '404 NOT FOUND', res.status
        # Now get the tasks in CSV format
        uri = "/app/somethingnotexists/tasks/export?type=tas&format=csv"
        res = self.app.get(uri, follow_redirects=True)
        assert res.status == '404 NOT FOUND', res.status

        # Now with a real app
        uri = '/app/%s/tasks/export' % Fixtures.app_short_name
        res = self.app.get(uri, follow_redirects=True)
        heading = "<strong>%s</strong>: Export All Tasks and Task Runs" % Fixtures.app_name
        assert heading in res.data, "Export page should be available\n %s" % res.data
        # Now get the tasks in CSV format
        uri = "/app/%s/tasks/export?type=task_run&format=csv" % Fixtures.app_short_name
        res = self.app.get(uri, follow_redirects=True)
        csv_content = StringIO.StringIO(res.data)
        csvreader = unicode_csv_reader(csv_content)
        app = db.session.query(App)\
                .filter_by(short_name=Fixtures.app_short_name)\
                .first()
        exported_task_runs = []
        n = 0
        for row in csvreader:
            if n != 0:
                exported_task_runs.append(row)
            n = n + 1
        err_msg = "The number of exported task runs is different \
                   from App Tasks Runs"
        assert len(exported_task_runs) == len(app.task_runs), err_msg

    @with_context
    @patch('pybossa.view.applications.Ckan', autospec=True)
    def test_export_tasks_ckan_exception(self, mock1):
        mocks = [Mock()]
        from test_ckan import TestCkanModule
        fake_ckn = TestCkanModule()
        package = fake_ckn.pkg_json_found
        package['id'] = 3
        mocks[0].package_exists.return_value = (False,
                                                Exception("CKAN: error",
                                                          "error", 500))
        # mocks[0].package_create.return_value = fake_ckn.pkg_json_found
        # mocks[0].resource_create.return_value = dict(result=dict(id=3))
        # mocks[0].datastore_create.return_value = 'datastore'
        # mocks[0].datastore_upsert.return_value = 'datastore'

        mock1.side_effect = mocks

        """Test WEB Export CKAN Tasks works."""
        Fixtures.create()
        user = db.session.query(User).filter_by(name=Fixtures.name).first()
        app = db.session.query(App).first()
        user.ckan_api = 'ckan-api-key'
        app.owner_id = user.id
        db.session.add(user)
        db.session.add(app)
        db.session.commit()

        self.signin(email=user.email_addr, password=Fixtures.password)
        # Now with a real app
        uri = '/app/%s/tasks/export' % Fixtures.app_short_name
        res = self.app.get(uri, follow_redirects=True)
        heading = "<strong>%s</strong>: Export All Tasks and Task Runs" % Fixtures.app_name
        assert heading in res.data, "Export page should be available\n %s" % res.data
        # Now get the tasks in CKAN format
        uri = "/app/%s/tasks/export?type=task&format=ckan" % Fixtures.app_short_name
        with patch.dict(self.flask_app.config, {'CKAN_URL': 'http://ckan.com'}):
            # First time exporting the package
            res = self.app.get(uri, follow_redirects=True)
            msg = 'Error'
            err_msg = "An exception should be raised"
            assert msg in res.data, err_msg

    @with_context
    @patch('pybossa.view.applications.Ckan', autospec=True)
    def test_export_tasks_ckan_connection_error(self, mock1):
        mocks = [Mock()]
        from test_ckan import TestCkanModule
        fake_ckn = TestCkanModule()
        package = fake_ckn.pkg_json_found
        package['id'] = 3
        mocks[0].package_exists.return_value = (False, ConnectionError)
        # mocks[0].package_create.return_value = fake_ckn.pkg_json_found
        # mocks[0].resource_create.return_value = dict(result=dict(id=3))
        # mocks[0].datastore_create.return_value = 'datastore'
        # mocks[0].datastore_upsert.return_value = 'datastore'

        mock1.side_effect = mocks

        """Test WEB Export CKAN Tasks works."""
        Fixtures.create()
        user = db.session.query(User).filter_by(name=Fixtures.name).first()
        app = db.session.query(App).first()
        user.ckan_api = 'ckan-api-key'
        app.owner_id = user.id
        db.session.add(user)
        db.session.add(app)
        db.session.commit()

        self.signin(email=user.email_addr, password=Fixtures.password)
        # Now with a real app
        uri = '/app/%s/tasks/export' % Fixtures.app_short_name
        res = self.app.get(uri, follow_redirects=True)
        heading = "<strong>%s</strong>: Export All Tasks and Task Runs" % Fixtures.app_name
        assert heading in res.data, "Export page should be available\n %s" % res.data
        # Now get the tasks in CKAN format
        uri = "/app/%s/tasks/export?type=task&format=ckan" % Fixtures.app_short_name
        with patch.dict(self.flask_app.config, {'CKAN_URL': 'http://ckan.com'}):
            # First time exporting the package
            res = self.app.get(uri, follow_redirects=True)
            msg = 'CKAN server seems to be down'
            err_msg = "A connection exception should be raised"
            assert msg in res.data, err_msg

    @with_context
    @patch('pybossa.view.applications.Ckan', autospec=True)
    def test_task_export_tasks_ckan_first_time(self, mock1):
        """Test WEB Export CKAN Tasks works without an existing package."""
        # Second time exporting the package
        mocks = [Mock()]
        resource = dict(name='task', id=1)
        package = dict(id=3, resources=[resource])
        mocks[0].package_exists.return_value = (None, None)
        mocks[0].package_create.return_value = package
        #mocks[0].datastore_delete.return_value = None
        mocks[0].datastore_create.return_value = None
        mocks[0].datastore_upsert.return_value = None
        mocks[0].resource_create.return_value = dict(result=dict(id=3))
        mocks[0].datastore_create.return_value = 'datastore'
        mocks[0].datastore_upsert.return_value = 'datastore'

        mock1.side_effect = mocks

        Fixtures.create()
        user = db.session.query(User).filter_by(name=Fixtures.name).first()
        app = db.session.query(App).first()
        user.ckan_api = 'ckan-api-key'
        app.owner_id = user.id
        db.session.add(user)
        db.session.add(app)
        db.session.commit()

        self.signin(email=user.email_addr, password=Fixtures.password)
        # First test for a non-existant app
        uri = '/app/somethingnotexists/tasks/export'
        res = self.app.get(uri, follow_redirects=True)
        assert res.status == '404 NOT FOUND', res.status
        # Now get the tasks in CKAN format
        uri = "/app/somethingnotexists/tasks/export?type=task&format=ckan"
        res = self.app.get(uri, follow_redirects=True)
        assert res.status == '404 NOT FOUND', res.status
        # Now get the tasks in CKAN format
        uri = "/app/somethingnotexists/tasks/export?type=other&format=ckan"
        res = self.app.get(uri, follow_redirects=True)
        assert res.status == '404 NOT FOUND', res.status


        # Now with a real app
        uri = '/app/%s/tasks/export' % Fixtures.app_short_name
        res = self.app.get(uri, follow_redirects=True)
        heading = "<strong>%s</strong>: Export All Tasks and Task Runs" % Fixtures.app_name
        assert heading in res.data, "Export page should be available\n %s" % res.data
        # Now get the tasks in CKAN format
        uri = "/app/%s/tasks/export?type=task&format=ckan" % Fixtures.app_short_name
        #res = self.app.get(uri, follow_redirects=True)
        with patch.dict(self.flask_app.config, {'CKAN_URL': 'http://ckan.com'}):
            # First time exporting the package
            res = self.app.get(uri, follow_redirects=True)
            msg = 'Data exported to http://ckan.com'
            err_msg = "Tasks should be exported to CKAN"
            assert msg in res.data, err_msg



    @with_context
    @patch('pybossa.view.applications.Ckan', autospec=True)
    def test_task_export_tasks_ckan_second_time(self, mock1):
        """Test WEB Export CKAN Tasks works with an existing package."""
        # Second time exporting the package
        mocks = [Mock()]
        resource = dict(name='task', id=1)
        package = dict(id=3, resources=[resource])
        mocks[0].package_exists.return_value = (package, None)
        mocks[0].package_update.return_value = package
        mocks[0].datastore_delete.return_value = None
        mocks[0].datastore_create.return_value = None
        mocks[0].datastore_upsert.return_value = None
        mocks[0].resource_create.return_value = dict(result=dict(id=3))
        mocks[0].datastore_create.return_value = 'datastore'
        mocks[0].datastore_upsert.return_value = 'datastore'

        mock1.side_effect = mocks

        Fixtures.create()
        user = db.session.query(User).filter_by(name=Fixtures.name).first()
        app = db.session.query(App).first()
        user.ckan_api = 'ckan-api-key'
        app.owner_id = user.id
        db.session.add(user)
        db.session.add(app)
        db.session.commit()

        self.signin(email=user.email_addr, password=Fixtures.password)
        # First test for a non-existant app
        uri = '/app/somethingnotexists/tasks/export'
        res = self.app.get(uri, follow_redirects=True)
        assert res.status == '404 NOT FOUND', res.status
        # Now get the tasks in CKAN format
        uri = "/app/somethingnotexists/tasks/export?type=task&format=ckan"
        res = self.app.get(uri, follow_redirects=True)
        assert res.status == '404 NOT FOUND', res.status

        # Now with a real app
        uri = '/app/%s/tasks/export' % Fixtures.app_short_name
        res = self.app.get(uri, follow_redirects=True)
        heading = "<strong>%s</strong>: Export All Tasks and Task Runs" % Fixtures.app_name
        assert heading in res.data, "Export page should be available\n %s" % res.data
        # Now get the tasks in CKAN format
        uri = "/app/%s/tasks/export?type=task&format=ckan" % Fixtures.app_short_name
        #res = self.app.get(uri, follow_redirects=True)
        with patch.dict(self.flask_app.config, {'CKAN_URL': 'http://ckan.com'}):
            # First time exporting the package
            res = self.app.get(uri, follow_redirects=True)
            msg = 'Data exported to http://ckan.com'
            err_msg = "Tasks should be exported to CKAN"
            assert msg in res.data, err_msg

    @with_context
    @patch('pybossa.view.applications.Ckan', autospec=True)
    def test_task_export_tasks_ckan_without_resources(self, mock1):
        """Test WEB Export CKAN Tasks works without resources ."""
        mocks = [Mock()]
        package = dict(id=3, resources=[])
        mocks[0].package_exists.return_value = (package, None)
        mocks[0].package_update.return_value = package
        mocks[0].resource_create.return_value = dict(result=dict(id=3))
        mocks[0].datastore_create.return_value = 'datastore'
        mocks[0].datastore_upsert.return_value = 'datastore'


        mock1.side_effect = mocks

        Fixtures.create()
        user = db.session.query(User).filter_by(name=Fixtures.name).first()
        app = db.session.query(App).first()
        user.ckan_api = 'ckan-api-key'
        app.owner_id = user.id
        db.session.add(user)
        db.session.add(app)
        db.session.commit()

        self.signin(email=user.email_addr, password=Fixtures.password)
        # First test for a non-existant app
        uri = '/app/somethingnotexists/tasks/export'
        res = self.app.get(uri, follow_redirects=True)
        assert res.status == '404 NOT FOUND', res.status
        # Now get the tasks in CKAN format
        uri = "/app/somethingnotexists/tasks/export?type=task&format=ckan"
        res = self.app.get(uri, follow_redirects=True)
        assert res.status == '404 NOT FOUND', res.status

        # Now with a real app
        uri = '/app/%s/tasks/export' % Fixtures.app_short_name
        res = self.app.get(uri, follow_redirects=True)
        heading = "<strong>%s</strong>: Export All Tasks and Task Runs" % Fixtures.app_name
        assert heading in res.data, "Export page should be available\n %s" % res.data
        # Now get the tasks in CKAN format
        uri = "/app/%s/tasks/export?type=task&format=ckan" % Fixtures.app_short_name
        #res = self.app.get(uri, follow_redirects=True)
        with patch.dict(self.flask_app.config, {'CKAN_URL': 'http://ckan.com'}):
            # First time exporting the package
            res = self.app.get(uri, follow_redirects=True)
            msg = 'Data exported to http://ckan.com'
            err_msg = "Tasks should be exported to CKAN"
            assert msg in res.data, err_msg

    @with_context
    def test_54_import_tasks(self):
        """Test WEB import Task templates should work"""
        Fixtures.create()
        self.register()
        self.new_application()
        # Without tasks, there should be a template
        res = self.app.get('/app/sampleapp/tasks/import', follow_redirects=True)
        err_msg = "There should be a CSV template"
        assert "template=csv" in res.data, err_msg
        err_msg = "There should be an Image template"
        assert "mode=image" in res.data, err_msg
        err_msg = "There should be a Map template"
        assert "mode=map" in res.data, err_msg
        err_msg = "There should be a PDF template"
        assert "mode=pdf" in res.data, err_msg
        # With tasks
        self.new_task(1)
        res = self.app.get('/app/sampleapp/tasks/import', follow_redirects=True)
        err_msg = "There should load directly the basic template"
        err_msg = "There should not be a CSV template"
        assert "template=basic" not in res.data, err_msg
        err_msg = "There should not be an Image template"
        assert "template=image" not in res.data, err_msg
        err_msg = "There should not be a Map template"
        assert "template=map" not in res.data, err_msg
        err_msg = "There should not be a PDF template"
        assert "template=pdf" not in res.data, err_msg
        self.signout()

        self.signin(email=Fixtures.email_addr2, password=Fixtures.password)
        res = self.app.get('/app/sampleapp/tasks/import', follow_redirects=True)
        assert res.status_code == 403, res.status_code

    @with_context
    def test_55_facebook_account_warning(self):
        """Test WEB Facebook OAuth user gets a hint to sign in"""
        user = User(fullname='John',
                          name='john',
                          email_addr='john@john.com',
                          info={})

        user.info = dict(facebook_token=u'facebook')
        msg, method = get_user_signup_method(user)
        err_msg = "Should return 'facebook' but returned %s" % method
        assert method == 'facebook', err_msg

        user.info = dict(google_token=u'google')
        msg, method = get_user_signup_method(user)
        err_msg = "Should return 'google' but returned %s" % method
        assert method == 'google', err_msg

        user.info = dict(twitter_token=u'twitter')
        msg, method = get_user_signup_method(user)
        err_msg = "Should return 'twitter' but returned %s" % method
        assert method == 'twitter', err_msg

        user.info = {}
        msg, method = get_user_signup_method(user)
        err_msg = "Should return 'local' but returned %s" % method
        assert method == 'local', err_msg

    @with_context
    def test_56_delete_tasks(self):
        """Test WEB delete tasks works"""
        Fixtures.create()
        # Anonymous user
        res = self.app.get('/app/test-app/tasks/delete', follow_redirects=True)
        err_msg = "Anonymous user should be redirected for authentication"
        assert "Please sign in to access this page" in res.data, err_msg
        err_msg = "Anonymous user should not be allowed to delete tasks"
        res = self.app.post('/app/test-app/tasks/delete', follow_redirects=True)
        err_msg = "Anonymous user should not be allowed to delete tasks"
        assert "Please sign in to access this page" in res.data, err_msg

        # Authenticated user but not owner
        self.register()
        res = self.app.get('/app/test-app/tasks/delete', follow_redirects=True)
        err_msg = "Authenticated user but not owner should get 403 FORBIDDEN in GET"
        assert res.status == '403 FORBIDDEN', err_msg
        res = self.app.post('/app/test-app/tasks/delete', follow_redirects=True)
        err_msg = "Authenticated user but not owner should get 403 FORBIDDEN in POST"
        assert res.status == '403 FORBIDDEN', err_msg
        self.signout()

        # Owner
        tasks = db.session.query(Task).filter_by(app_id=1).all()
        res = self.signin(email=u'tester@tester.com', password=u'tester')
        res = self.app.get('/app/test-app/tasks/delete', follow_redirects=True)
        err_msg = "Owner user should get 200 in GET"
        assert res.status == '200 OK', err_msg
        assert len(tasks) > 0, "len(app.tasks) > 0"
        res = self.app.post('/app/test-app/tasks/delete', follow_redirects=True)
        err_msg = "Owner should get 200 in POST"
        assert res.status == '200 OK', err_msg
        tasks = db.session.query(Task).filter_by(app_id=1).all()
        assert len(tasks) == 0, "len(app.tasks) != 0"

        # Admin
        res = self.signin(email=u'root@root.com', password=u'tester' + 'root')
        res = self.app.get('/app/test-app/tasks/delete', follow_redirects=True)
        err_msg = "Admin user should get 200 in GET"
        assert res.status_code == 200, err_msg
        res = self.app.post('/app/test-app/tasks/delete', follow_redirects=True)
        err_msg = "Admin should get 200 in POST"
        assert res.status_code == 200, err_msg

    @with_context
    def test_57_reset_api_key(self):
        """Test WEB reset api key works"""
        url = "/account/profile/resetapikey"
        # Anonymous user
        res = self.app.get(url, follow_redirects=True)
        err_msg = "Anonymous user should be redirected for authentication"
        assert "Please sign in to access this page" in res.data, err_msg
        res = self.app.post(url, follow_redirects=True)
        assert "Please sign in to access this page" in res.data, err_msg

        # Authenticated user
        self.register()
        user = db.session.query(User).get(1)
        api_key = user.api_key
        res = self.app.get(url, follow_redirects=True)
        err_msg = "Authenticated user should get access to reset api key page"
        assert res.status_code == 200, err_msg
        assert "Reset API Key" in res.data, err_msg
        res = self.app.post(url, follow_redirects=True)
        err_msg = "Authenticated user should be able to reset his api key"
        assert res.status_code == 200, err_msg
        user = db.session.query(User).get(1)
        err_msg = "New generated API key should be different from old one"
        assert api_key != user.api_key, err_msg

    @with_context
    @patch('pybossa.view.stats.get_locs', return_value=[{'latitude':0, 'longitude':0}])
    def test_58_global_stats(self, mock1):
        """Test WEB global stats of the site works"""
        Fixtures.create()

        url = "/stats"
        res = self.app.get(url, follow_redirects=True)
        err_msg = "There should be a Global Statistics page of the project"
        assert "General Statistics" in res.data, err_msg

        with patch.dict(self.flask_app.config, {'GEO': True}):
            res = self.app.get(url, follow_redirects=True)
            assert "GeoLite" in res.data, res.data

    @with_context
    def test_59_help_api(self):
        """Test WEB help api page exists"""
        Fixtures.create()
        url = "/help/api"
        res = self.app.get(url, follow_redirects=True)
        err_msg = "There should be a help api page"
        assert "API Help" in res.data, err_msg

    @with_context
    def test_59_help_license(self):
        """Test WEB help license page exists."""
        url = "/help/license"
        res = self.app.get(url, follow_redirects=True)
        err_msg = "There should be a help license page"
        assert "Licenses" in res.data, err_msg

    @with_context
    def test_59_about(self):
        """Test WEB help about page exists."""
        url = "/about"
        res = self.app.get(url, follow_redirects=True)
        err_msg = "There should be an about page"
        assert "About" in res.data, err_msg

    @with_context
    def test_59_help_tos(self):
        """Test WEB help TOS page exists."""
        url = "/help/terms-of-use"
        res = self.app.get(url, follow_redirects=True)
        err_msg = "There should be a TOS page"
        assert "Terms for use" in res.data, err_msg

    @with_context
    def test_59_help_policy(self):
        """Test WEB help policy page exists."""
        url = "/help/cookies-policy"
        res = self.app.get(url, follow_redirects=True)
        err_msg = "There should be a TOS page"
        assert "uses cookies" in res.data, err_msg

    @with_context
    def test_69_allow_anonymous_contributors(self):
        """Test WEB allow anonymous contributors works"""
        Fixtures.create()
        app = db.session.query(App).first()
        url = '/app/%s/newtask' % app.short_name

        # All users are allowed to participate by default
        # As Anonymous user
        res = self.app.get(url, follow_redirects=True)
        err_msg = "The anonymous user should be able to participate"
        assert app.name in res.data, err_msg

        # As registered user
        self.register()
        self.signin()
        res = self.app.get(url, follow_redirects=True)
        err_msg = "The anonymous user should be able to participate"
        assert app.name in res.data, err_msg
        self.signout()

        # Now only allow authenticated users
        app.allow_anonymous_contributors = False
        db.session.add(app)
        db.session.commit()

        # As Anonymous user
        res = self.app.get(url, follow_redirects=True)
        err_msg = "User should be redirected to sign in"
        app = db.session.query(App).first()
        msg = "Oops! You have to sign in to participate in <strong>%s</strong>" % app.name
        assert msg in res.data, err_msg

        # As registered user
        res = self.signin()
        res = self.app.get(url, follow_redirects=True)
        err_msg = "The authenticated user should be able to participate"
        assert app.name in res.data, err_msg
        self.signout()

        # However if the app is hidden, it should be forbidden
        app.hidden = 1
        db.session.add(app)
        db.session.commit()

        # As Anonymous user
        res = self.app.get(url, follow_redirects=True)
        assert res.status_code == 403, res.status_code

        # As registered user
        self.register()
        self.signin()
        res = self.app.get(url, follow_redirects=True)
        assert res.status_code == 403, res.status_code
        self.signout()

        # As admin
        self.signin(email=Fixtures.root_addr, password=Fixtures.root_password)
        res = self.app.get(url, follow_redirects=True)
        assert res.status_code == 200, res.status_code
        self.signout()

        # As owner
        self.signin(email=Fixtures.email_addr, password=Fixtures.password)
        res = self.app.get(url, follow_redirects=True)
        assert res.status_code == 200, res.status_code
        self.signout()

        # Now only allow authenticated users
        app.allow_anonymous_contributors = False
        app.hidden = 0
        db.session.add(app)
        db.session.commit()
        res = self.app.get(url, follow_redirects=True)
        err_msg = "Only authenticated users can participate"
        assert "You have to sign in" in res.data, err_msg


    @with_context
    def test_70_public_user_profile(self):
        """Test WEB public user profile works"""
        Fixtures.create()

        # Should work as an anonymous user
        url = '/account/%s/' % Fixtures.name
        res = self.app.get(url, follow_redirects=True)
        err_msg = "There should be a public profile page for the user"
        assert Fixtures.fullname in res.data, err_msg

        # Should work as an authenticated user
        self.signin()
        res = self.app.get(url, follow_redirects=True)
        assert Fixtures.fullname in res.data, err_msg

        # Should return 404 when a user does not exist
        url = '/account/a-fake-name-that-does-not-exist/'
        res = self.app.get(url, follow_redirects=True)
        err_msg = "It should return a 404"
        assert res.status_code == 404, err_msg

    @with_context
    @patch('pybossa.view.importer.requests.get')
    def test_71_bulk_epicollect_import_unauthorized(self, Mock):
        """Test WEB bulk import unauthorized works"""
        unauthorized_request = FakeRequest('Unauthorized', 403,
                                           {'content-type': 'application/json'})
        Mock.return_value = unauthorized_request
        self.register()
        self.new_application()
        app = db.session.query(App).first()
        url = '/app/%s/tasks/import?template=csv' % (app.short_name)
        res = self.app.post(url, data={'epicollect_project': 'fakeproject',
                                       'epicollect_form': 'fakeform',
                                       'formtype': 'json'},
                            follow_redirects=True)
        msg = "Oops! It looks like you don't have permission to access the " \
              "EpiCollect Plus project"
        assert msg in res.data

    @with_context
    @patch('pybossa.view.importer.requests.get')
    def test_72_bulk_epicollect_import_non_html(self, Mock):
        """Test WEB bulk import non html works"""
        html_request = FakeRequest('Not an application/json', 200,
                                   {'content-type': 'text/html'})
        Mock.return_value = html_request
        self.register()
        self.new_application()
        app = db.session.query(App).first()
        url = '/app/%s/tasks/import?template=csv' % (app.short_name)
        res = self.app.post(url, data={'epicollect_project': 'fakeproject',
                                       'epicollect_form': 'fakeform',
                                       'formtype': 'json'},
                            follow_redirects=True)
        msg = "Oops! That project and form do not look like the right one."
        assert msg in res.data

    @with_context
    @patch('pybossa.view.importer.requests.get')
    def test_73_bulk_epicollect_import_json(self, Mock):
        """Test WEB bulk import json works"""
        data = [dict(DeviceID=23)]
        html_request = FakeRequest(json.dumps(data), 200,
                                   {'content-type': 'application/json'})
        Mock.return_value = html_request
        self.register()
        self.new_application()
        app = db.session.query(App).first()
        res = self.app.post(('/app/%s/tasks/import' % (app.short_name)),
                            data={'epicollect_project': 'fakeproject',
                                  'epicollect_form': 'fakeform',
                                  'formtype': 'json'},
                            follow_redirects=True)

        app = db.session.query(App).first()
        err_msg = "Tasks should be imported"
        assert "1 Task imported successfully!" in res.data, err_msg
        tasks = db.session.query(Task).filter_by(app_id=app.id).all()
        err_msg = "The imported task from EpiCollect is wrong"
        assert tasks[0].info['DeviceID'] == 23, err_msg

        data = [dict(DeviceID=23), dict(DeviceID=24)]
        html_request = FakeRequest(json.dumps(data), 200,
                                   {'content-type': 'application/json'})
        Mock.return_value = html_request
        res = self.app.post(('/app/%s/tasks/import' % (app.short_name)),
                            data={'epicollect_project': 'fakeproject',
                                  'epicollect_form': 'fakeform',
                                  'formtype': 'json'},
                            follow_redirects=True)
        app = db.session.query(App).first()
        assert len(app.tasks) == 2, "There should be only 2 tasks"
        n = 0
        epi_tasks = [{u'DeviceID': 23}, {u'DeviceID': 24}]
        for t in app.tasks:
            assert t.info == epi_tasks[n], "The task info should be the same"
            n += 1

    @with_context
    def test_74_task_settings_page(self):
        """Test WEB TASK SETTINGS page works"""
        # Creat root user
        self.register()
        self.signout()
        # As owner
        self.register(fullname="owner", username="owner")
        res = self.new_application()
        url = "/app/sampleapp/tasks/settings"

        res = self.app.get(url, follow_redirects=True)
        dom = BeautifulSoup(res.data)
        divs = ['task_scheduler', 'task_delete', 'task_redundancy']
        for div in divs:
            err_msg = "There should be a %s section" % div
            assert dom.find(id=div) is not None, err_msg

        self.signout()
        # As an authenticated user
        self.register(fullname="juan", username="juan")
        res = self.app.get(url, follow_redirects=True)
        err_msg = "User should not be allowed to access this page"
        assert res.status_code == 403, err_msg
        self.signout()

        # As an anonymous user
        res = self.app.get(url, follow_redirects=True)
        dom = BeautifulSoup(res.data)
        err_msg = "User should be redirected to sign in"
        assert dom.find(id="signin") is not None, err_msg

        # As root
        self.signin()
        res = self.app.get(url, follow_redirects=True)
        dom = BeautifulSoup(res.data)
        divs = ['task_scheduler', 'task_delete', 'task_redundancy']
        for div in divs:
            err_msg = "There should be a %s section" % div
            assert dom.find(id=div) is not None, err_msg

    @with_context
    def test_75_task_settings_scheduler(self):
        """Test WEB TASK SETTINGS scheduler page works"""
        # Creat root user
        self.register()
        self.signout()
        # Create owner
        self.register(fullname="owner", username="owner")
        self.new_application()
        url = "/app/sampleapp/tasks/scheduler"
        form_id = 'task_scheduler'
        self.signout()

        # As owner and root
        for i in range(0, 1):
            if i == 0:
                # As owner
                self.signin(email="owner@example.com")
                sched = 'random'
            else:
                sched = 'default'
                self.signin()
            res = self.app.get(url, follow_redirects=True)
            dom = BeautifulSoup(res.data)
            err_msg = "There should be a %s section" % form_id
            assert dom.find(id=form_id) is not None, err_msg
            res = self.task_settings_scheduler(short_name="sampleapp",
                                               sched=sched)
            dom = BeautifulSoup(res.data)
            err_msg = "Task Scheduler should be updated"
            assert dom.find(id='msg_success') is not None, err_msg
            app = db.session.query(App).get(1)
            assert app.info['sched'] == sched, err_msg
            self.signout()

        # As an authenticated user
        self.register(fullname="juan", username="juan")
        res = self.app.get(url, follow_redirects=True)
        err_msg = "User should not be allowed to access this page"
        assert res.status_code == 403, err_msg
        self.signout()

        # As an anonymous user
        res = self.app.get(url, follow_redirects=True)
        dom = BeautifulSoup(res.data)
        err_msg = "User should be redirected to sign in"
        assert dom.find(id="signin") is not None, err_msg

        # With hidden app
        app.hidden = 1
        db.session.add(app)
        db.session.commit()
        self.register(fullname="daniel", username="daniel")
        res = self.app.get(url, follow_redirects=True)
        assert res.status_code == 403, res.status_code
        self.signout()
        self.signin()
        res = self.app.get(url, follow_redirects=True)
        dom = BeautifulSoup(res.data)
        # Correct values
        err_msg = "There should be a %s section" % form_id
        assert dom.find(id=form_id) is not None, err_msg


    @with_context
    def test_76_task_settings_redundancy(self):
        """Test WEB TASK SETTINGS redundancy page works"""
        # Creat root user
        self.register()
        self.signout()
        # Create owner
        self.register(fullname="owner", username="owner")
        self.new_application()
        self.new_task(1)
        url = "/app/sampleapp/tasks/redundancy"
        form_id = 'task_redundancy'
        self.signout()

        # As owner and root
        for i in range(0, 1):
            if i == 0:
                # As owner
                self.signin(email="owner@example.com")
                n_answers = 20
            else:
                n_answers = 10
                self.signin()
            res = self.app.get(url, follow_redirects=True)
            dom = BeautifulSoup(res.data)
            # Correct values
            err_msg = "There should be a %s section" % form_id
            assert dom.find(id=form_id) is not None, err_msg
            res = self.task_settings_redundancy(short_name="sampleapp",
                                                n_answers=n_answers)
            dom = BeautifulSoup(res.data)
            err_msg = "Task Redundancy should be updated"
            assert dom.find(id='msg_success') is not None, err_msg
            app = db.session.query(App).get(1)
            for t in app.tasks:
                assert t.n_answers == n_answers, err_msg
            # Wrong values, triggering the validators
            res = self.task_settings_redundancy(short_name="sampleapp",
                                                n_answers=0)
            dom = BeautifulSoup(res.data)
            err_msg = "Task Redundancy should be a value between 0 and 1000"
            assert dom.find(id='msg_error') is not None, err_msg
            res = self.task_settings_redundancy(short_name="sampleapp",
                                                n_answers=10000000)
            dom = BeautifulSoup(res.data)
            err_msg = "Task Redundancy should be a value between 0 and 1000"
            assert dom.find(id='msg_error') is not None, err_msg


            self.signout()

        # As an authenticated user
        self.register(fullname="juan", username="juan")
        res = self.app.get(url, follow_redirects=True)
        err_msg = "User should not be allowed to access this page"
        assert res.status_code == 403, err_msg
        self.signout()

        # As an anonymous user
        res = self.app.get(url, follow_redirects=True)
        dom = BeautifulSoup(res.data)
        err_msg = "User should be redirected to sign in"
        assert dom.find(id="signin") is not None, err_msg

        # With hidden app
        app.hidden = 1
        db.session.add(app)
        db.session.commit()
        self.register(fullname="daniel", username="daniel")
        res = self.app.get(url, follow_redirects=True)
        assert res.status_code == 403, res.status_code
        self.signout()
        self.signin()
        res = self.app.get(url, follow_redirects=True)
        dom = BeautifulSoup(res.data)
        # Correct values
        err_msg = "There should be a %s section" % form_id
        assert dom.find(id=form_id) is not None, err_msg

    @with_context
    def test_77_task_settings_priority(self):
        """Test WEB TASK SETTINGS priority page works"""
        # Creat root user
        self.register()
        self.signout()
        # Create owner
        self.register(fullname="owner", username="owner")
        self.new_application()
        self.new_task(1)
        url = "/app/sampleapp/tasks/priority"
        form_id = 'task_priority'
        self.signout()

        # As owner and root
        app = db.session.query(App).get(1)
        _id = app.tasks[0].id
        for i in range(0, 1):
            if i == 0:
                # As owner
                self.signin(email="owner@example.com")
                task_ids = str(_id)
                priority_0 = 1.0
            else:
                task_ids = "1"
                priority_0 = 0.5
                self.signin()
            res = self.app.get(url, follow_redirects=True)
            dom = BeautifulSoup(res.data)
            # Correct values
            err_msg = "There should be a %s section" % form_id
            assert dom.find(id=form_id) is not None, err_msg
            res = self.task_settings_priority(short_name="sampleapp",
                                              task_ids=task_ids,
                                              priority_0=priority_0)
            dom = BeautifulSoup(res.data)
            err_msg = "Task Priority should be updated"
            assert dom.find(id='msg_success') is not None, err_msg
            task = db.session.query(Task).get(_id)
            assert task.id == int(task_ids), err_msg
            assert task.priority_0 == priority_0, err_msg
            # Wrong values, triggering the validators
            res = self.task_settings_priority(short_name="sampleapp",
                                              priority_0=3,
                                              task_ids="1")
            dom = BeautifulSoup(res.data)
            err_msg = "Task Priority should be a value between 0.0 and 1.0"
            assert dom.find(id='msg_error') is not None, err_msg
            res = self.task_settings_priority(short_name="sampleapp",
                                              task_ids="1, 2")
            dom = BeautifulSoup(res.data)
            err_msg = "Task Priority task_ids should be a comma separated, no spaces, integers"
            assert dom.find(id='msg_error') is not None, err_msg
            res = self.task_settings_priority(short_name="sampleapp",
                                              task_ids="1,a")
            dom = BeautifulSoup(res.data)
            err_msg = "Task Priority task_ids should be a comma separated, no spaces, integers"
            assert dom.find(id='msg_error') is not None, err_msg

            self.signout()

        # As an authenticated user
        self.register(fullname="juan", username="juan")
        res = self.app.get(url, follow_redirects=True)
        err_msg = "User should not be allowed to access this page"
        assert res.status_code == 403, err_msg
        self.signout()

        # As an anonymous user
        res = self.app.get(url, follow_redirects=True)
        dom = BeautifulSoup(res.data)
        err_msg = "User should be redirected to sign in"
        assert dom.find(id="signin") is not None, err_msg

        # With hidden app
        app.hidden = 1
        db.session.add(app)
        db.session.commit()
        self.register(fullname="daniel", username="daniel")
        res = self.app.get(url, follow_redirects=True)
        assert res.status_code == 403, res.status_code
        self.signout()
        self.signin()
        res = self.app.get(url, follow_redirects=True)
        dom = BeautifulSoup(res.data)
        # Correct values
        err_msg = "There should be a %s section" % form_id
        assert dom.find(id=form_id) is not None, err_msg


    @with_context
    def test_78_cookies_warning(self):
        """Test WEB cookies warning is displayed"""
        # As Anonymous
        res = self.app.get('/', follow_redirects=True)
        dom = BeautifulSoup(res.data)
        err_msg = "If cookies are not accepted, cookies banner should be shown"
        assert dom.find(id='cookies_warning') is not None, err_msg

        # As user
        self.signin(email=Fixtures.email_addr2, password=Fixtures.password)
        res = self.app.get('/', follow_redirects=True)
        dom = BeautifulSoup(res.data)
        err_msg = "If cookies are not accepted, cookies banner should be shown"
        assert dom.find(id='cookies_warning') is not None, err_msg
        self.signout()

        # As admin
        self.signin(email=Fixtures.root_addr, password=Fixtures.root_password)
        res = self.app.get('/', follow_redirects=True)
        dom = BeautifulSoup(res.data)
        err_msg = "If cookies are not accepted, cookies banner should be shown"
        assert dom.find(id='cookies_warning') is not None, err_msg
        self.signout()

    @with_context
    def test_79_cookies_warning2(self):
        """Test WEB cookies warning is hidden"""
        # As Anonymous
        self.app.set_cookie("localhost", "PyBossa_accept_cookies", "Yes")
        res = self.app.get('/', follow_redirects=True, headers={})
        dom = BeautifulSoup(res.data)
        err_msg = "If cookies are not accepted, cookies banner should be hidden"
        assert dom.find(id='cookies_warning') is None, err_msg

        # As user
        self.signin(email=Fixtures.email_addr2, password=Fixtures.password)
        res = self.app.get('/', follow_redirects=True)
        dom = BeautifulSoup(res.data)
        err_msg = "If cookies are not accepted, cookies banner should be hidden"
        assert dom.find(id='cookies_warning') is None, err_msg
        self.signout()

        # As admin
        self.signin(email=Fixtures.root_addr, password=Fixtures.root_password)
        res = self.app.get('/', follow_redirects=True)
        dom = BeautifulSoup(res.data)
        err_msg = "If cookies are not accepted, cookies banner should be hidden"
        assert dom.find(id='cookies_warning') is None, err_msg
        self.signout()<|MERGE_RESOLUTION|>--- conflicted
+++ resolved
@@ -1002,39 +1002,9 @@
         """Test WEB get specific ongoing task_id for
         an app works as anonymous"""
 
-<<<<<<< HEAD
-        Fixtures.create()
-        self.delete_task_runs()
-        app = db.session.query(model.app.App).first()
-        task = db.session.query(model.task.Task)\
-                 .filter(model.app.App.id == app.id)\
-                 .first()
-        res = self.app.get('app/%s/task/%s' % (app.short_name, task.id),
-                           follow_redirects=True)
-        assert 'TaskPresenter' in res.data, res.data
-        msg = "?next=%2Fapp%2F" + app.short_name + "%2Ftask%2F" + str(task.id)
-        assert msg in res.data, res.data
-
-        # Try with a hidden app
-        app.hidden = 1
-        db.session.add(app)
-        db.session.commit()
-        res = self.app.get('app/%s/task/%s' % (app.short_name, task.id),
-                           follow_redirects=True)
-        assert 'Forbidden' in res.data, res.data
-        assert res.status_code == 403, "It should be forbidden"
-        # Try with only registered users
-        app.allow_anonymous_contributors = False
-        app.hidden = 0
-        db.session.add(app)
-        db.session.commit()
-        res = self.app.get('app/%s/task/%s' % (app.short_name, task.id),
-                           follow_redirects=True)
-        assert "sign in to participate" in res.data
-=======
         with self.flask_app.app_context():
             self.create()
-            self.delTaskRuns()
+            self.delete_task_runs()
             app = db.session.query(App).first()
             task = db.session.query(Task)\
                      .filter(App.id == app.id)\
@@ -1061,7 +1031,6 @@
             res = self.app.get('app/%s/task/%s' % (app.short_name, task.id),
                                follow_redirects=True)
             assert "sign in to participate" in res.data
->>>>>>> 21941dce
 
     @with_context
     def test_22_get_specific_completed_task_anonymous(self):
@@ -1098,23 +1067,9 @@
     def test_23_get_specific_ongoing_task_user(self):
         """Test WEB get specific ongoing task_id for an app works as an user"""
 
-<<<<<<< HEAD
-        Fixtures.create()
-        self.delete_task_runs()
-        self.register()
-        self.signin()
-        app = db.session.query(model.app.App).first()
-        task = db.session.query(model.task.Task)\
-                 .filter(model.app.App.id == app.id)\
-                 .first()
-        res = self.app.get('app/%s/task/%s' % (app.short_name, task.id),
-                           follow_redirects=True)
-        assert 'TaskPresenter' in res.data, res.data
-        self.signout()
-=======
         with self.flask_app.app_context():
             self.create()
-            self.delTaskRuns()
+            self.delete_task_runs()
             self.register()
             self.signin()
             app = db.session.query(App).first()
@@ -1125,7 +1080,6 @@
                                follow_redirects=True)
             assert 'TaskPresenter' in res.data, res.data
             self.signout()
->>>>>>> 21941dce
 
     @with_context
     def test_24_get_specific_completed_task_user(self):
