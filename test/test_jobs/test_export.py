# -*- coding: utf8 -*-
# This file is part of PyBossa.
#
# Copyright (C) 2013 SF Isle of Man Limited
#
# PyBossa is free software: you can redistribute it and/or modify
# it under the terms of the GNU Affero General Public License as published by
# the Free Software Foundation, either version 3 of the License, or
# (at your option) any later version.
#
# PyBossa is distributed in the hope that it will be useful,
# but WITHOUT ANY WARRANTY; without even the implied warranty of
# MERCHANTABILITY or FITNESS FOR A PARTICULAR PURPOSE.  See the
# GNU Affero General Public License for more details.
#
# You should have received a copy of the GNU Affero General Public License
# along with PyBossa.  If not, see <http://www.gnu.org/licenses/>.
from default import Test, with_context
from factories import ProjectFactory, UserFactory
from pybossa.jobs import get_export_task_jobs, project_export
from mock import patch

class TestExport(Test):

    @with_context
    def test_get_export_task_jobs(self):
        """Test JOB export task jobs works."""
<<<<<<< HEAD
        app = ProjectFactory.create()
        jobs_generator = get_export_task_jobs()
=======
        app = AppFactory.create()
        jobs_generator = get_export_task_jobs(queue='low')
>>>>>>> 88da51e1
        jobs = []
        for job in jobs_generator:
            jobs.append(job)

        msg = "There should be only one job."
        assert len(jobs) == 1, len(jobs)
        job = jobs[0]
        msg = "The job should be for the same app.id"
        assert job['args'] == [app.id], msg
        msg = "The job should be enqueued in low priority."
        assert job['queue'] == 'low', msg

    @with_context
    def test_get_export_task_pro_jobs(self):
        """Test JOB export task jobs for pro users works."""
        user = UserFactory.create(pro=True)
<<<<<<< HEAD
        app = ProjectFactory.create(owner=user)
        jobs_generator = get_export_task_jobs()
=======
        app = AppFactory.create(owner=user)
        jobs_generator = get_export_task_jobs(queue='high')
>>>>>>> 88da51e1
        jobs = []
        for job in jobs_generator:
            jobs.append(job)

        msg = "There should be only one job."
        assert len(jobs) == 1, len(jobs)
        job = jobs[0]
        msg = "The job should be for the same app.id"
        assert job['args'] == [app.id], msg
        msg = "The job should be enqueued in high priority."
        assert job['queue'] == 'high', msg

    @with_context
    @patch('pybossa.core.json_exporter')
    @patch('pybossa.core.csv_exporter')
    def test_project_export(self, csv_exporter, json_exporter):
        """Test JOB project_export works."""
        app = ProjectFactory.create()
        project_export(app.id)
        csv_exporter.pregenerate_zip_files.assert_called_once_with(app)
        json_exporter.pregenerate_zip_files.assert_called_once_with(app)

    @with_context
    @patch('pybossa.core.json_exporter')
    @patch('pybossa.core.csv_exporter')
    def test_project_export_none(self, csv_exporter, json_exporter):
        """Test JOB project_export without project works."""
        project_export(0)
        assert not csv_exporter.pregenerate_zip_files.called
        assert not json_exporter.pregenerate_zip_files.called<|MERGE_RESOLUTION|>--- conflicted
+++ resolved
@@ -25,13 +25,8 @@
     @with_context
     def test_get_export_task_jobs(self):
         """Test JOB export task jobs works."""
-<<<<<<< HEAD
         app = ProjectFactory.create()
-        jobs_generator = get_export_task_jobs()
-=======
-        app = AppFactory.create()
         jobs_generator = get_export_task_jobs(queue='low')
->>>>>>> 88da51e1
         jobs = []
         for job in jobs_generator:
             jobs.append(job)
@@ -48,13 +43,8 @@
     def test_get_export_task_pro_jobs(self):
         """Test JOB export task jobs for pro users works."""
         user = UserFactory.create(pro=True)
-<<<<<<< HEAD
         app = ProjectFactory.create(owner=user)
-        jobs_generator = get_export_task_jobs()
-=======
-        app = AppFactory.create(owner=user)
         jobs_generator = get_export_task_jobs(queue='high')
->>>>>>> 88da51e1
         jobs = []
         for job in jobs_generator:
             jobs.append(job)
