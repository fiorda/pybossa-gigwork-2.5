--- conflicted
+++ resolved
@@ -182,18 +182,7 @@
         try:
             self.valid_args()
             data = json.loads(request.data)
-            # Clean HATEOAS args
-<<<<<<< HEAD
-            data = self.hateoas.remove_links(data)
-            inst = self.__class__(**data)
-            self._update_object(inst)
-            getattr(require, self.__class__.__name__.lower()).create(inst)
-            repo = repos[self.__class__.__name__]['repo']
-            save_func = repos[self.__class__.__name__]['save']
-            getattr(repo, save_func)(inst)
-=======
             inst = self._create_instance_from_request(data)
->>>>>>> 7348c709
             return json.dumps(inst.dictize())
         except Exception as e:
             return error.format_exception(
@@ -206,8 +195,9 @@
         inst = self.__class__(**data)
         self._update_object(inst)
         getattr(require, self.__class__.__name__.lower()).create(inst)
-        db.session.add(inst)
-        db.session.commit()
+        repo = repos[self.__class__.__name__]['repo']
+        save_func = repos[self.__class__.__name__]['save']
+        getattr(repo, save_func)(inst)
         return inst
 
     @jsonpify
@@ -226,18 +216,7 @@
         """
         try:
             self.valid_args()
-<<<<<<< HEAD
-            repo = repos[self.__class__.__name__]['repo']
-            query_func = repos[self.__class__.__name__]['get']
-            inst = getattr(repo, query_func)(id)
-            if inst is None:
-                raise NotFound
-            getattr(require, self.__class__.__name__.lower()).delete(inst)
-            delete_func = repos[self.__class__.__name__]['delete']
-            getattr(repo, delete_func)(inst)
-=======
             inst = self._delete_instance(id)
->>>>>>> 7348c709
             self._refresh_cache(inst)
             return '', 204
         except Exception as e:
@@ -247,12 +226,14 @@
                 action='DELETE')
 
     def _delete_instance(self, id):
-        inst = db.session.query(self.__class__).get(id)
+        repo = repos[self.__class__.__name__]['repo']
+        query_func = repos[self.__class__.__name__]['get']
+        inst = getattr(repo, query_func)(id)
         if inst is None:
             raise NotFound
         getattr(require, self.__class__.__name__.lower()).delete(inst)
-        db.session.delete(inst)
-        db.session.commit()
+        delete_func = repos[self.__class__.__name__]['delete']
+        getattr(repo, delete_func)(inst)
         return inst
 
     @jsonpify
@@ -271,24 +252,7 @@
         """
         try:
             self.valid_args()
-<<<<<<< HEAD
-            repo = repos[self.__class__.__name__]['repo']
-            query_func = repos[self.__class__.__name__]['get']
-            existing = getattr(repo, query_func)(id)
-            if existing is None:
-                raise NotFound
-            getattr(require, self.__class__.__name__.lower()).update(existing)
-            data = json.loads(request.data)
-            # may be missing the id as we allow partial updates
-            data['id'] = id
-            # Clean HATEOAS args
-            data = self.hateoas.remove_links(data)
-            inst = self.__class__(**data)
-            update_func = repos[self.__class__.__name__]['update']
-            getattr(repo, update_func)(inst)
-=======
             inst = self._update_instance(id)
->>>>>>> 7348c709
             self._refresh_cache(inst)
             return Response(json.dumps(inst.dictize()), 200,
                             mimetype='application/json')
@@ -299,18 +263,19 @@
                 action='PUT')
 
     def _update_instance(self, id):
-        existing = db.session.query(self.__class__).get(id)
+        repo = repos[self.__class__.__name__]['repo']
+        query_func = repos[self.__class__.__name__]['get']
+        existing = getattr(repo, query_func)(id)
         if existing is None:
             raise NotFound
         getattr(require, self.__class__.__name__.lower()).update(existing)
         data = json.loads(request.data)
         # may be missing the id as we allow partial updates
         data['id'] = id
-        # Clean HATEOAS args
         data = self.hateoas.remove_links(data)
         inst = self.__class__(**data)
-        db.session.merge(inst)
-        db.session.commit()
+        update_func = repos[self.__class__.__name__]['update']
+        getattr(repo, update_func)(inst)
         return inst
 
 
