# -*- coding: utf8 -*-
# This file is part of PyBossa.
#
# Copyright (C) 2013 SF Isle of Man Limited
#
# PyBossa is free software: you can redistribute it and/or modify
# it under the terms of the GNU Affero General Public License as published by
# the Free Software Foundation, either version 3 of the License, or
# (at your option) any later version.
#
# PyBossa is distributed in the hope that it will be useful,
# but WITHOUT ANY WARRANTY; without even the implied warranty of
# MERCHANTABILITY or FITNESS FOR A PARTICULAR PURPOSE.  See the
# GNU Affero General Public License for more details.
#
# You should have received a copy of the GNU Affero General Public License
# along with PyBossa.  If not, see <http://www.gnu.org/licenses/>.

import json
import StringIO

from default import db, Fixtures, with_context
from helper import web
from mock import patch, Mock
from flask import Response
from itsdangerous import BadSignature
from collections import namedtuple
from pybossa.core import signer, mail
from pybossa.util import unicode_csv_reader
from pybossa.util import get_user_signup_method
from pybossa.ckan import Ckan
from bs4 import BeautifulSoup
from requests.exceptions import ConnectionError
from werkzeug.exceptions import NotFound
from pybossa.model.app import App
from pybossa.model.category import Category
from pybossa.model.task import Task
from pybossa.model.task_run import TaskRun
from pybossa.model.user import User
from pybossa.model.featured import Featured
from factories import AppFactory, CategoryFactory, TaskFactory, TaskRunFactory


FakeRequest = namedtuple('FakeRequest', ['text', 'status_code', 'headers'])


class TestWeb(web.Helper):
    pkg_json_not_found = {
        "help": "Return ...",
        "success": False,
        "error": {
            "message": "Not found",
            "__type": "Not Found Error"}}

    @with_context
    def test_01_index(self):
        """Test WEB home page works"""
        res = self.app.get("/", follow_redirects=True)
        assert self.html_title() in res.data, res
        assert "Create a Project" in res.data, res

    @with_context
    def test_01_search(self):
        """Test WEB search page works."""
        res = self.app.get('/search')
        err_msg = "Search page should be accessible"
        assert "Search" in res.data, err_msg

    @with_context
    @patch('pybossa.stats.pygeoip', autospec=True)
    @patch('pybossa.view.applications.uploader.upload_file', return_value=True)
    def test_02_stats(self, mock1, mock2):
        """Test WEB leaderboard or stats page works"""
        with self.flask_app.app_context():
            res = self.register()
            res = self.signin()
            res = self.new_application(short_name="igil")
            returns = [Mock()]
            returns[0].GeoIP.return_value = 'gic'
            returns[0].GeoIP.record_by_addr.return_value = {}
            mock1.side_effects = returns

            app = db.session.query(App).first()
            # Without stats
            url = '/app/%s/stats' % app.short_name
            res = self.app.get(url)
            assert "Sorry" in res.data, res.data

            # We use a string here to check that it works too
            task = Task(app_id=app.id, n_answers=10)
            db.session.add(task)
            db.session.commit()

            for i in range(10):
                task_run = TaskRun(app_id=app.id, task_id=1,
                                         user_id=1,
                                         info={'answer': 1})
                db.session.add(task_run)
                db.session.commit()
                self.app.get('api/app/%s/newtask' % app.id)

            # With stats
            url = '/app/%s/stats' % app.short_name
            res = self.app.get(url)
            assert res.status_code == 200, res.status_code
            assert "Distribution" in res.data, res.data

            with patch.dict(self.flask_app.config, {'GEO': True}):
                url = '/app/%s/stats' % app.short_name
                res = self.app.get(url)
                assert "GeoLite" in res.data, res.data

            res = self.app.get('/leaderboard', follow_redirects=True)
            assert self.html_title("Community Leaderboard") in res.data, res
            assert self.user.fullname in res.data, res.data

            # With hidden project
            app.hidden = 1
            db.session.add(app)
            db.session.commit()
            url = '/app/%s/stats' % app.short_name
            res = self.app.get(url)
            assert res.status_code == 200, res.status_code
            assert "Distribution" in res.data, res.data
            self.signout()

            self.create()
            # As anonymous
            url = '/app/%s/stats' % app.short_name
            res = self.app.get(url)
            assert res.status_code == 401, res.status_code
            # As another user, but not owner
            self.signin(email=Fixtures.email_addr2, password=Fixtures.password)
            url = '/app/%s/stats' % app.short_name
            res = self.app.get(url)
            assert res.status_code == 403, res.status_code

    @with_context
    def test_03_account_index(self):
        """Test WEB account index works."""
        # Without users
        with self.flask_app.app_context():
            res = self.app.get('/account/page/15', follow_redirects=True)
            assert res.status_code == 404, res.status_code

            self.create()
            res = self.app.get('/account', follow_redirects=True)
            assert res.status_code == 200, res.status_code
            err_msg = "There should be a Community page"
            assert "Community" in res.data, err_msg


    @with_context
    def test_register_get(self):
        """Test WEB register user works"""
        res = self.app.get('/account/register')
        # The output should have a mime-type: text/html
        assert res.mimetype == 'text/html', res
        assert self.html_title("Register") in res.data, res


    @with_context
    @patch('pybossa.view.account.mail')
    @patch('pybossa.view.account.render_template')
    @patch('pybossa.view.account.signer')
    def test_register_post_creates_email_with_link(self, signer, render, mail):
        """Test WEB register post creates and sends the confirmation email"""
        data = dict(fullname="John Doe", name="johndoe",
                    password="p4ssw0rd", confirm="p4ssw0rd",
                    email_addr="johndoe@example.com")
        signer.dumps.return_value = ''
        render.return_value = ''
        res = self.app.post('/account/register', data=data)
        del data['confirm']

        signer.dumps.assert_called_with(data, salt='account-validation')
        render.assert_has_call('/account/email/validate_account.md',
                                user=data,
                                confirm_url='http://localhost:5000/account/register/confirmation?key=')
        assert mail.send.called, "Mail was not sent"


    @with_context
    def test_register_post_valid_data(self):
        """Test WEB register post with valid form data"""
        data = dict(fullname="John Doe", name="johndoe",
                    password="p4ssw0rd", confirm="p4ssw0rd",
                    email_addr="johndoe@example.com")

        res = self.app.post('/account/register', data=data)
        assert self.html_title() in res.data, res
        assert "Just one more step, please" in res.data, res.data


    def test_register_confirmation_fails_without_key(self):
        """Test WEB register confirmation returns 403 if no 'key' param is present"""
        res = self.app.get('/account/register/confirmation')

        assert res.status_code == 403, res.status


    def test_register_confirmation_fails_with_invalid_key(self):
        """Test WEB register confirmation returns 403 if an invalid key is given"""
        res = self.app.get('/account/register/confirmation?key=invalid')

        assert res.status_code == 403, res.status


    @patch('pybossa.view.account.signer')
    def test_register_confirmation_gets_account_data_from_key(self, fake_signer):
        """Test WEB register confirmation gets the account data from the key"""
        fake_signer.loads.return_value = dict(fullname='FN', name='name',
                       email_addr='email', password='password')
        res = self.app.get('/account/register/confirmation?key=valid-key')

        fake_signer.loads.assert_called_with('valid-key', max_age=3600, salt='account-validation')


    @patch('pybossa.view.account.signer')
    def test_register_confirmation_creates_new_account(self, fake_signer):
        """Test WEB register confirmation creates the new account"""
        fake_signer.loads.return_value = dict(fullname='FN', name='name',
                       email_addr='email', password='password')
        res = self.app.get('/account/register/confirmation?key=valid-key')

        user = db.session.query(User).filter_by(name='name').first()

        assert user is not None
        assert user.check_password('password')


    @with_context
    def test_04_signin_signout(self):
        """Test WEB sign in and sign out works"""
        res = self.register()
        # Log out as the registration already logs in the user
        res = self.signout()

        res = self.signin(method="GET")
        assert self.html_title("Sign in") in res.data, res.data
        assert "Sign in" in res.data, res.data

        res = self.signin(email='')
        assert "Please correct the errors" in res.data, res
        assert "The e-mail is required" in res.data, res

        res = self.signin(password='')
        assert "Please correct the errors" in res.data, res
        assert "You must provide a password" in res.data, res

        res = self.signin(email='', password='')
        assert "Please correct the errors" in res.data, res
        assert "The e-mail is required" in res.data, res
        assert "You must provide a password" in res.data, res

        # Non-existant user
        msg = "Ooops, we didn't find you in the system"
        res = self.signin(email='wrongemail')
        assert msg in res.data, res.data

        res = self.signin(email='wrongemail', password='wrongpassword')
        assert msg in res.data, res

        # Real user but wrong password or username
        msg = "Ooops, Incorrect email/password"
        res = self.signin(password='wrongpassword')
        assert msg in res.data, res

        res = self.signin()
        assert self.html_title() in res.data, res
        assert "Welcome back %s" % self.user.fullname in res.data, res

        # Check profile page with several information chunks
        res = self.profile()
        assert self.html_title("Profile") in res.data, res
        assert self.user.fullname in res.data, res
        assert self.user.email_addr in res.data, res

        # Log out
        res = self.signout()
        assert self.html_title() in res.data, res
        assert "You are now signed out" in res.data, res

        # Request profile as an anonymous user
        # Check profile page with several information chunks
        res = self.profile()
        assert self.user.fullname in res.data, res
        assert self.user.email_addr not in res.data, res

        # Try to access protected areas like update
        res = self.app.get('/account/johndoe/update', follow_redirects=True)
        # As a user must be signed in to access, the page the title will be the
        # redirection to log in
        assert self.html_title("Sign in") in res.data, res.data
        assert "Please sign in to access this page." in res.data, res.data

        res = self.signin(next='%2Faccount%2Fprofile')
        assert self.html_title("Profile") in res.data, res
        assert "Welcome back %s" % self.user.fullname in res.data, res

    @with_context
    @patch('pybossa.view.applications.uploader.upload_file', return_value=True)
    def test_profile_applications(self, mock):
        """Test WEB user profile project page works."""
        with self.flask_app.app_context():
            self.create()
            self.signin(email=Fixtures.email_addr, password=Fixtures.password)
            self.new_application()
            url = '/account/%s/applications' % Fixtures.name
            res = self.app.get(url)
            assert "Projects" in res.data, res.data
            assert "Published" in res.data, res.data
            assert "Draft" in res.data, res.data
            assert Fixtures.app_name in res.data, res.data

            url = '/account/fakename/applications'
            res = self.app.get(url)
            assert res.status_code == 404, res.status_code

            url = '/account/%s/applications' % Fixtures.name2
            res = self.app.get(url)
            assert res.status_code == 403, res.status_code


    @with_context
    def test_05_update_user_profile(self):
        """Test WEB update user profile"""

        # Create an account and log in
        self.register()
        url = "/account/fake/update"
        res = self.app.get(url, follow_redirects=True)
        assert res.status_code == 404, res.status_code

        # Update profile with new data
        res = self.update_profile(method="GET")
        msg = "Update your profile: %s" % self.user.fullname
        assert self.html_title(msg) in res.data, res.data
        msg = 'input id="id" name="id" type="hidden" value="1"'
        assert msg in res.data, res
        assert self.user.fullname in res.data, res
        assert "Save the changes" in res.data, res
        msg = '<a href="/account/johndoe/update" class="btn">Cancel</a>'
        assert  msg in res.data, res.data

        res = self.update_profile(fullname="John Doe 2",
                                  email_addr="johndoe2@example",
                                  locale="en")
        assert "Please correct the errors" in res.data, res.data


        res = self.update_profile(fullname="John Doe 2",
                                  email_addr="johndoe2@example.com",
                                  locale="en")
        title = "Update your profile: John Doe 2"
        assert self.html_title(title) in res.data, res.data
        assert "Your profile has been updated!" in res.data, res.data
        assert "John Doe 2" in res.data, res
        assert "johndoe" in res.data, res
        assert "johndoe2@example.com" in res.data, res

        # Updating the username field forces the user to re-log in
        res = self.update_profile(fullname="John Doe 2",
                                  email_addr="johndoe2@example.com",
                                  locale="en",
                                  new_name="johndoe2")
        assert "Your profile has been updated!" in res.data, res
        assert "Please sign in" in res.data, res.data

        res = self.signin(method="POST", email="johndoe2@example.com",
                          password="p4ssw0rd",
                          next="%2Faccount%2Fprofile")
        assert "Welcome back John Doe 2" in res.data, res.data
        assert "John Doe 2" in res.data, res
        assert "johndoe2" in res.data, res
        assert "johndoe2@example.com" in res.data, res

        res = self.signout()
        assert self.html_title() in res.data, res
        assert "You are now signed out" in res.data, res

        # A user must be signed in to access the update page, the page
        # the title will be the redirection to log in
        res = self.update_profile(method="GET")
        assert self.html_title("Sign in") in res.data, res
        assert "Please sign in to access this page." in res.data, res

        # A user must be signed in to access the update page, the page
        # the title will be the redirection to log in
        res = self.update_profile()
        assert self.html_title("Sign in") in res.data, res
        assert "Please sign in to access this page." in res.data, res

        self.register(fullname="new", name="new")
        url = "/account/johndoe2/update"
        res = self.app.get(url)
        assert res.status_code == 403

    @with_context
    def test_05a_get_nonexistant_app(self):
        """Test WEB get not existant project should return 404"""
        res = self.app.get('/app/nonapp', follow_redirects=True)
        assert res.status == '404 NOT FOUND', res.status

    @with_context
    def test_05b_get_nonexistant_app_newtask(self):
        """Test WEB get non existant project newtask should return 404"""
        res = self.app.get('/app/noapp/presenter', follow_redirects=True)
        assert res.status == '404 NOT FOUND', res.status
        res = self.app.get('/app/noapp/newtask', follow_redirects=True)
        assert res.status == '404 NOT FOUND', res.status

    @with_context
    def test_05c_get_nonexistant_app_tutorial(self):
        """Test WEB get non existant project tutorial should return 404"""
        res = self.app.get('/app/noapp/tutorial', follow_redirects=True)
        assert res.status == '404 NOT FOUND', res.status

    @with_context
    def test_05d_get_nonexistant_app_delete(self):
        """Test WEB get non existant project delete should return 404"""
        self.register()
        # GET
        res = self.app.get('/app/noapp/delete', follow_redirects=True)
        assert res.status == '404 NOT FOUND', res.data
        # POST
        res = self.delete_application(short_name="noapp")
        assert res.status == '404 NOT FOUND', res.status

    @with_context
    def test_05d_get_nonexistant_app_update(self):
        """Test WEB get non existant project update should return 404"""
        self.register()
        # GET
        res = self.app.get('/app/noapp/update', follow_redirects=True)
        assert res.status == '404 NOT FOUND', res.status
        # POST
        res = self.update_application(short_name="noapp")
        assert res.status == '404 NOT FOUND', res.status

    @with_context
    def test_05d_get_nonexistant_app_import(self):
        """Test WEB get non existant project import should return 404"""
        self.register()
        # GET
        res = self.app.get('/app/noapp/import', follow_redirects=True)
        assert res.status == '404 NOT FOUND', res.status
        # POST
        res = self.app.post('/app/noapp/import', follow_redirects=True)
        assert res.status == '404 NOT FOUND', res.status

    @with_context
    def test_05d_get_nonexistant_app_task(self):
        """Test WEB get non existant project task should return 404"""
        res = self.app.get('/app/noapp/task', follow_redirects=True)
        assert res.status == '404 NOT FOUND', res.status
        # Pagination
        res = self.app.get('/app/noapp/task/25', follow_redirects=True)
        assert res.status == '404 NOT FOUND', res.status

    @with_context
    def test_05d_get_nonexistant_app_results_json(self):
        """Test WEB get non existant project results json should return 404"""
        res = self.app.get('/app/noapp/24/results.json', follow_redirects=True)
        assert res.status == '404 NOT FOUND', res.status

    @with_context
    def test_06_applications_without_apps(self):
        """Test WEB projects index without projects works"""
        # Check first without apps
        with self.flask_app.app_context():
            self.create_categories()
            res = self.app.get('/app', follow_redirects=True)
            assert "Projects" in res.data, res.data
            assert Fixtures.cat_1 in res.data, res.data

    @with_context
    def test_06_applications_2(self):
        """Test WEB projects index with projects"""
        with self.flask_app.app_context():
            self.create()

            res = self.app.get('/app', follow_redirects=True)
            assert self.html_title("Projects") in res.data, res.data
            assert "Projects" in res.data, res.data
            assert Fixtures.app_short_name in res.data, res.data


    @with_context
    def test_06_featured_apps(self):
        """Test WEB projects index shows featured projects in all the pages works"""
        with self.flask_app.app_context():
            self.create()

            f = Featured()
            f.app_id = 1
            db.session.add(f)
            db.session.commit()

            res = self.app.get('/app', follow_redirects=True)
            assert self.html_title("Projects") in res.data, res.data
            assert "Projects" in res.data, res.data
            assert '/app/test-app' in res.data, res.data
            assert '<h2><a href="/app/test-app/">My New Project</a></h2>' in res.data, res.data

            # Update one task to have more answers than expected
            task = db.session.query(Task).get(1)
            task.n_answers=1
            db.session.add(task)
            db.session.commit()
            task = db.session.query(Task).get(1)
            cat = db.session.query(Category).get(1)
            url = '/app/category/featured/'
            res = self.app.get(url, follow_redirects=True)
            tmp = '1 Featured Projects'
            assert tmp in res.data, res.data

    @with_context
    @patch('pybossa.ckan.requests.get')
    @patch('pybossa.view.applications.uploader.upload_file', return_value=True)
    def test_10_get_application(self, Mock, mock2):
        """Test WEB project URL/<short_name> works"""
        # Sign in and create a project
        with self.flask_app.app_context():
            html_request = FakeRequest(json.dumps(self.pkg_json_not_found), 200,
                                       {'content-type': 'application/json'})
            Mock.return_value = html_request
            self.register()
            res = self.new_application()

            res = self.app.get('/app/sampleapp', follow_redirects=True)
            msg = "Project: Sample Project"
            assert self.html_title(msg) in res.data, res
            err_msg = "There should be a contribute button"
            assert "Start Contributing Now" in res.data, err_msg

            res = self.app.get('/app/sampleapp/settings', follow_redirects=True)
            assert res.status == '200 OK', res.status
            self.signout()

            # Now as an anonymous user
            res = self.app.get('/app/sampleapp', follow_redirects=True)
            assert self.html_title("Project: Sample Project") in res.data, res
            assert "Start Contributing Now" in res.data, err_msg
            res = self.app.get('/app/sampleapp/settings', follow_redirects=True)
            assert res.status == '200 OK', res.status
            err_msg = "Anonymous user should be redirected to sign in page"
            assert "Please sign in to access this page" in res.data, err_msg

            # Now with a different user
            self.register(fullname="Perico Palotes", name="perico")
            res = self.app.get('/app/sampleapp', follow_redirects=True)
            assert self.html_title("Project: Sample Project") in res.data, res
            assert "Start Contributing Now" in res.data, err_msg
            res = self.app.get('/app/sampleapp/settings')
            assert res.status == '403 FORBIDDEN', res.status

    @with_context
    @patch('pybossa.view.applications.uploader.upload_file', return_value=True)
    def test_10b_application_long_description_allows_markdown(self, mock):
        """Test WEB long description markdown is supported"""
        with self.flask_app.app_context():
            markdown_description = u'Markdown\n======='
            self.register()
            self.new_application(long_description=markdown_description)

            res = self.app.get('/app/sampleapp', follow_redirects=True)
            data = res.data
            assert '<h1>Markdown</h1>' in data, 'Markdown text not being rendered!'

    @with_context
    @patch('pybossa.view.applications.uploader.upload_file', return_value=True)
    def test_11_create_application(self, mock):
        """Test WEB create a project works"""
        # Create a project as an anonymous user
        with self.flask_app.app_context():
            res = self.new_application(method="GET")
            assert self.html_title("Sign in") in res.data, res
            assert "Please sign in to access this page" in res.data, res

            res = self.new_application()
            assert self.html_title("Sign in") in res.data, res.data
            assert "Please sign in to access this page." in res.data, res.data

            # Sign in and create a project
            res = self.register()

            res = self.new_application(method="GET")
            assert self.html_title("Create a Project") in res.data, res
            assert "Create the project" in res.data, res

            res = self.new_application(long_description='My Description')
            assert "<strong>Sample Project</strong>: Update the project" in res.data
            assert "Project created!" in res.data, res

            app = db.session.query(App).first()
            assert app.name == 'Sample Project', 'Different names %s' % app.name
            assert app.short_name == 'sampleapp', \
                'Different names %s' % app.short_name

            assert app.long_description == 'My Description', \
                "Long desc should be the same: %s" % app.long_description

            assert app.category is not None, \
                "A project should have a category after being created"

    # After refactoring applications view, these 3 tests should be more isolated and moved to another place
    @with_context
    def test_description_is_generated_from_long_desc(self):
        """Test WEB when creating a project, the description field is
        automatically filled in by truncating the long_description"""
        self.register()
        res = self.new_application(long_description="Hello")

        app = db.session.query(App).first()
        assert app.description == "Hello", app.description

    @with_context
    def test_description_is_generated_from_long_desc_formats(self):
        """Test WEB when when creating a project, the description generated
        from the long_description is only text (no html, no markdown)"""
        self.register()
        res = self.new_application(long_description="## Hello")

        app = db.session.query(App).first()
        assert '##' not in app.description, app.description
        assert '<h2>' not in app.description, app.description

    @with_context
    def test_description_is_generated_from_long_desc_truncates(self):
        """Test WEB when when creating a project, the description generated
        from the long_description is only text (no html, no markdown)"""
        self.register()
        res = self.new_application(long_description="a"*300)

        app = db.session.query(App).first()
        assert len(app.description) == 255, len(app.description)
        assert app.description[-3:] == '...'

    @with_context
    @patch('pybossa.view.applications.uploader.upload_file', return_value=True)
    def test_11_a_create_application_errors(self, mock):
        """Test WEB create a project issues the errors"""
        with self.flask_app.app_context():
            self.register()
            # Required fields checks
            # Issue the error for the app.name
            res = self.new_application(name="")
            err_msg = "A project must have a name"
            assert "This field is required" in res.data, err_msg

            # Issue the error for the app.short_name
            res = self.new_application(short_name="")
            err_msg = "A project must have a short_name"
            assert "This field is required" in res.data, err_msg

            # Issue the error for the app.description
            res = self.new_application(long_description="")
            err_msg = "A project must have a description"
            assert "This field is required" in res.data, err_msg

            # Issue the error for the app.short_name
            res = self.new_application(short_name='$#/|')
            err_msg = "A project must have a short_name without |/$# chars"
            assert '$#&amp;\/| and space symbols are forbidden' in res.data, err_msg

            # Now Unique checks
            self.new_application()
            res = self.new_application()
            err_msg = "There should be a Unique field"
            assert "Name is already taken" in res.data, err_msg
            assert "Short Name is already taken" in res.data, err_msg

    @patch('pybossa.ckan.requests.get')
    @patch('pybossa.view.applications.uploader.upload_file', return_value=True)
    def test_12_update_application(self, Mock, mock):
        """Test WEB update project works"""
        html_request = FakeRequest(json.dumps(self.pkg_json_not_found), 200,
                                   {'content-type': 'application/json'})
        Mock.return_value = html_request

        self.register()
        self.new_application()

        # Get the Update Project web page
        res = self.update_application(method="GET")
        msg = "Project: Sample Project &middot; Update"
        assert self.html_title(msg) in res.data, res
        msg = 'input id="id" name="id" type="hidden" value="1"'
        assert msg in res.data, res
        assert "Save the changes" in res.data, res

        # Check form validation
        res = self.update_application(new_name="",
                                      new_short_name="",
                                      new_description="New description",
                                      new_long_description='New long desc',
                                      new_hidden=True)
        assert "Please correct the errors" in res.data, res.data

        # Update the project
        res = self.update_application(new_name="New Sample Project",
                                      new_short_name="newshortname",
                                      new_description="New description",
                                      new_long_description='New long desc',
                                      new_hidden=True)
        app = db.session.query(App).first()
        assert "Project updated!" in res.data, res
        err_msg = "Project name not updated %s" % app.name
        assert app.name == "New Sample Project", err_msg
        err_msg = "Project short name not updated %s" % app.short_name
        assert app.short_name == "newshortname", err_msg
        err_msg = "Project description not updated %s" % app.description
        assert app.description == "New description", err_msg
        err_msg = "Project long description not updated %s" % app.long_description
        assert app.long_description == "New long desc", err_msg
        err_msg = "Project hidden not updated %s" % app.hidden
        assert app.hidden == 1, err_msg


        # Check that the owner can access it even though is hidden

        user = db.session.query(User).filter_by(name='johndoe').first()
        user.admin = False
        db.session.add(user)
        db.session.commit()
        res = self.app.get('/app/newshortname/')
        err_msg = "Owner should be able to see his hidden app"
        assert app.name in res.data, err_msg
        self.signout()

        res = self.register(fullname='Paco', name='paco')
        url = '/app/newshortname/'
        res = self.app.get(url, follow_redirects=True)
        assert "Forbidden" in res.data, res.data
        assert res.status_code == 403

        tmp = db.session.query(App).first()
        tmp.hidden = 0
        db.session.add(tmp)
        db.session.commit()

        url = '/app/newshortname/update'
        res = self.app.get(url, follow_redirects=True)
        assert res.status_code == 403, res.status_code

        tmp.hidden = 1
        db.session.add(tmp)
        db.session.commit()


        user = db.session.query(User).filter_by(name='paco').first()
        user.admin = True
        db.session.add(user)
        db.session.commit()
        res = self.app.get('/app/newshortname/')
        err_msg = "Root user should be able to see his hidden app"
        assert app.name in res.data, err_msg


    @with_context
    def test_add_password_to_project(self):
        """Test WEB update sets a password for the project"""
        self.register()
        owner = db.session.query(User).first()
        app = AppFactory.create(owner=owner)

        self.update_application(id=app.id, short_name=app.short_name,
                                new_password='mysecret')

        assert app.needs_password(), 'Password not set"'


    @with_context
    def test_remove_password_from_project(self):
        """Test WEB update removes the password of the project"""
        self.register()
        owner = db.session.query(User).first()
        app = AppFactory.create(info={'passwd_hash': 'mysecret'}, owner=owner)

        self.update_application(id=app.id, short_name=app.short_name,
                                new_password='')

        assert not app.needs_password(), 'Password not deleted'


    @with_context
    def test_update_application_errors(self):
        """Test WEB update form validation issues the errors"""
        with self.flask_app.app_context():

            self.register()
            self.new_application()

            res = self.update_application(new_name="")
            assert "This field is required" in res.data

            res = self.update_application(new_short_name="")
            assert "This field is required" in res.data

            res = self.update_application(new_description="")
            assert "You must provide a description." in res.data

            res = self.update_application(new_description="a"*256)
            assert "Field cannot be longer than 255 characters." in res.data

            res = self.update_application(new_long_description="")
            assert "This field is required" not in res.data


    @with_context
    @patch('pybossa.ckan.requests.get')
    @patch('pybossa.view.applications.uploader.upload_file', return_value=True)
    def test_13_hidden_applications(self, Mock, mock):
        """Test WEB hidden project works"""
        with self.flask_app.app_context():
            html_request = FakeRequest(json.dumps(self.pkg_json_not_found), 200,
                                       {'content-type': 'application/json'})
            Mock.return_value = html_request
            self.register()
            self.new_application()
            self.update_application(new_hidden=True)
            self.signout()

            res = self.app.get('/app/', follow_redirects=True)
            assert "Sample Project" not in res.data, res

            res = self.app.get('/app/sampleapp', follow_redirects=True)
            err_msg = "Hidden apps should return a 403"
            res.status_code == 403, err_msg

    @with_context
    @patch('pybossa.ckan.requests.get')
    @patch('pybossa.view.applications.uploader.upload_file', return_value=True)
    def test_13a_hidden_applications_owner(self, Mock, mock):
        """Test WEB hidden projects are shown to their owners"""
        with self.flask_app.app_context():
            html_request = FakeRequest(json.dumps(self.pkg_json_not_found), 200,
                                       {'content-type': 'application/json'})
            Mock.return_value = html_request

            self.register()
            self.new_application()
            self.update_application(new_hidden=True)

            res = self.app.get('/app/', follow_redirects=True)
            assert "Sample Project" not in res.data, ("Projects should be hidden"
                                                  "in the index")

            res = self.app.get('/app/sampleapp', follow_redirects=True)
            assert "Sample Project" in res.data, ("Project should be shown to"
                                              "the owner")

    @with_context
    @patch('pybossa.view.applications.uploader.upload_file', return_value=True)
    def test_14_delete_application(self, mock):
        """Test WEB delete project works"""
        with self.flask_app.app_context():
            self.create()
            self.register()
            self.new_application()
            res = self.delete_application(method="GET")
            msg = "Project: Sample Project &middot; Delete"
            assert self.html_title(msg) in res.data, res
            assert "No, do not delete it" in res.data, res

            app = db.session.query(App).filter_by(short_name='sampleapp').first()
            app.hidden = 1
            db.session.add(app)
            db.session.commit()
            res = self.delete_application(method="GET")
            msg = "Project: Sample Project &middot; Delete"
            assert self.html_title(msg) in res.data, res
            assert "No, do not delete it" in res.data, res

            res = self.delete_application()
            assert "Project deleted!" in res.data, res

            self.signin(email=Fixtures.email_addr2, password=Fixtures.password)
            res = self.delete_application(short_name=Fixtures.app_short_name)
            assert res.status_code == 403, res.status_code


    @with_context
    def test_15_twitter_email_warning(self):
        """Test WEB Twitter email warning works"""
        # This test assumes that the user allows Twitter to authenticate,
        #  returning a valid resp. The only difference is a user object
        #  without a password
        #  Register a user and sign out
        with self.flask_app.app_context():
            user = User(name="tester", passwd_hash="tester",
                              fullname="tester",
                              email_addr="tester")
            user.set_password('tester')
            db.session.add(user)
            db.session.commit()
            db.session.query(User).all()

            # Sign in again and check the warning message
            self.signin(email="tester", password="tester")
            res = self.app.get('/', follow_redirects=True)
            msg = "Please update your e-mail address in your profile page, " \
                  "right now it is empty!"
            user = db.session.query(User).get(1)
            assert msg in res.data, res.data

    @patch('pybossa.view.applications.uploader.upload_file', return_value=True)
    def test_16_task_status_completed(self, mock):
        """Test WEB Task Status Completed works"""
        self.register()
        self.new_application()

        app = db.session.query(App).first()
        # We use a string here to check that it works too
        task = Task(app_id=app.id, n_answers = 10)
        db.session.add(task)
        db.session.commit()

        res = self.app.get('app/%s/tasks/browse' % (app.short_name),
                           follow_redirects=True)
        dom = BeautifulSoup(res.data)
        assert "Sample Project" in res.data, res.data
        assert '0 of 10' in res.data, res.data
        err_msg = "Download button should be disabled"
        assert dom.find(id='nothingtodownload') is not None, err_msg

        for i in range(5):
            task_run = TaskRun(app_id=app.id, task_id=1,
                                     info={'answer': 1})
            db.session.add(task_run)
            db.session.commit()
            self.app.get('api/app/%s/newtask' % app.id)

        res = self.app.get('app/%s/tasks/browse' % (app.short_name),
                           follow_redirects=True)
        dom = BeautifulSoup(res.data)
        assert "Sample Project" in res.data, res.data
        assert '5 of 10' in res.data, res.data
        err_msg = "Download Partial results button should be shown"
        assert dom.find(id='partialdownload') is not None, err_msg

        for i in range(5):
            task_run = TaskRun(app_id=app.id, task_id=1,
                                     info={'answer': 1})
            db.session.add(task_run)
            db.session.commit()
            self.app.get('api/app/%s/newtask' % app.id)

        self.signout()

        app = db.session.query(App).first()

        res = self.app.get('app/%s/tasks/browse' % (app.short_name),
                           follow_redirects=True)
        assert "Sample Project" in res.data, res.data
        msg = 'Task <span class="label label-success">#1</span>'
        assert msg in res.data, res.data
        assert '10 of 10' in res.data, res.data
        dom = BeautifulSoup(res.data)
        err_msg = "Download Full results button should be shown"
        assert dom.find(id='fulldownload') is not None, err_msg

        app.hidden = 1
        db.session.add(app)
        db.session.commit()
        res = self.app.get('app/%s/tasks/browse' % (app.short_name),
                           follow_redirects=True)
        assert res.status_code == 401, res.status_code

        self.create()
        self.signin(email=Fixtures.email_addr2, password=Fixtures.password)
        res = self.app.get('app/%s/tasks/browse' % (app.short_name),
                           follow_redirects=True)
        assert res.status_code == 403, res.status_code


    @patch('pybossa.view.applications.uploader.upload_file', return_value=True)
    def test_17_export_task_runs(self, mock):
        """Test WEB TaskRun export works"""
        self.register()
        self.new_application()

        app = db.session.query(App).first()
        task = Task(app_id=app.id, n_answers = 10)
        db.session.add(task)
        db.session.commit()

        for i in range(10):
            task_run = TaskRun(app_id=app.id, task_id=1, info={'answer': 1})
            db.session.add(task_run)
            db.session.commit()

        app = db.session.query(App).first()
        res = self.app.get('app/%s/%s/results.json' % (app.short_name, 1),
                           follow_redirects=True)
        data = json.loads(res.data)
        assert len(data) == 10, data
        for tr in data:
            assert tr['info']['answer'] == 1, tr

        # Check with correct app but wrong task id
        res = self.app.get('app/%s/%s/results.json' % (app.short_name, 5000),
                           follow_redirects=True)
        assert res.status_code == 404, res.status_code

        # Check with hidden app: owner should have access to it
        app.hidden = 1
        db.session.add(app)
        db.session.commit()
        res = self.app.get('app/%s/%s/results.json' % (app.short_name, 1),
                           follow_redirects=True)
        data = json.loads(res.data)
        assert len(data) == 10, data
        for tr in data:
            assert tr['info']['answer'] == 1, tr
        self.signout()

        # Check with hidden app: non-owner should not have access to it
        self.register(fullname="Non Owner", name="nonowner")
        res = self.app.get('app/%s/%s/results.json' % (app.short_name, 1),
                           follow_redirects=True)
        assert res.status_code == 403, res.data
        assert "Forbidden" in res.data, res.data

        # Check with hidden app: anonymous should not have access to it
        self.signout()
        res = self.app.get('app/%s/%s/results.json' % (app.short_name, 1),
                           follow_redirects=True)
        assert res.status_code == 401, res.data
        assert "Unauthorized" in res.data, res.data

    @with_context
    @patch('pybossa.view.applications.uploader.upload_file', return_value=True)
    def test_18_task_status_wip(self, mock):
        """Test WEB Task Status on going works"""
        with self.flask_app.app_context():
            self.register()
            self.new_application()

            app = db.session.query(App).first()
            task = Task(app_id=app.id, n_answers = 10)
            db.session.add(task)
            db.session.commit()
            self.signout()

            app = db.session.query(App).first()

            res = self.app.get('app/%s/tasks/browse' % (app.short_name),
                               follow_redirects=True)
            assert "Sample Project" in res.data, res.data
            msg = 'Task <span class="label label-info">#1</span>'
            assert msg in res.data, res.data
            assert '0 of 10' in res.data, res.data

            # For a non existing page
            res = self.app.get('app/%s/tasks/browse/5000' % (app.short_name),
                               follow_redirects=True)
            assert res.status_code == 404, res.status_code


    @with_context
    def test_19_app_index_categories(self):
        """Test WEB Project Index categories works"""
        with self.flask_app.app_context():
            self.register()
            self.create()
            self.signout()

            res = self.app.get('app', follow_redirects=True)
            assert "Projects" in res.data, res.data
            assert Fixtures.cat_1 in res.data, res.data

            task = db.session.query(Task).get(1)
            # Update one task to have more answers than expected
            task.n_answers=1
            db.session.add(task)
            db.session.commit()
            task = db.session.query(Task).get(1)
            cat = db.session.query(Category).get(1)
            url = '/app/category/%s/' % Fixtures.cat_1
            res = self.app.get(url, follow_redirects=True)
            tmp = '1 %s Projects' % Fixtures.cat_1
            assert tmp in res.data, res

    @with_context
    @patch('pybossa.view.applications.uploader.upload_file', return_value=True)
    def test_20_app_index_published(self, mock):
        """Test WEB Project Index published works"""
        with self.flask_app.app_context():
            self.register()
            self.new_application()
            self.update_application(new_category_id="1")
            app = db.session.query(App).first()
            info = dict(task_presenter="some html")
            app.info = info
            db.session.commit()
            task = Task(app_id=app.id, n_answers = 10)
            db.session.add(task)
            db.session.commit()
            self.signout()

            res = self.app.get('app', follow_redirects=True)
            assert "Projects" in res.data, res.data
            assert Fixtures.cat_1 in res.data, res.data
            assert "draft" not in res.data, res.data
            assert "Sample Project" in res.data, res.data

    @with_context
    @patch('pybossa.view.applications.uploader.upload_file', return_value=True)
    def test_20_app_index_draft(self, mock):
        """Test WEB Project Index draft works"""
        # Create root
        with self.flask_app.app_context():
            self.register()
            self.new_application()
            self.signout()
            # Create a user
            self.register(fullname="jane", name="jane", email="jane@jane.com")
            self.signout()

            # As Anonymous
            res = self.app.get('/app/draft', follow_redirects=True)
            dom = BeautifulSoup(res.data)
            err_msg = "Anonymous should not see draft apps"
            assert dom.find(id='signin') is not None, err_msg

            # As authenticated but not admin
            self.signin(email="jane@jane.com", password="p4ssw0rd")
            res = self.app.get('/app/draft', follow_redirects=True)
            assert res.status_code == 403, "Non-admin should not see draft apps"
            self.signout()

            # As Admin
            self.signin()
            res = self.app.get('/app/draft', follow_redirects=True)
            assert "Projects" in res.data, res.data
            assert "project-published" not in res.data, res.data
            assert "draft" in res.data, res.data
            assert "Sample Project" in res.data, res.data

    @with_context
    def test_21_get_specific_ongoing_task_anonymous(self):
        """Test WEB get specific ongoing task_id for
        a project works as anonymous"""

        with self.flask_app.app_context():
            self.create()
            self.delete_task_runs()
            app = db.session.query(App).first()
            task = db.session.query(Task)\
                     .filter(App.id == app.id)\
                     .first()
            res = self.app.get('app/%s/task/%s' % (app.short_name, task.id),
                               follow_redirects=True)
            assert 'TaskPresenter' in res.data, res.data
            msg = "?next=%2Fapp%2F" + app.short_name + "%2Ftask%2F" + str(task.id)
            assert msg in res.data, res.data

            # Try with a hidden app
            app.hidden = 1
            db.session.add(app)
            db.session.commit()
            res = self.app.get('app/%s/task/%s' % (app.short_name, task.id),
                               follow_redirects=True)
            assert 'Unauthorized' in res.data, res.data
            assert res.status_code == 401, res.status_code
            # Try with only registered users
            app.allow_anonymous_contributors = False
            app.hidden = 0
            db.session.add(app)
            db.session.commit()
            res = self.app.get('app/%s/task/%s' % (app.short_name, task.id),
                               follow_redirects=True)
            assert "sign in to participate" in res.data

    @with_context
<<<<<<< HEAD
    def test_22_get_specific_completed_task_anonymous(self):
        """Test WEB get specific completed task_id
        for a project works as anonymous"""

        with self.flask_app.app_context():
            self.create()
            app = db.session.query(App).first()
            task = db.session.query(Task)\
                     .filter(App.id == app.id)\
                     .first()

            for i in range(10):
                task_run = TaskRun(app_id=app.id, task_id=task.id,
                                         user_ip="127.0.0.1", info={'answer': 1})
                db.session.add(task_run)
                db.session.commit()

            ntask = Task(id=task.id, state='completed')

            assert ntask not in db.session
            db.session.merge(ntask)
            db.session.commit()

            res = self.app.get('app/%s/task/%s' % (app.short_name, task.id),
                               follow_redirects=True)
            msg = 'You have already participated in this task'
            assert msg in res.data, res.data
            assert 'Try with another one' in res.data, res.data

    @with_context
=======
>>>>>>> 349a75f6
    def test_23_get_specific_ongoing_task_user(self):
        """Test WEB get specific ongoing task_id for a project works as an user"""

        with self.flask_app.app_context():
            self.create()
            self.delete_task_runs()
            self.register()
            self.signin()
            app = db.session.query(App).first()
            task = db.session.query(Task)\
                     .filter(App.id == app.id)\
                     .first()
            res = self.app.get('app/%s/task/%s' % (app.short_name, task.id),
                               follow_redirects=True)
            assert 'TaskPresenter' in res.data, res.data
            self.signout()

    @with_context
<<<<<<< HEAD
    def test_24_get_specific_completed_task_user(self):
        """Test WEB get specific completed task_id
        for a project works as an user"""

        with self.flask_app.app_context():
            self.create()
            self.register()

            user = db.session.query(User)\
                     .filter(User.name == self.user.username)\
                     .first()
            app = db.session.query(App).first()
            task = db.session.query(Task)\
                     .filter(App.id == app.id)\
                     .first()
            for i in range(10):
                task_run = TaskRun(app_id=app.id, task_id=task.id, user_id=user.id,
                                         info={'answer': 1})
                db.session.add(task_run)
                db.session.commit()
                #self.app.get('api/app/%s/newtask' % app.id)

            ntask = Task(id=task.id, state='completed')
            #self.signin()
            assert ntask not in db.session
            db.session.merge(ntask)
            db.session.commit()

            res = self.app.get('app/%s/task/%s' % (app.short_name, task.id),
                               follow_redirects=True)
            msg = 'You have already participated in this task'
            assert msg in res.data, res.data
            assert 'Try with another one' in res.data, res.data
            self.signout()

    @with_context
=======
>>>>>>> 349a75f6
    @patch('pybossa.view.applications.uploader.upload_file', return_value=True)
    def test_25_get_wrong_task_app(self, mock):
        """Test WEB get wrong task.id for a project works"""

        with self.flask_app.app_context():
            self.create()
            app1 = db.session.query(App).get(1)
            app1_short_name = app1.short_name

            db.session.query(Task)\
                      .filter(Task.app_id == 1)\
                      .first()

            self.register()
            self.new_application()
            app2 = db.session.query(App).get(2)
            self.new_task(app2.id)
            task2 = db.session.query(Task)\
                      .filter(Task.app_id == 2)\
                      .first()
            task2_id = task2.id
            self.signout()

            res = self.app.get('/app/%s/task/%s' % (app1_short_name, task2_id))
            assert "Error" in res.data, res.data
            msg = "This task does not belong to %s" % app1_short_name
            assert msg in res.data, res.data

    @with_context
    def test_26_tutorial_signed_user(self):
        """Test WEB tutorials work as signed in user"""
        with self.flask_app.app_context():
            self.create()
            app1 = db.session.query(App).get(1)
            app1.info = dict(tutorial="some help")
            db.session.commit()
            self.register()
            # First time accessing the app should redirect me to the tutorial
            res = self.app.get('/app/test-app/newtask', follow_redirects=True)
            err_msg = "There should be some tutorial for the project"
            assert "some help" in res.data, err_msg
            # Second time should give me a task, and not the tutorial
            res = self.app.get('/app/test-app/newtask', follow_redirects=True)
            assert "some help" not in res.data

            # Check if the tutorial can be accessed directly
            res = self.app.get('/app/test-app/tutorial', follow_redirects=True)
            err_msg = "There should be some tutorial for the project"
            assert "some help" in res.data, err_msg

            # Hidden app
            app1.hidden = 1
            db.session.add(app1)
            db.session.commit()
            url = '/app/%s/tutorial' % app1.short_name
            res = self.app.get(url, follow_redirects=True)
            assert res.status_code == 403, res.status_code


    @with_context
    def test_27_tutorial_anonymous_user(self):
        """Test WEB tutorials work as an anonymous user"""
        with self.flask_app.app_context():
            self.create()
            app1 = db.session.query(App).get(1)
            app1.info = dict(tutorial="some help")
            db.session.commit()
            # First time accessing the app should redirect me to the tutorial
            res = self.app.get('/app/test-app/newtask', follow_redirects=True)
            err_msg = "There should be some tutorial for the project"
            assert "some help" in res.data, err_msg
            # Second time should give me a task, and not the tutorial
            res = self.app.get('/app/test-app/newtask', follow_redirects=True)
            assert "some help" not in res.data

            # Check if the tutorial can be accessed directly
            res = self.app.get('/app/test-app/tutorial', follow_redirects=True)
            err_msg = "There should be some tutorial for the project"
            assert "some help" in res.data, err_msg

            # Hidden app
            app1.hidden = 1
            db.session.add(app1)
            db.session.commit()
            res = self.app.get('/app/test-app/tutorial', follow_redirects=True)
            assert res.status_code == 401, res.status_code

    @with_context
    def test_28_non_tutorial_signed_user(self):
        """Test WEB project without tutorial work as signed in user"""
        with self.flask_app.app_context():
            self.create()
            db.session.commit()
            self.register()
            # First time accessing the app should redirect me to the tutorial
            res = self.app.get('/app/test-app/newtask', follow_redirects=True)
            err_msg = "There should not be a tutorial for the project"
            assert "some help" not in res.data, err_msg
            # Second time should give me a task, and not the tutorial
            res = self.app.get('/app/test-app/newtask', follow_redirects=True)
            assert "some help" not in res.data

    @with_context
    def test_29_tutorial_anonymous_user(self):
        """Test WEB project without tutorials work as an anonymous user"""
        with self.flask_app.app_context():
            self.create()
            db.session.commit()
            self.register()
            # First time accessing the app should redirect me to the tutorial
            res = self.app.get('/app/test-app/newtask', follow_redirects=True)
            err_msg = "There should not be a tutorial for the project"
            assert "some help" not in res.data, err_msg
            # Second time should give me a task, and not the tutorial
            res = self.app.get('/app/test-app/newtask', follow_redirects=True)
            assert "some help" not in res.data

    @with_context
    @patch('pybossa.view.applications.uploader.upload_file', return_value=True)
    def test_30_app_id_owner(self, mock):
        """Test WEB project settings page shows the ID to the owner"""
        self.register()
        self.new_application()

        res = self.app.get('/app/sampleapp/settings', follow_redirects=True)
        assert "Sample Project" in res.data, ("Project should be shown to "
                                          "the owner")
        msg = '<strong><i class="icon-cog"></i> ID</strong>: 1'
        err_msg = "Project ID should be shown to the owner"
        assert msg in res.data, err_msg

        self.signout()
        with self.flask_app.app_context():
            self.create()
            self.signin(email=Fixtures.email_addr2, password=Fixtures.password)
            res = self.app.get('/app/sampleapp/settings', follow_redirects=True)
            assert res.status_code == 403, res.status_code

    @with_context
    @patch('pybossa.view.applications.uploader.upload_file', return_value=True)
    @patch('pybossa.ckan.requests.get')
    def test_30_app_id_anonymous_user(self, Mock, mock):
        """Test WEB project page does not show the ID to anonymous users"""
        html_request = FakeRequest(json.dumps(self.pkg_json_not_found), 200,
                                   {'content-type': 'application/json'})
        Mock.return_value = html_request

        self.register()
        self.new_application()
        self.signout()

        res = self.app.get('/app/sampleapp', follow_redirects=True)
        assert "Sample Project" in res.data, ("Project name should be shown"
                                          " to users")
        assert '<strong><i class="icon-cog"></i> ID</strong>: 1' not in \
            res.data, "Project ID should be shown to the owner"

    @with_context
    @patch('pybossa.view.applications.uploader.upload_file', return_value=True)
    def test_31_user_profile_progress(self, mock):
        """Test WEB user progress profile page works"""
        self.register()
        self.new_application()
        app = db.session.query(App).first()
        task = Task(app_id=app.id, n_answers = 10)
        db.session.add(task)
        db.session.commit()
        for i in range(10):
            task_run = TaskRun(app_id=app.id, task_id=1, user_id=1,
                                     info={'answer': 1})
            db.session.add(task_run)
            db.session.commit()
            self.app.get('api/app/%s/newtask' % app.id)

        res = self.app.get('account/johndoe', follow_redirects=True)
        assert "Sample Project" in res.data, res.data
        assert "You have contributed to <strong>10</strong> tasks" in res.data, res.data
        assert "Contribute!" in res.data, "There should be a Contribute button"

    @with_context
    def test_32_oauth_password(self):
        """Test WEB user sign in without password works"""
        user = User(email_addr="johndoe@johndoe.com",
                          name=self.user.username,
                          passwd_hash=None,
                          fullname=self.user.fullname,
                          api_key="api-key")
        db.session.add(user)
        db.session.commit()
        res = self.signin()
        assert "Ooops, we didn't find you in the system" in res.data, res.data

    @with_context
    @patch('pybossa.view.applications.uploader.upload_file', return_value=True)
    @patch('pybossa.importers.requests.get')
    def test_33_bulk_csv_import_unauthorized(self, Mock, mock):
        """Test WEB bulk import unauthorized works"""
        unauthorized_request = FakeRequest('Unauthorized', 403,
                                           {'content-type': 'text/csv'})
        Mock.return_value = unauthorized_request
        self.register()
        self.new_application()
        app = db.session.query(App).first()
        url = '/app/%s/tasks/import?template=csv' % (app.short_name)
        res = self.app.post(url, data={'csv_url': 'http://myfakecsvurl.com',
                                       'formtype': 'csv', 'form_name': 'csv'},
                            follow_redirects=True)
        msg = "Oops! It looks like you don't have permission to access that file"
        assert msg in res.data, res.data

    @with_context
    @patch('pybossa.importers.requests.get')
    @patch('pybossa.view.applications.uploader.upload_file', return_value=True)
    def test_34_bulk_csv_import_non_html(self, Mock, mock):
        """Test WEB bulk import non html works"""
        html_request = FakeRequest('Not a CSV', 200,
                                   {'content-type': 'text/html'})
        Mock.return_value = html_request
        self.register()
        self.new_application()
        app = db.session.query(App).first()
        url = '/app/%s/tasks/import?template=csv' % (app.short_name)
        res = self.app.post(url, data={'csv_url': 'http://myfakecsvurl.com',
                                       'form_name': 'csv'},
                            follow_redirects=True)
        assert "Oops! That file doesn't look like the right file." in res.data

    @with_context
    @patch('pybossa.view.applications.uploader.upload_file', return_value=True)
    @patch('pybossa.importers.requests.get')
    def test_35_bulk_csv_import_non_html(self, Mock, mock):
        """Test WEB bulk import non html works"""
        empty_file = FakeRequest('CSV,with,no,content\n', 200,
                                 {'content-type': 'text/plain'})
        Mock.return_value = empty_file
        self.register()
        self.new_application()
        app = db.session.query(App).first()
        url = '/app/%s/tasks/import?template=csv' % (app.short_name)
        res = self.app.post(url, data={'csv_url': 'http://myfakecsvurl.com',
                                       'formtype': 'csv', 'form_name': 'csv'},
                            follow_redirects=True)
        assert "Oops! It looks like the file is empty." in res.data

    @with_context
    @patch('pybossa.view.applications.uploader.upload_file', return_value=True)
    @patch('pybossa.importers.requests.get')
    def test_36_bulk_csv_import_dup_header(self, Mock, mock):
        """Test WEB bulk import duplicate header works"""
        empty_file = FakeRequest('Foo,Bar,Foo\n1,2,3', 200,
                                 {'content-type': 'text/plain'})
        Mock.return_value = empty_file
        self.register()
        self.new_application()
        app = db.session.query(App).first()
        url = '/app/%s/tasks/import?template=csv' % (app.short_name)
        res = self.app.post(url, data={'csv_url': 'http://myfakecsvurl.com',
                                       'formtype': 'csv', 'form_name': 'csv'},
                            follow_redirects=True)
        msg = "The file you uploaded has two headers with the same name"
        assert msg in res.data

    @with_context
    @patch('pybossa.view.applications.uploader.upload_file', return_value=True)
    @patch('pybossa.importers.requests.get')
    def test_37_bulk_csv_import_no_column_names(self, Mock, mock):
        """Test WEB bulk import no column names works"""
        empty_file = FakeRequest('Foo,Bar,Baz\n1,2,3', 200,
                                 {'content-type': 'text/plain'})
        Mock.return_value = empty_file
        self.register()
        self.new_application()
        app = db.session.query(App).first()
        url = '/app/%s/tasks/import?template=csv' % (app.short_name)
        res = self.app.post(url, data={'csv_url': 'http://myfakecsvurl.com',
                                       'formtype': 'csv', 'form_name': 'csv'},
                            follow_redirects=True)
        task = db.session.query(Task).first()
        assert {u'Bar': u'2', u'Foo': u'1', u'Baz': u'3'} == task.info
        assert "1 Task imported successfully!" in res.data

    @with_context
    @patch('pybossa.view.applications.uploader.upload_file', return_value=True)
    @patch('pybossa.importers.requests.get')
    def test_38_bulk_csv_import_with_column_name(self, Mock, mock):
        """Test WEB bulk import with column name works"""
        empty_file = FakeRequest('Foo,Bar,priority_0\n1,2,3', 200,
                                 {'content-type': 'text/plain'})
        Mock.return_value = empty_file
        self.register()
        self.new_application()
        app = db.session.query(App).first()
        url = '/app/%s/tasks/import?template=csv' % (app.short_name)
        res = self.app.post(url, data={'csv_url': 'http://myfakecsvurl.com',
                                       'formtype': 'csv', 'form_name': 'csv'},
                            follow_redirects=True)
        task = db.session.query(Task).first()
        assert {u'Bar': u'2', u'Foo': u'1'} == task.info
        assert task.priority_0 == 3
        assert "1 Task imported successfully!" in res.data

        # Check that only new items are imported
        empty_file = FakeRequest('Foo,Bar,priority_0\n1,2,3\n4,5,6', 200,
                                 {'content-type': 'text/plain'})
        Mock.return_value = empty_file
        app = db.session.query(App).first()
        url = '/app/%s/tasks/import?template=csv' % (app.short_name)
        res = self.app.post(url, data={'csv_url': 'http://myfakecsvurl.com',
                                       'formtype': 'csv', 'form_name': 'csv'},
                            follow_redirects=True)
        app = db.session.query(App).first()
        assert len(app.tasks) == 2, "There should be only 2 tasks"
        n = 0
        csv_tasks = [{u'Foo': u'1', u'Bar': u'2'}, {u'Foo': u'4', u'Bar': u'5'}]
        for t in app.tasks:
            assert t.info == csv_tasks[n], "The task info should be the same"
            n += 1

    @with_context
    @patch('pybossa.view.applications.uploader.upload_file', return_value=True)
    @patch('pybossa.importers.requests.get')
    def test_38_bulk_gdocs_import(self, Mock, mock):
        """Test WEB bulk GDocs import works."""
        empty_file = FakeRequest('Foo,Bar,priority_0\n1,2,3', 200,
                                 {'content-type': 'text/plain'})
        Mock.return_value = empty_file
        self.register()
        self.new_application()
        app = db.session.query(App).first()
        url = '/app/%s/tasks/import?template=csv' % (app.short_name)
        res = self.app.post(url, data={'googledocs_url': 'http://drive.google.com',
                                       'formtype': 'gdocs', 'form_name': 'gdocs'},
                            follow_redirects=True)
        task = db.session.query(Task).first()
        assert {u'Bar': u'2', u'Foo': u'1'} == task.info
        assert task.priority_0 == 3
        assert "1 Task imported successfully!" in res.data

        # Check that only new items are imported
        empty_file = FakeRequest('Foo,Bar,priority_0\n1,2,3\n4,5,6', 200,
                                 {'content-type': 'text/plain'})
        Mock.return_value = empty_file
        app = db.session.query(App).first()
        url = '/app/%s/tasks/import?template=csv' % (app.short_name)
        res = self.app.post(url, data={'googledocs_url': 'http://drive.google.com',
                                       'formtype': 'gdocs', 'form_name': 'gdocs'},
                            follow_redirects=True)
        app = db.session.query(App).first()
        assert len(app.tasks) == 2, "There should be only 2 tasks"
        n = 0
        csv_tasks = [{u'Foo': u'1', u'Bar': u'2'}, {u'Foo': u'4', u'Bar': u'5'}]
        for t in app.tasks:
            assert t.info == csv_tasks[n], "The task info should be the same"
            n += 1

        # Check that only new items are imported
        empty_file = FakeRequest('Foo,Bar,priority_0\n1,2,3\n4,5,6', 200,
                                 {'content-type': 'text/plain'})
        Mock.return_value = empty_file
        app = db.session.query(App).first()
        url = '/app/%s/tasks/import?template=csv' % (app.short_name)
        res = self.app.post(url, data={'googledocs_url': 'http://drive.google.com',
                                       'formtype': 'gdocs', 'form_name': 'gdocs'},
                            follow_redirects=True)
        app = db.session.query(App).first()
        assert len(app.tasks) == 2, "There should be only 2 tasks"
        n = 0
        csv_tasks = [{u'Foo': u'1', u'Bar': u'2'}, {u'Foo': u'4', u'Bar': u'5'}]
        for t in app.tasks:
            assert t.info == csv_tasks[n], "The task info should be the same"
            n += 1
        assert "no new records" in res.data, res.data

    @with_context
    def test_39_google_oauth_creation(self):
        """Test WEB Google OAuth creation of user works"""
        fake_response = {
            u'access_token': u'access_token',
            u'token_type': u'Bearer',
            u'expires_in': 3600,
            u'id_token': u'token'}

        fake_user = {
            u'family_name': u'Doe', u'name': u'John Doe',
            u'picture': u'https://goo.gl/img.jpg',
            u'locale': u'en',
            u'gender': u'male',
            u'email': u'john@gmail.com',
            u'birthday': u'0000-01-15',
            u'link': u'https://plus.google.com/id',
            u'given_name': u'John',
            u'id': u'111111111111111111111',
            u'verified_email': True}

        from pybossa.view import google
        response_user = google.manage_user(fake_response['access_token'],
                                           fake_user, None)

        user = db.session.query(User).get(1)

        assert user.email_addr == response_user.email_addr, response_user

    @with_context
    def test_40_google_oauth_creation(self):
        """Test WEB Google OAuth detects same user name/email works"""
        fake_response = {
            u'access_token': u'access_token',
            u'token_type': u'Bearer',
            u'expires_in': 3600,
            u'id_token': u'token'}

        fake_user = {
            u'family_name': u'Doe', u'name': u'John Doe',
            u'picture': u'https://goo.gl/img.jpg',
            u'locale': u'en',
            u'gender': u'male',
            u'email': u'john@gmail.com',
            u'birthday': u'0000-01-15',
            u'link': u'https://plus.google.com/id',
            u'given_name': u'John',
            u'id': u'111111111111111111111',
            u'verified_email': True}

        self.register()
        self.signout()

        from pybossa.view import google
        response_user = google.manage_user(fake_response['access_token'],
                                           fake_user, None)

        assert response_user is None, response_user

    @with_context
    def test_39_facebook_oauth_creation(self):
        """Test WEB Facebook OAuth creation of user works"""
        fake_response = {
            u'access_token': u'access_token',
            u'token_type': u'Bearer',
            u'expires_in': 3600,
            u'id_token': u'token'}

        fake_user = {
            u'username': u'teleyinex',
            u'first_name': u'John',
            u'last_name': u'Doe',
            u'verified': True,
            u'name': u'John Doe',
            u'locale': u'en_US',
            u'gender': u'male',
            u'email': u'johndoe@example.com',
            u'quotes': u'"quote',
            u'link': u'http://www.facebook.com/johndoe',
            u'timezone': 1,
            u'updated_time': u'2011-11-11T12:33:52+0000',
            u'id': u'11111'}

        from pybossa.view import facebook
        response_user = facebook.manage_user(fake_response['access_token'],
                                             fake_user, None)

        user = db.session.query(User).get(1)

        assert user.email_addr == response_user.email_addr, response_user

    @with_context
    def test_40_facebook_oauth_creation(self):
        """Test WEB Facebook OAuth detects same user name/email works"""
        fake_response = {
            u'access_token': u'access_token',
            u'token_type': u'Bearer',
            u'expires_in': 3600,
            u'id_token': u'token'}

        fake_user = {
            u'username': u'teleyinex',
            u'first_name': u'John',
            u'last_name': u'Doe',
            u'verified': True,
            u'name': u'John Doe',
            u'locale': u'en_US',
            u'gender': u'male',
            u'email': u'johndoe@example.com',
            u'quotes': u'"quote',
            u'link': u'http://www.facebook.com/johndoe',
            u'timezone': 1,
            u'updated_time': u'2011-11-11T12:33:52+0000',
            u'id': u'11111'}

        self.register()
        self.signout()

        from pybossa.view import facebook
        response_user = facebook.manage_user(fake_response['access_token'],
                                             fake_user, None)

        assert response_user is None, response_user

    @with_context
    def test_39_twitter_oauth_creation(self):
        """Test WEB Twitter OAuth creation of user works"""
        fake_response = {
            u'access_token': {u'oauth_token': u'oauth_token',
                              u'oauth_token_secret': u'oauth_token_secret'},
            u'token_type': u'Bearer',
            u'expires_in': 3600,
            u'id_token': u'token'}

        fake_user = {u'screen_name': u'johndoe',
                     u'user_id': u'11111'}

        from pybossa.view import twitter
        response_user = twitter.manage_user(fake_response['access_token'],
                                            fake_user, None)

        user = db.session.query(User).get(1)

        assert user.email_addr == response_user.email_addr, response_user

        res = self.signin(email=user.email_addr, password='wrong')
        msg = "It seems like you signed up with your Twitter account"
        assert msg in res.data, msg

    @with_context
    def test_40_twitter_oauth_creation(self):
        """Test WEB Twitter OAuth detects same user name/email works"""
        fake_response = {
            u'access_token': {u'oauth_token': u'oauth_token',
                              u'oauth_token_secret': u'oauth_token_secret'},
            u'token_type': u'Bearer',
            u'expires_in': 3600,
            u'id_token': u'token'}

        fake_user = {u'screen_name': u'johndoe',
                     u'user_id': u'11111'}

        self.register()
        self.signout()

        from pybossa.view import twitter
        response_user = twitter.manage_user(fake_response['access_token'],
                                            fake_user, None)

        assert response_user is None, response_user

    @with_context
    def test_41_password_change(self):
        """Test WEB password changing"""
        password = "mehpassword"
        self.register(password=password)
        res = self.app.post('/account/johndoe/update',
                            data={'current_password': password,
                                  'new_password': "p4ssw0rd",
                                  'confirm': "p4ssw0rd",
                                  'btn': 'Password'},
                            follow_redirects=True)
        assert "Yay, you changed your password succesfully!" in res.data, res.data

        password = "p4ssw0rd"
        self.signin(password=password)
        res = self.app.post('/account/johndoe/update',
                            data={'current_password': "wrongpassword",
                                  'new_password': "p4ssw0rd",
                                  'confirm': "p4ssw0rd",
                                  'btn': 'Password'},
                            follow_redirects=True)
        msg = "Your current password doesn't match the one in our records"
        assert msg in res.data

        res = self.app.post('/account/johndoe/update',
                            data={'current_password': '',
                                  'new_password':'',
                                  'confirm': '',
                                  'btn': 'Password'},
                            follow_redirects=True)
        msg = "Please correct the errors"
        assert msg in res.data

    @with_context
    def test_42_password_link(self):
        """Test WEB visibility of password change link"""
        self.register()
        res = self.app.get('/account/johndoe/update')
        assert "Change your Password" in res.data
        user = User.query.get(1)
        user.twitter_user_id = 1234
        db.session.add(user)
        db.session.commit()
        res = self.app.get('/account/johndoe/update')
        assert "Change your Password" not in res.data, res.data

    @with_context
    def test_43_terms_of_use_and_data(self):
        """Test WEB terms of use is working"""
        res = self.app.get('account/signin', follow_redirects=True)
        assert "/help/terms-of-use" in res.data, res.data
        assert "http://opendatacommons.org/licenses/by/" in res.data, res.data

        res = self.app.get('account/register', follow_redirects=True)
        assert "http://okfn.org/terms-of-use/" in res.data, res.data
        assert "http://opendatacommons.org/licenses/by/" in res.data, res.data

    @with_context
    @patch('pybossa.view.account.signer.loads')
    def test_44_password_reset_key_errors(self, Mock):
        """Test WEB password reset key errors are caught"""
        self.register()
        user = User.query.get(1)
        userdict = {'user': user.name, 'password': user.passwd_hash}
        fakeuserdict = {'user': user.name, 'password': 'wronghash'}
        fakeuserdict_err = {'user': user.name, 'passwd': 'some'}
        fakeuserdict_form = {'user': user.name, 'passwd': 'p4ssw0rD'}
        key = signer.dumps(userdict, salt='password-reset')
        returns = [BadSignature('Fake Error'), BadSignature('Fake Error'), userdict,
                   fakeuserdict, userdict, userdict, fakeuserdict_err]

        def side_effects(*args, **kwargs):
            result = returns.pop(0)
            if isinstance(result, BadSignature):
                raise result
            return result
        Mock.side_effect = side_effects
        # Request with no key
        res = self.app.get('/account/reset-password', follow_redirects=True)
        assert 403 == res.status_code
        # Request with invalid key
        res = self.app.get('/account/reset-password?key=foo', follow_redirects=True)
        assert 403 == res.status_code
        # Request with key exception
        res = self.app.get('/account/reset-password?key=%s' % (key), follow_redirects=True)
        assert 403 == res.status_code
        res = self.app.get('/account/reset-password?key=%s' % (key), follow_redirects=True)
        assert 200 == res.status_code
        res = self.app.get('/account/reset-password?key=%s' % (key), follow_redirects=True)
        assert 403 == res.status_code

        # Check validation
        res = self.app.post('/account/reset-password?key=%s' % (key),
                            data={'new_password': '',
                                  'confirm': '#4a4'},
                            follow_redirects=True)

        assert "Please correct the errors" in res.data, res.data

        res = self.app.post('/account/reset-password?key=%s' % (key),
                            data={'new_password': 'p4ssw0rD',
                                  'confirm': 'p4ssw0rD'},
                            follow_redirects=True)

        assert "You reset your password successfully!" in res.data

        # Request without password
        res = self.app.get('/account/reset-password?key=%s' % (key), follow_redirects=True)
        assert 403 == res.status_code

    @with_context
    def test_45_password_reset_link(self):
        """Test WEB password reset email form"""
        res = self.app.post('/account/forgot-password',
                            data={'email_addr': self.user.email_addr},
                            follow_redirects=True)
        assert ("We don't have this email in our records. You may have"
                " signed up with a different email or used Twitter, "
                "Facebook, or Google to sign-in") in res.data

        self.register()
        self.register(name='janedoe')
        self.register(name='google')
        self.register(name='facebook')
        jane = User.query.get(2)
        jane.twitter_user_id = 10
        google = User.query.get(3)
        google.google_user_id = 103
        facebook = User.query.get(4)
        facebook.facebook_user_id = 104
        db.session.add_all([jane, google, facebook])
        db.session.commit()
        with mail.record_messages() as outbox:
            self.app.post('/account/forgot-password',
                          data={'email_addr': self.user.email_addr},
                          follow_redirects=True)
            self.app.post('/account/forgot-password',
                          data={'email_addr': 'janedoe@example.com'},
                          follow_redirects=True)
            self.app.post('/account/forgot-password',
                          data={'email_addr': 'google@example.com'},
                          follow_redirects=True)
            self.app.post('/account/forgot-password',
                          data={'email_addr': 'facebook@example.com'},
                          follow_redirects=True)

            assert 'Click here to recover your account' in outbox[0].body
            assert 'your Twitter account to ' in outbox[1].body
            assert 'your Google account to ' in outbox[2].body
            assert 'your Facebook account to ' in outbox[3].body

        # Test with not valid form
        res = self.app.post('/account/forgot-password',
                            data={'email_addr': ''},
                            follow_redirects=True)
        msg = "Something went wrong, please correct the errors"
        assert msg in res.data, res.data


    @patch('pybossa.view.applications.uploader.upload_file', return_value=True)
    def test_46_tasks_exists(self, mock):
        """Test WEB tasks page works."""
        self.register()
        self.new_application()
        res = self.app.get('/app/sampleapp/tasks/', follow_redirects=True)
        assert "Edit the task presenter" in res.data, \
            "Task Presenter Editor should be an option"

        app = db.session.query(App).first()
        app.hidden = 1
        db.session.add(app)
        db.session.commit()
        # As owner
        res = self.app.get('/app/sampleapp/tasks/', follow_redirects=True)
        assert res.status_code == 200, res.status_code
        assert "Edit the task presenter" in res.data, \
            "Task Presenter Editor should be an option"
        self.signout()
        # As anonymous
        res = self.app.get('/app/sampleapp/tasks/', follow_redirects=True)
        assert res.status_code == 401, res.status_code

        with self.flask_app.app_context():
            self.create()

        # As another user, but not owner
        self.signin(email=Fixtures.email_addr2, password=Fixtures.password)
        res = self.app.get('/app/sampleapp/tasks/', follow_redirects=True)
        assert res.status_code == 403, res.status_code
        self.signout()

    @with_context
    @patch('pybossa.view.applications.uploader.upload_file', return_value=True)
    def test_47_task_presenter_editor_loads(self, mock):
        """Test WEB task presenter editor loads"""
        self.register()
        self.new_application()
        res = self.app.get('/app/sampleapp/tasks/taskpresentereditor',
                           follow_redirects=True)
        err_msg = "Task Presenter options not found"
        assert "Task Presenter Editor" in res.data, err_msg
        err_msg = "Basic template not found"
        assert "The most basic template" in res.data, err_msg
        err_msg = "Image Pattern Recognition not found"
        assert "Flickr Person Finder template" in res.data, err_msg
        err_msg = "Geo-coding"
        assert "Urban Park template" in res.data, err_msg
        err_msg = "Transcribing documents"
        assert "PDF transcription template" in res.data, err_msg


    @patch('pybossa.view.applications.uploader.upload_file', return_value=True)
    def test_48_task_presenter_editor_works(self, mock):
        """Test WEB task presenter editor works"""
        self.register()
        self.new_application()
        app = db.session.query(App).first()
        err_msg = "Task Presenter should be empty"
        assert not app.info.get('task_presenter'), err_msg

        res = self.app.get('/app/sampleapp/tasks/taskpresentereditor?template=basic',
                           follow_redirects=True)
        assert "var editor" in res.data, "CodeMirror Editor not found"
        assert "Task Presenter" in res.data, "CodeMirror Editor not found"
        assert "Task Presenter Preview" in res.data, "CodeMirror View not found"
        res = self.app.post('/app/sampleapp/tasks/taskpresentereditor',
                            data={'editor': 'Some HTML code!'},
                            follow_redirects=True)
        assert "Sample Project" in res.data, "Does not return to app details"
        app = db.session.query(App).first()
        err_msg = "Task Presenter failed to update"
        assert app.info['task_presenter'] == 'Some HTML code!', err_msg

        # Check it loads the previous posted code:
        res = self.app.get('/app/sampleapp/tasks/taskpresentereditor',
                           follow_redirects=True)
        assert "Some HTML code" in res.data, res.data

        # Now with hidden apps
        app.hidden = 1
        db.session.add(app)
        db.session.commit()
        res = self.app.get('/app/sampleapp/tasks/taskpresentereditor?template=basic',
                           follow_redirects=True)
        assert "var editor" in res.data, "CodeMirror Editor not found"
        assert "Task Presenter" in res.data, "CodeMirror Editor not found"
        assert "Task Presenter Preview" in res.data, "CodeMirror View not found"

        res = self.app.post('/app/sampleapp/tasks/taskpresentereditor',
                            data={'editor': 'Some HTML code!'},
                            follow_redirects=True)
        assert "Sample Project" in res.data, "Does not return to app details"
        app = db.session.query(App).first()
        err_msg = "Task Presenter failed to update"
        assert app.info['task_presenter'] == 'Some HTML code!', err_msg

        # Check it loads the previous posted code:
        res = self.app.get('/app/sampleapp/tasks/taskpresentereditor',
                           follow_redirects=True)
        assert "Some HTML code" in res.data, res.data

        self.signout()
        with self.flask_app.app_context():
            self.create()
        self.signin(email=Fixtures.email_addr2, password=Fixtures.password)
        res = self.app.get('/app/sampleapp/tasks/taskpresentereditor?template=basic',
                           follow_redirects=True)
        assert res.status_code == 403


    @patch('pybossa.ckan.requests.get')
    @patch('pybossa.view.applications.uploader.upload_file', return_value=True)
    def test_48_update_app_info(self, Mock, mock):
        """Test WEB project update/edit works keeping previous info values"""
        html_request = FakeRequest(json.dumps(self.pkg_json_not_found), 200,
                                   {'content-type': 'application/json'})
        Mock.return_value = html_request

        self.register()
        self.new_application()
        app = db.session.query(App).first()
        err_msg = "Task Presenter should be empty"
        assert not app.info.get('task_presenter'), err_msg

        res = self.app.post('/app/sampleapp/tasks/taskpresentereditor',
                            data={'editor': 'Some HTML code!'},
                            follow_redirects=True)
        assert "Sample Project" in res.data, "Does not return to app details"
        app = db.session.query(App).first()
        for i in range(10):
            key = "key_%s" % i
            app.info[key] = i
        db.session.add(app)
        db.session.commit()
        _info = app.info

        self.update_application()
        app = db.session.query(App).first()
        for key in _info:
            assert key in app.info.keys(), \
                "The key %s is lost and it should be here" % key
        assert app.name == "Sample Project", "The project has not been updated"
        error_msg = "The project description has not been updated"
        assert app.description == "Description", error_msg
        error_msg = "The project long description has not been updated"
        assert app.long_description == "Long desc", error_msg

    @with_context
    @patch('pybossa.view.applications.uploader.upload_file', return_value=True)
    def test_49_announcement_messages(self, mock):
        """Test WEB announcement messages works"""
        self.register()
        res = self.app.get("/", follow_redirects=True)
        error_msg = "There should be a message for the root user"
        print res.data
        assert "Root Message" in res.data, error_msg
        error_msg = "There should be a message for the user"
        assert "User Message" in res.data, error_msg
        error_msg = "There should not be an owner message"
        assert "Owner Message" not in res.data, error_msg
        # Now make the user a project owner
        self.new_application()
        res = self.app.get("/", follow_redirects=True)
        error_msg = "There should be a message for the root user"
        assert "Root Message" in res.data, error_msg
        error_msg = "There should be a message for the user"
        assert "User Message" in res.data, error_msg
        error_msg = "There should be an owner message"
        assert "Owner Message" in res.data, error_msg
        self.signout()

        # Register another user
        self.register(fullname="Jane Doe", name="janedoe",
                      password="janedoe", email="jane@jane.com")
        res = self.app.get("/", follow_redirects=True)
        error_msg = "There should not be a message for the root user"
        assert "Root Message" not in res.data, error_msg
        error_msg = "There should be a message for the user"
        assert "User Message" in res.data, error_msg
        error_msg = "There should not be an owner message"
        assert "Owner Message" not in res.data, error_msg
        self.signout()

        # Now as an anonymous user
        res = self.app.get("/", follow_redirects=True)
        error_msg = "There should not be a message for the root user"
        assert "Root Message" not in res.data, error_msg
        error_msg = "There should not be a message for the user"
        assert "User Message" not in res.data, error_msg
        error_msg = "There should not be an owner message"
        assert "Owner Message" not in res.data, error_msg

    @with_context
    def test_50_export_task_json(self):
        """Test WEB export Tasks to JSON works"""
        Fixtures.create()
        # First test for a non-existant app
        uri = '/app/somethingnotexists/tasks/export'
        res = self.app.get(uri, follow_redirects=True)
        assert res.status == '404 NOT FOUND', res.status
        # Now get the tasks in JSON format
        uri = "/app/somethingnotexists/tasks/export?type=task&format=json"
        res = self.app.get(uri, follow_redirects=True)
        assert res.status == '404 NOT FOUND', res.status

        # Now with a real app
        uri = '/app/%s/tasks/export' % Fixtures.app_short_name
        res = self.app.get(uri, follow_redirects=True)
        heading = "<strong>%s</strong>: Export All Tasks and Task Runs" % Fixtures.app_name
        assert heading in res.data, "Export page should be available\n %s" % res.data
        # Now test that a 404 is raised when an arg is invalid
        uri = "/app/%s/tasks/export?type=ask&format=json" % Fixtures.app_short_name
        res = self.app.get(uri, follow_redirects=True)
        assert res.status == '404 NOT FOUND', res.status
        uri = "/app/%s/tasks/export?format=json" % Fixtures.app_short_name
        res = self.app.get(uri, follow_redirects=True)
        assert res.status == '404 NOT FOUND', res.status
        uri = "/app/%s/tasks/export?type=task" % Fixtures.app_short_name
        res = self.app.get(uri, follow_redirects=True)
        assert res.status == '404 NOT FOUND', res.status
        # And a 415 is raised if the requested format is not supported or invalid
        uri = "/app/%s/tasks/export?type=task&format=gson" % Fixtures.app_short_name
        res = self.app.get(uri, follow_redirects=True)
        assert res.status == '415 UNSUPPORTED MEDIA TYPE', res.status

        # Now get the tasks in JSON format
        uri = "/app/%s/tasks/export?type=task&format=json" % Fixtures.app_short_name
        res = self.app.get(uri, follow_redirects=True)
        exported_tasks = json.loads(res.data)
        app = db.session.query(App)\
                .filter_by(short_name=Fixtures.app_short_name)\
                .first()
        err_msg = "The number of exported tasks is different from App Tasks"
        assert len(exported_tasks) == len(app.tasks), err_msg

        app.hidden = 1
        db.session.add(app)
        db.session.commit()
        res = self.app.get('app/%s/tasks/export' % (app.short_name),
                           follow_redirects=True)
        assert res.status_code == 401, res.status_code

        self.signin(email=Fixtures.email_addr2, password=Fixtures.password)
        res = self.app.get('app/%s/tasks/export' % (app.short_name),
                           follow_redirects=True)
        assert res.status_code == 403, res.status_code
        # Owner
        self.signin(email=Fixtures.email_addr, password=Fixtures.password)
        res = self.app.get('app/%s/tasks/export' % (app.short_name),
                           follow_redirects=True)
        assert res.status_code == 200, res.status_code

    @with_context
    def test_51_export_taskruns_json(self):
        """Test WEB export Task Runs to JSON works"""
        Fixtures.create()
        # First test for a non-existant app
        uri = '/app/somethingnotexists/tasks/export'
        res = self.app.get(uri, follow_redirects=True)
        assert res.status == '404 NOT FOUND', res.status
        # Now get the tasks in JSON format
        uri = "/app/somethingnotexists/tasks/export?type=taskrun&format=json"
        res = self.app.get(uri, follow_redirects=True)
        assert res.status == '404 NOT FOUND', res.status

        # Now with a real app
        uri = '/app/%s/tasks/export' % Fixtures.app_short_name
        res = self.app.get(uri, follow_redirects=True)
        heading = "<strong>%s</strong>: Export All Tasks and Task Runs" % Fixtures.app_name
        assert heading in res.data, "Export page should be available\n %s" % res.data
        # Now get the tasks in JSON format
        uri = "/app/%s/tasks/export?type=task_run&format=json" % Fixtures.app_short_name
        res = self.app.get(uri, follow_redirects=True)
        exported_task_runs = json.loads(res.data)
        app = db.session.query(App)\
                .filter_by(short_name=Fixtures.app_short_name)\
                .first()
        err_msg = "The number of exported task runs is different from App Tasks"
        assert len(exported_task_runs) == len(app.task_runs), err_msg

    @with_context
    @patch('pybossa.view.applications.uploader.upload_file', return_value=True)
    def test_52_export_task_csv(self, mock):
        """Test WEB export Tasks to CSV works"""
        #Fixtures.create()
        # First test for a non-existant app
        uri = '/app/somethingnotexists/tasks/export'
        res = self.app.get(uri, follow_redirects=True)
        assert res.status == '404 NOT FOUND', res.status
        # Now get the tasks in CSV format
        uri = "/app/somethingnotexists/tasks/export?type=task&format=csv"
        res = self.app.get(uri, follow_redirects=True)
        assert res.status == '404 NOT FOUND', res.status
        # Now get the wrong table name in CSV format
        uri = "/app/%s/tasks/export?type=wrong&format=csv" % Fixtures.app_short_name
        res = self.app.get(uri, follow_redirects=True)
        assert res.status == '404 NOT FOUND', res.status

        # Now with a real app
        app = AppFactory.create()
        for i in range(0, 5):
            task = TaskFactory.create(app=app, info={'question': i})
        uri = '/app/%s/tasks/export' % app.short_name
        res = self.app.get(uri, follow_redirects=True)
        heading = "<strong>%s</strong>: Export All Tasks and Task Runs" % app.name
        assert heading in res.data, "Export page should be available\n %s" % res.data
        # Now get the tasks in CSV format
        uri = "/app/%s/tasks/export?type=task&format=csv" % app.short_name
        res = self.app.get(uri, follow_redirects=True)
        csv_content = StringIO.StringIO(res.data)
        csvreader = unicode_csv_reader(csv_content)
        app = db.session.query(App)\
                .filter_by(short_name=app.short_name)\
                .first()
        exported_tasks = []
        n = 0
        for row in csvreader:
            print row
            if n != 0:
                exported_tasks.append(row)
            else:
                keys = row
            n = n + 1
        err_msg = "The number of exported tasks is different from App Tasks"
        assert len(exported_tasks) == len(app.tasks), err_msg
        for t in app.tasks:
            err_msg = "All the task column names should be included"
            for tk in t.dictize().keys():
                expected_key = "task__%s" % tk
                assert expected_key in keys, err_msg
            err_msg = "All the task.info column names should be included"
            for tk in t.info.keys():
                expected_key = "taskinfo__%s" % tk
                assert expected_key in keys, err_msg

        for et in exported_tasks:
            task_id = et[keys.index('task__id')]
            task = db.session.query(Task).get(task_id)
            task_dict = task.dictize()
            for k in task_dict:
                slug = 'task__%s' % k
                err_msg = "%s != %s" % (task_dict[k], et[keys.index(slug)])
                if k != 'info':
                    assert unicode(task_dict[k]) == et[keys.index(slug)], err_msg
                else:
                    assert json.dumps(task_dict[k]) == et[keys.index(slug)], err_msg
            for k in task_dict['info'].keys():
                slug = 'taskinfo__%s' % k
                err_msg = "%s != %s" % (task_dict['info'][k], et[keys.index(slug)])
                assert unicode(task_dict['info'][k]) == et[keys.index(slug)], err_msg


        # With an empty app
        app = AppFactory.create()
        # Now get the tasks in CSV format
        uri = "/app/%s/tasks/export?type=task&format=csv" % app.short_name
        res = self.app.get(uri, follow_redirects=True)
        msg = "project does not have tasks"
        assert msg in res.data, msg

    @with_context
    def test_53_export_task_runs_csv(self):
        """Test WEB export Task Runs to CSV works"""
        # First test for a non-existant app
        uri = '/app/somethingnotexists/tasks/export'
        res = self.app.get(uri, follow_redirects=True)
        assert res.status == '404 NOT FOUND', res.status
        # Now get the tasks in CSV format
        uri = "/app/somethingnotexists/tasks/export?type=tas&format=csv"
        res = self.app.get(uri, follow_redirects=True)
        assert res.status == '404 NOT FOUND', res.status

        # Now with a real app
        app = AppFactory.create()
        task = TaskFactory.create(app=app)
        for i in range(2):
            task_run = TaskRunFactory.create(app=app, task=task, info={'answer': i})
        uri = '/app/%s/tasks/export' % app.short_name
        res = self.app.get(uri, follow_redirects=True)
        heading = "<strong>%s</strong>: Export All Tasks and Task Runs" % app.name
        assert heading in res.data, "Export page should be available\n %s" % res.data
        # Now get the tasks in CSV format
        uri = "/app/%s/tasks/export?type=task_run&format=csv" % app.short_name
        res = self.app.get(uri, follow_redirects=True)
        csv_content = StringIO.StringIO(res.data)
        csvreader = unicode_csv_reader(csv_content)
        app = db.session.query(App)\
                .filter_by(short_name=app.short_name)\
                .first()
        exported_task_runs = []
        n = 0
        for row in csvreader:
            if n != 0:
                exported_task_runs.append(row)
            else:
                keys = row
            n = n + 1
        err_msg = "The number of exported task runs is different \
                   from App Tasks Runs: %s != %s" % (len(exported_task_runs), len(app.task_runs))
        assert len(exported_task_runs) == len(app.task_runs), err_msg

        for t in app.tasks[0].task_runs:
            for tk in t.dictize().keys():
                expected_key = "task_run__%s" % tk
                assert expected_key in keys, expected_key
            for tk in t.info.keys():
                expected_key = "task_runinfo__%s" % tk
                assert expected_key in keys, expected_key

        for et in exported_task_runs:
            task_run_id = et[keys.index('task_run__id')]
            task_run = db.session.query(TaskRun).get(task_run_id)
            task_run_dict = task_run.dictize()
            for k in task_run_dict:
                slug = 'task_run__%s' % k
                err_msg = "%s != %s" % (task_run_dict[k], et[keys.index(slug)])
                if k != 'info':
                    assert unicode(task_run_dict[k]) == et[keys.index(slug)], err_msg
                else:
                    assert json.dumps(task_run_dict[k]) == et[keys.index(slug)], err_msg
            for k in task_run_dict['info'].keys():
                slug = 'task_runinfo__%s' % k
                err_msg = "%s != %s" % (task_run_dict['info'][k], et[keys.index(slug)])
                assert unicode(task_run_dict['info'][k]) == et[keys.index(slug)], err_msg


    @with_context
    @patch('pybossa.view.applications.Ckan', autospec=True)
    def test_export_tasks_ckan_exception(self, mock1):
        mocks = [Mock()]
        from test_ckan import TestCkanModule
        fake_ckn = TestCkanModule()
        package = fake_ckn.pkg_json_found
        package['id'] = 3
        mocks[0].package_exists.return_value = (False,
                                                Exception("CKAN: error",
                                                          "error", 500))
        # mocks[0].package_create.return_value = fake_ckn.pkg_json_found
        # mocks[0].resource_create.return_value = dict(result=dict(id=3))
        # mocks[0].datastore_create.return_value = 'datastore'
        # mocks[0].datastore_upsert.return_value = 'datastore'

        mock1.side_effect = mocks

        """Test WEB Export CKAN Tasks works."""
        Fixtures.create()
        user = db.session.query(User).filter_by(name=Fixtures.name).first()
        app = db.session.query(App).first()
        user.ckan_api = 'ckan-api-key'
        app.owner_id = user.id
        db.session.add(user)
        db.session.add(app)
        db.session.commit()

        self.signin(email=user.email_addr, password=Fixtures.password)
        # Now with a real app
        uri = '/app/%s/tasks/export' % Fixtures.app_short_name
        res = self.app.get(uri, follow_redirects=True)
        heading = "<strong>%s</strong>: Export All Tasks and Task Runs" % Fixtures.app_name
        assert heading in res.data, "Export page should be available\n %s" % res.data
        # Now get the tasks in CKAN format
        uri = "/app/%s/tasks/export?type=task&format=ckan" % Fixtures.app_short_name
        with patch.dict(self.flask_app.config, {'CKAN_URL': 'http://ckan.com'}):
            # First time exporting the package
            res = self.app.get(uri, follow_redirects=True)
            msg = 'Error'
            err_msg = "An exception should be raised"
            assert msg in res.data, err_msg

    @with_context
    @patch('pybossa.view.applications.Ckan', autospec=True)
    def test_export_tasks_ckan_connection_error(self, mock1):
        mocks = [Mock()]
        from test_ckan import TestCkanModule
        fake_ckn = TestCkanModule()
        package = fake_ckn.pkg_json_found
        package['id'] = 3
        mocks[0].package_exists.return_value = (False, ConnectionError)
        # mocks[0].package_create.return_value = fake_ckn.pkg_json_found
        # mocks[0].resource_create.return_value = dict(result=dict(id=3))
        # mocks[0].datastore_create.return_value = 'datastore'
        # mocks[0].datastore_upsert.return_value = 'datastore'

        mock1.side_effect = mocks

        """Test WEB Export CKAN Tasks works."""
        Fixtures.create()
        user = db.session.query(User).filter_by(name=Fixtures.name).first()
        app = db.session.query(App).first()
        user.ckan_api = 'ckan-api-key'
        app.owner_id = user.id
        db.session.add(user)
        db.session.add(app)
        db.session.commit()

        self.signin(email=user.email_addr, password=Fixtures.password)
        # Now with a real app
        uri = '/app/%s/tasks/export' % Fixtures.app_short_name
        res = self.app.get(uri, follow_redirects=True)
        heading = "<strong>%s</strong>: Export All Tasks and Task Runs" % Fixtures.app_name
        assert heading in res.data, "Export page should be available\n %s" % res.data
        # Now get the tasks in CKAN format
        uri = "/app/%s/tasks/export?type=task&format=ckan" % Fixtures.app_short_name
        with patch.dict(self.flask_app.config, {'CKAN_URL': 'http://ckan.com'}):
            # First time exporting the package
            res = self.app.get(uri, follow_redirects=True)
            msg = 'CKAN server seems to be down'
            err_msg = "A connection exception should be raised"
            assert msg in res.data, err_msg

    @with_context
    @patch('pybossa.view.applications.Ckan', autospec=True)
    def test_task_export_tasks_ckan_first_time(self, mock1):
        """Test WEB Export CKAN Tasks works without an existing package."""
        # Second time exporting the package
        mocks = [Mock()]
        resource = dict(name='task', id=1)
        package = dict(id=3, resources=[resource])
        mocks[0].package_exists.return_value = (None, None)
        mocks[0].package_create.return_value = package
        #mocks[0].datastore_delete.return_value = None
        mocks[0].datastore_create.return_value = None
        mocks[0].datastore_upsert.return_value = None
        mocks[0].resource_create.return_value = dict(result=dict(id=3))
        mocks[0].datastore_create.return_value = 'datastore'
        mocks[0].datastore_upsert.return_value = 'datastore'

        mock1.side_effect = mocks

        Fixtures.create()
        user = db.session.query(User).filter_by(name=Fixtures.name).first()
        app = db.session.query(App).first()
        user.ckan_api = 'ckan-api-key'
        app.owner_id = user.id
        db.session.add(user)
        db.session.add(app)
        db.session.commit()

        self.signin(email=user.email_addr, password=Fixtures.password)
        # First test for a non-existant app
        uri = '/app/somethingnotexists/tasks/export'
        res = self.app.get(uri, follow_redirects=True)
        assert res.status == '404 NOT FOUND', res.status
        # Now get the tasks in CKAN format
        uri = "/app/somethingnotexists/tasks/export?type=task&format=ckan"
        res = self.app.get(uri, follow_redirects=True)
        assert res.status == '404 NOT FOUND', res.status
        # Now get the tasks in CKAN format
        uri = "/app/somethingnotexists/tasks/export?type=other&format=ckan"
        res = self.app.get(uri, follow_redirects=True)
        assert res.status == '404 NOT FOUND', res.status


        # Now with a real app
        uri = '/app/%s/tasks/export' % Fixtures.app_short_name
        res = self.app.get(uri, follow_redirects=True)
        heading = "<strong>%s</strong>: Export All Tasks and Task Runs" % Fixtures.app_name
        assert heading in res.data, "Export page should be available\n %s" % res.data
        # Now get the tasks in CKAN format
        uri = "/app/%s/tasks/export?type=task&format=ckan" % Fixtures.app_short_name
        #res = self.app.get(uri, follow_redirects=True)
        with patch.dict(self.flask_app.config, {'CKAN_URL': 'http://ckan.com'}):
            # First time exporting the package
            res = self.app.get(uri, follow_redirects=True)
            msg = 'Data exported to http://ckan.com'
            err_msg = "Tasks should be exported to CKAN"
            assert msg in res.data, err_msg



    @with_context
    @patch('pybossa.view.applications.Ckan', autospec=True)
    def test_task_export_tasks_ckan_second_time(self, mock1):
        """Test WEB Export CKAN Tasks works with an existing package."""
        # Second time exporting the package
        mocks = [Mock()]
        resource = dict(name='task', id=1)
        package = dict(id=3, resources=[resource])
        mocks[0].package_exists.return_value = (package, None)
        mocks[0].package_update.return_value = package
        mocks[0].datastore_delete.return_value = None
        mocks[0].datastore_create.return_value = None
        mocks[0].datastore_upsert.return_value = None
        mocks[0].resource_create.return_value = dict(result=dict(id=3))
        mocks[0].datastore_create.return_value = 'datastore'
        mocks[0].datastore_upsert.return_value = 'datastore'

        mock1.side_effect = mocks

        Fixtures.create()
        user = db.session.query(User).filter_by(name=Fixtures.name).first()
        app = db.session.query(App).first()
        user.ckan_api = 'ckan-api-key'
        app.owner_id = user.id
        db.session.add(user)
        db.session.add(app)
        db.session.commit()

        self.signin(email=user.email_addr, password=Fixtures.password)
        # First test for a non-existant app
        uri = '/app/somethingnotexists/tasks/export'
        res = self.app.get(uri, follow_redirects=True)
        assert res.status == '404 NOT FOUND', res.status
        # Now get the tasks in CKAN format
        uri = "/app/somethingnotexists/tasks/export?type=task&format=ckan"
        res = self.app.get(uri, follow_redirects=True)
        assert res.status == '404 NOT FOUND', res.status

        # Now with a real app
        uri = '/app/%s/tasks/export' % Fixtures.app_short_name
        res = self.app.get(uri, follow_redirects=True)
        heading = "<strong>%s</strong>: Export All Tasks and Task Runs" % Fixtures.app_name
        assert heading in res.data, "Export page should be available\n %s" % res.data
        # Now get the tasks in CKAN format
        uri = "/app/%s/tasks/export?type=task&format=ckan" % Fixtures.app_short_name
        #res = self.app.get(uri, follow_redirects=True)
        with patch.dict(self.flask_app.config, {'CKAN_URL': 'http://ckan.com'}):
            # First time exporting the package
            res = self.app.get(uri, follow_redirects=True)
            msg = 'Data exported to http://ckan.com'
            err_msg = "Tasks should be exported to CKAN"
            assert msg in res.data, err_msg

    @with_context
    @patch('pybossa.view.applications.Ckan', autospec=True)
    def test_task_export_tasks_ckan_without_resources(self, mock1):
        """Test WEB Export CKAN Tasks works without resources ."""
        mocks = [Mock()]
        package = dict(id=3, resources=[])
        mocks[0].package_exists.return_value = (package, None)
        mocks[0].package_update.return_value = package
        mocks[0].resource_create.return_value = dict(result=dict(id=3))
        mocks[0].datastore_create.return_value = 'datastore'
        mocks[0].datastore_upsert.return_value = 'datastore'


        mock1.side_effect = mocks

        Fixtures.create()
        user = db.session.query(User).filter_by(name=Fixtures.name).first()
        app = db.session.query(App).first()
        user.ckan_api = 'ckan-api-key'
        app.owner_id = user.id
        db.session.add(user)
        db.session.add(app)
        db.session.commit()

        self.signin(email=user.email_addr, password=Fixtures.password)
        # First test for a non-existant app
        uri = '/app/somethingnotexists/tasks/export'
        res = self.app.get(uri, follow_redirects=True)
        assert res.status == '404 NOT FOUND', res.status
        # Now get the tasks in CKAN format
        uri = "/app/somethingnotexists/tasks/export?type=task&format=ckan"
        res = self.app.get(uri, follow_redirects=True)
        assert res.status == '404 NOT FOUND', res.status

        # Now with a real app
        uri = '/app/%s/tasks/export' % Fixtures.app_short_name
        res = self.app.get(uri, follow_redirects=True)
        heading = "<strong>%s</strong>: Export All Tasks and Task Runs" % Fixtures.app_name
        assert heading in res.data, "Export page should be available\n %s" % res.data
        # Now get the tasks in CKAN format
        uri = "/app/%s/tasks/export?type=task&format=ckan" % Fixtures.app_short_name
        #res = self.app.get(uri, follow_redirects=True)
        with patch.dict(self.flask_app.config, {'CKAN_URL': 'http://ckan.com'}):
            # First time exporting the package
            res = self.app.get(uri, follow_redirects=True)
            msg = 'Data exported to http://ckan.com'
            err_msg = "Tasks should be exported to CKAN"
            assert msg in res.data, err_msg

    @with_context
    @patch('pybossa.view.applications.uploader.upload_file', return_value=True)
    def test_54_import_tasks(self, mock):
        """Test WEB import Task templates should work"""
        Fixtures.create()
        self.register()
        self.new_application()
        # Without tasks, there should be a template
        res = self.app.get('/app/sampleapp/tasks/import', follow_redirects=True)
        err_msg = "There should be a CSV template"
        assert "template=csv" in res.data, err_msg
        err_msg = "There should be an Image template"
        assert "mode=image" in res.data, err_msg
        err_msg = "There should be a Map template"
        assert "mode=map" in res.data, err_msg
        err_msg = "There should be a PDF template"
        assert "mode=pdf" in res.data, err_msg
        # With tasks
        self.new_task(1)
        res = self.app.get('/app/sampleapp/tasks/import', follow_redirects=True)
        err_msg = "There should load directly the basic template"
        err_msg = "There should not be a CSV template"
        assert "template=basic" not in res.data, err_msg
        err_msg = "There should not be an Image template"
        assert "template=image" not in res.data, err_msg
        err_msg = "There should not be a Map template"
        assert "template=map" not in res.data, err_msg
        err_msg = "There should not be a PDF template"
        assert "template=pdf" not in res.data, err_msg
        self.signout()

        self.signin(email=Fixtures.email_addr2, password=Fixtures.password)
        res = self.app.get('/app/sampleapp/tasks/import', follow_redirects=True)
        assert res.status_code == 403, res.status_code

    @with_context
    def test_55_facebook_account_warning(self):
        """Test WEB Facebook OAuth user gets a hint to sign in"""
        user = User(fullname='John',
                          name='john',
                          email_addr='john@john.com',
                          info={})

        user.info = dict(facebook_token=u'facebook')
        msg, method = get_user_signup_method(user)
        err_msg = "Should return 'facebook' but returned %s" % method
        assert method == 'facebook', err_msg

        user.info = dict(google_token=u'google')
        msg, method = get_user_signup_method(user)
        err_msg = "Should return 'google' but returned %s" % method
        assert method == 'google', err_msg

        user.info = dict(twitter_token=u'twitter')
        msg, method = get_user_signup_method(user)
        err_msg = "Should return 'twitter' but returned %s" % method
        assert method == 'twitter', err_msg

        user.info = {}
        msg, method = get_user_signup_method(user)
        err_msg = "Should return 'local' but returned %s" % method
        assert method == 'local', err_msg

    @with_context
    def test_56_delete_tasks(self):
        """Test WEB delete tasks works"""
        Fixtures.create()
        # Anonymous user
        res = self.app.get('/app/test-app/tasks/delete', follow_redirects=True)
        err_msg = "Anonymous user should be redirected for authentication"
        assert "Please sign in to access this page" in res.data, err_msg
        err_msg = "Anonymous user should not be allowed to delete tasks"
        res = self.app.post('/app/test-app/tasks/delete', follow_redirects=True)
        err_msg = "Anonymous user should not be allowed to delete tasks"
        assert "Please sign in to access this page" in res.data, err_msg

        # Authenticated user but not owner
        self.register()
        res = self.app.get('/app/test-app/tasks/delete', follow_redirects=True)
        err_msg = "Authenticated user but not owner should get 403 FORBIDDEN in GET"
        assert res.status == '403 FORBIDDEN', err_msg
        res = self.app.post('/app/test-app/tasks/delete', follow_redirects=True)
        err_msg = "Authenticated user but not owner should get 403 FORBIDDEN in POST"
        assert res.status == '403 FORBIDDEN', err_msg
        self.signout()

        # Owner
        tasks = db.session.query(Task).filter_by(app_id=1).all()
        res = self.signin(email=u'tester@tester.com', password=u'tester')
        res = self.app.get('/app/test-app/tasks/delete', follow_redirects=True)
        err_msg = "Owner user should get 200 in GET"
        assert res.status == '200 OK', err_msg
        assert len(tasks) > 0, "len(app.tasks) > 0"
        res = self.app.post('/app/test-app/tasks/delete', follow_redirects=True)
        err_msg = "Owner should get 200 in POST"
        assert res.status == '200 OK', err_msg
        tasks = db.session.query(Task).filter_by(app_id=1).all()
        assert len(tasks) == 0, "len(app.tasks) != 0"

        # Admin
        res = self.signin(email=u'root@root.com', password=u'tester' + 'root')
        res = self.app.get('/app/test-app/tasks/delete', follow_redirects=True)
        err_msg = "Admin user should get 200 in GET"
        assert res.status_code == 200, err_msg
        res = self.app.post('/app/test-app/tasks/delete', follow_redirects=True)
        err_msg = "Admin should get 200 in POST"
        assert res.status_code == 200, err_msg

    @with_context
    def test_57_reset_api_key(self):
        """Test WEB reset api key works"""
        url = "/account/johndoe/update"
        # Anonymous user
        res = self.app.get(url, follow_redirects=True)
        err_msg = "Anonymous user should be redirected for authentication"
        assert "Please sign in to access this page" in res.data, err_msg
        res = self.app.post(url, follow_redirects=True)
        assert "Please sign in to access this page" in res.data, err_msg
        # Authenticated user
        self.register()
        user = db.session.query(User).get(1)
        url = "/account/%s/update" % user.name
        api_key = user.api_key
        res = self.app.get(url, follow_redirects=True)
        err_msg = "Authenticated user should get access to reset api key page"
        assert res.status_code == 200, err_msg
        assert "reset your personal API Key" in res.data, err_msg
        url = "/account/%s/resetapikey" % user.name
        res = self.app.post(url, follow_redirects=True)
        err_msg = "Authenticated user should be able to reset his api key"
        assert res.status_code == 200, err_msg
        user = db.session.query(User).get(1)
        err_msg = "New generated API key should be different from old one"
        assert api_key != user.api_key, err_msg
        self.signout()

        self.register(fullname="new", name="new")
        res = self.app.post(url)
        assert res.status_code == 403, res.status_code

        url = "/account/fake/resetapikey"
        res = self.app.post(url)
        assert res.status_code == 404, res.status_code


    @with_context
    @patch('pybossa.view.stats.get_locs', return_value=[{'latitude':0, 'longitude':0}])
    def test_58_global_stats(self, mock1):
        """Test WEB global stats of the site works"""
        Fixtures.create()

        url = "/stats"
        res = self.app.get(url, follow_redirects=True)
        err_msg = "There should be a Global Statistics page of the project"
        assert "General Statistics" in res.data, err_msg

        with patch.dict(self.flask_app.config, {'GEO': True}):
            res = self.app.get(url, follow_redirects=True)
            assert "GeoLite" in res.data, res.data

    @with_context
    def test_59_help_api(self):
        """Test WEB help api page exists"""
        Fixtures.create()
        url = "/help/api"
        res = self.app.get(url, follow_redirects=True)
        err_msg = "There should be a help api page"
        assert "API Help" in res.data, err_msg

    @with_context
    def test_59_help_license(self):
        """Test WEB help license page exists."""
        url = "/help/license"
        res = self.app.get(url, follow_redirects=True)
        err_msg = "There should be a help license page"
        assert "Licenses" in res.data, err_msg

    @with_context
    def test_59_about(self):
        """Test WEB help about page exists."""
        url = "/about"
        res = self.app.get(url, follow_redirects=True)
        err_msg = "There should be an about page"
        assert "About" in res.data, err_msg

    @with_context
    def test_59_help_tos(self):
        """Test WEB help TOS page exists."""
        url = "/help/terms-of-use"
        res = self.app.get(url, follow_redirects=True)
        err_msg = "There should be a TOS page"
        assert "Terms for use" in res.data, err_msg

    @with_context
    def test_59_help_policy(self):
        """Test WEB help policy page exists."""
        url = "/help/cookies-policy"
        res = self.app.get(url, follow_redirects=True)
        err_msg = "There should be a TOS page"
        assert "uses cookies" in res.data, err_msg

    @with_context
    def test_69_allow_anonymous_contributors(self):
        """Test WEB allow anonymous contributors works"""
        Fixtures.create()
        app = db.session.query(App).first()
        url = '/app/%s/newtask' % app.short_name

        # All users are allowed to participate by default
        # As Anonymous user
        res = self.app.get(url, follow_redirects=True)
        err_msg = "The anonymous user should be able to participate"
        assert app.name in res.data, err_msg

        # As registered user
        self.register()
        self.signin()
        res = self.app.get(url, follow_redirects=True)
        err_msg = "The anonymous user should be able to participate"
        assert app.name in res.data, err_msg
        self.signout()

        # Now only allow authenticated users
        app.allow_anonymous_contributors = False
        db.session.add(app)
        db.session.commit()

        # As Anonymous user
        res = self.app.get(url, follow_redirects=True)
        err_msg = "User should be redirected to sign in"
        app = db.session.query(App).first()
        msg = "Oops! You have to sign in to participate in <strong>%s</strong>" % app.name
        assert msg in res.data, err_msg

        # As registered user
        res = self.signin()
        res = self.app.get(url, follow_redirects=True)
        err_msg = "The authenticated user should be able to participate"
        assert app.name in res.data, err_msg
        self.signout()

        # However if the app is hidden, it should be forbidden
        app.hidden = 1
        db.session.add(app)
        db.session.commit()

        # As Anonymous user
        res = self.app.get(url, follow_redirects=True)
        assert res.status_code == 401, res.status_code

        # As registered user
        self.signin()
        res = self.app.get(url, follow_redirects=True)
        assert res.status_code == 403, res.status_code
        self.signout()

        # As admin
        self.signin(email=Fixtures.root_addr, password=Fixtures.root_password)
        res = self.app.get(url, follow_redirects=True)
        assert res.status_code == 200, res.status_code
        self.signout()

        # As owner
        self.signin(email=Fixtures.email_addr, password=Fixtures.password)
        res = self.app.get(url, follow_redirects=True)
        assert res.status_code == 200, res.status_code
        self.signout()

        # Now only allow authenticated users
        app.allow_anonymous_contributors = False
        app.hidden = 0
        db.session.add(app)
        db.session.commit()
        res = self.app.get(url, follow_redirects=True)
        err_msg = "Only authenticated users can participate"
        assert "You have to sign in" in res.data, err_msg


    @with_context
    def test_70_public_user_profile(self):
        """Test WEB public user profile works"""
        Fixtures.create()

        # Should work as an anonymous user
        url = '/account/%s/' % Fixtures.name
        res = self.app.get(url, follow_redirects=True)
        err_msg = "There should be a public profile page for the user"
        assert Fixtures.fullname in res.data, err_msg

        # Should work as an authenticated user
        self.signin()
        res = self.app.get(url, follow_redirects=True)
        assert Fixtures.fullname in res.data, err_msg

        # Should return 404 when a user does not exist
        url = '/account/a-fake-name-that-does-not-exist/'
        res = self.app.get(url, follow_redirects=True)
        err_msg = "It should return a 404"
        assert res.status_code == 404, err_msg

    @with_context
    @patch('pybossa.view.applications.uploader.upload_file', return_value=True)
    @patch('pybossa.importers.requests.get')
    def test_71_bulk_epicollect_import_unauthorized(self, Mock, mock):
        """Test WEB bulk import unauthorized works"""
        unauthorized_request = FakeRequest('Unauthorized', 403,
                                           {'content-type': 'application/json'})
        Mock.return_value = unauthorized_request
        self.register()
        self.new_application()
        app = db.session.query(App).first()
        url = '/app/%s/tasks/import?template=csv' % (app.short_name)
        res = self.app.post(url, data={'epicollect_project': 'fakeproject',
                                       'epicollect_form': 'fakeform',
                                       'formtype': 'json', 'form_name': 'epicollect'},
                            follow_redirects=True)
        msg = "Oops! It looks like you don't have permission to access the " \
              "EpiCollect Plus project"
        assert msg in res.data

    @with_context
    @patch('pybossa.view.applications.uploader.upload_file', return_value=True)
    @patch('pybossa.importers.requests.get')
    def test_72_bulk_epicollect_import_non_html(self, Mock, mock):
        """Test WEB bulk import non html works"""
        html_request = FakeRequest('Not an application/json', 200,
                                   {'content-type': 'text/html'})
        Mock.return_value = html_request
        self.register()
        self.new_application()
        app = db.session.query(App).first()
        url = '/app/%s/tasks/import?template=csv' % (app.short_name)
        res = self.app.post(url, data={'epicollect_project': 'fakeproject',
                                       'epicollect_form': 'fakeform',
                                       'formtype': 'json', 'form_name': 'epicollect'},
                            follow_redirects=True)
        msg = "Oops! That project and form do not look like the right one."
        assert msg in res.data

    @with_context
    @patch('pybossa.view.applications.uploader.upload_file', return_value=True)
    @patch('pybossa.importers.requests.get')
    def test_73_bulk_epicollect_import_json(self, Mock, mock):
        """Test WEB bulk import json works"""
        data = [dict(DeviceID=23)]
        html_request = FakeRequest(json.dumps(data), 200,
                                   {'content-type': 'application/json'})
        Mock.return_value = html_request
        self.register()
        self.new_application()
        app = db.session.query(App).first()
        res = self.app.post(('/app/%s/tasks/import' % (app.short_name)),
                            data={'epicollect_project': 'fakeproject',
                                  'epicollect_form': 'fakeform',
                                  'formtype': 'json', 'form_name': 'epicollect'},
                            follow_redirects=True)

        app = db.session.query(App).first()
        err_msg = "Tasks should be imported"
        assert "1 Task imported successfully!" in res.data, err_msg
        tasks = db.session.query(Task).filter_by(app_id=app.id).all()
        err_msg = "The imported task from EpiCollect is wrong"
        assert tasks[0].info['DeviceID'] == 23, err_msg

        data = [dict(DeviceID=23), dict(DeviceID=24)]
        html_request = FakeRequest(json.dumps(data), 200,
                                   {'content-type': 'application/json'})
        Mock.return_value = html_request
        res = self.app.post(('/app/%s/tasks/import' % (app.short_name)),
                            data={'epicollect_project': 'fakeproject',
                                  'epicollect_form': 'fakeform',
                                  'formtype': 'json', 'form_name': 'epicollect'},
                            follow_redirects=True)
        app = db.session.query(App).first()
        assert len(app.tasks) == 2, "There should be only 2 tasks"
        n = 0
        epi_tasks = [{u'DeviceID': 23}, {u'DeviceID': 24}]
        for t in app.tasks:
            assert t.info == epi_tasks[n], "The task info should be the same"
            n += 1

    @with_context
    @patch('pybossa.view.applications.uploader.upload_file', return_value=True)
    def test_74_task_settings_page(self, mock):
        """Test WEB TASK SETTINGS page works"""
        # Creat root user
        self.register()
        self.signout()
        # As owner
        self.register(fullname="owner", name="owner")
        res = self.new_application()
        url = "/app/sampleapp/tasks/settings"

        res = self.app.get(url, follow_redirects=True)
        dom = BeautifulSoup(res.data)
        divs = ['task_scheduler', 'task_delete', 'task_redundancy']
        for div in divs:
            err_msg = "There should be a %s section" % div
            assert dom.find(id=div) is not None, err_msg

        self.signout()
        # As an authenticated user
        self.register(fullname="juan", name="juan")
        res = self.app.get(url, follow_redirects=True)
        err_msg = "User should not be allowed to access this page"
        assert res.status_code == 403, err_msg
        self.signout()

        # As an anonymous user
        res = self.app.get(url, follow_redirects=True)
        dom = BeautifulSoup(res.data)
        err_msg = "User should be redirected to sign in"
        assert dom.find(id="signin") is not None, err_msg

        # As root
        self.signin()
        res = self.app.get(url, follow_redirects=True)
        dom = BeautifulSoup(res.data)
        divs = ['task_scheduler', 'task_delete', 'task_redundancy']
        for div in divs:
            err_msg = "There should be a %s section" % div
            assert dom.find(id=div) is not None, err_msg

    @with_context
    @patch('pybossa.view.applications.uploader.upload_file', return_value=True)
    def test_75_task_settings_scheduler(self, mock):
        """Test WEB TASK SETTINGS scheduler page works"""
        # Creat root user
        self.register()
        self.signout()
        # Create owner
        self.register(fullname="owner", name="owner")
        self.new_application()
        url = "/app/sampleapp/tasks/scheduler"
        form_id = 'task_scheduler'
        self.signout()

        # As owner and root
        for i in range(0, 1):
            if i == 0:
                # As owner
                self.signin(email="owner@example.com")
                sched = 'random'
            else:
                sched = 'default'
                self.signin()
            res = self.app.get(url, follow_redirects=True)
            dom = BeautifulSoup(res.data)
            err_msg = "There should be a %s section" % form_id
            assert dom.find(id=form_id) is not None, err_msg
            res = self.task_settings_scheduler(short_name="sampleapp",
                                               sched=sched)
            dom = BeautifulSoup(res.data)
            err_msg = "Task Scheduler should be updated"
            assert dom.find(id='msg_success') is not None, err_msg
            app = db.session.query(App).get(1)
            assert app.info['sched'] == sched, err_msg
            self.signout()

        # As an authenticated user
        self.register(fullname="juan", name="juan")
        res = self.app.get(url, follow_redirects=True)
        err_msg = "User should not be allowed to access this page"
        assert res.status_code == 403, err_msg
        self.signout()

        # As an anonymous user
        res = self.app.get(url, follow_redirects=True)
        dom = BeautifulSoup(res.data)
        err_msg = "User should be redirected to sign in"
        assert dom.find(id="signin") is not None, err_msg

        # With hidden app
        app.hidden = 1
        db.session.add(app)
        db.session.commit()
        self.register(fullname="daniel", name="daniel")
        res = self.app.get(url, follow_redirects=True)
        assert res.status_code == 403, res.status_code
        self.signout()
        self.signin()
        res = self.app.get(url, follow_redirects=True)
        dom = BeautifulSoup(res.data)
        # Correct values
        err_msg = "There should be a %s section" % form_id
        assert dom.find(id=form_id) is not None, err_msg


    @with_context
    @patch('pybossa.view.applications.uploader.upload_file', return_value=True)
    def test_76_task_settings_redundancy(self, mock):
        """Test WEB TASK SETTINGS redundancy page works"""
        # Creat root user
        self.register()
        self.signout()
        # Create owner
        self.register(fullname="owner", name="owner")
        self.new_application()
        self.new_task(1)

        url = "/app/sampleapp/tasks/redundancy"
        form_id = 'task_redundancy'
        self.signout()

        # As owner and root
        for i in range(0, 1):
            if i == 0:
                # As owner
                self.signin(email="owner@example.com")
                n_answers = 20
            else:
                n_answers = 10
                self.signin()
            res = self.app.get(url, follow_redirects=True)
            dom = BeautifulSoup(res.data)
            # Correct values
            err_msg = "There should be a %s section" % form_id
            assert dom.find(id=form_id) is not None, err_msg
            res = self.task_settings_redundancy(short_name="sampleapp",
                                                n_answers=n_answers)
            db.session.close()
            dom = BeautifulSoup(res.data)
            err_msg = "Task Redundancy should be updated"
            assert dom.find(id='msg_success') is not None, err_msg
            app = db.session.query(App).get(1)
            for t in app.tasks:
                assert t.n_answers == n_answers, err_msg
            # Wrong values, triggering the validators
            res = self.task_settings_redundancy(short_name="sampleapp",
                                                n_answers=0)
            dom = BeautifulSoup(res.data)
            err_msg = "Task Redundancy should be a value between 0 and 1000"
            assert dom.find(id='msg_error') is not None, err_msg
            res = self.task_settings_redundancy(short_name="sampleapp",
                                                n_answers=10000000)
            dom = BeautifulSoup(res.data)
            err_msg = "Task Redundancy should be a value between 0 and 1000"
            assert dom.find(id='msg_error') is not None, err_msg

            self.signout()

        # As an authenticated user
        self.register(fullname="juan", name="juan")
        res = self.app.get(url, follow_redirects=True)
        err_msg = "User should not be allowed to access this page"
        assert res.status_code == 403, err_msg
        self.signout()

        # As an anonymous user
        res = self.app.get(url, follow_redirects=True)
        dom = BeautifulSoup(res.data)
        err_msg = "User should be redirected to sign in"
        assert dom.find(id="signin") is not None, err_msg

        # With hidden app
        app.hidden = 1
        db.session.add(app)
        db.session.commit()
        self.register(fullname="daniel", name="daniel")
        res = self.app.get(url, follow_redirects=True)
        assert res.status_code == 403, res.status_code
        self.signout()
        self.signin()
        res = self.app.get(url, follow_redirects=True)
        dom = BeautifulSoup(res.data)
        # Correct values
        err_msg = "There should be a %s section" % form_id
        assert dom.find(id=form_id) is not None, err_msg

    @with_context
    def test_task_redundancy_update_updates_task_state(self):
        """Test WEB when updating the redundancy of the tasks in a project, the
        state of the task is updated in consecuence"""
        # Creat root user
        self.register()
        self.new_application()
        self.new_task(1)

        url = "/app/sampleapp/tasks/redundancy"

        app = db.session.query(App).get(1)
        for t in app.tasks:
            tr = TaskRun(app_id=app.id, task_id=t.id)
            db.session.add(tr)
            db.session.commit()

        err_msg = "Task state should be completed"
        res = self.task_settings_redundancy(short_name="sampleapp",
                                            n_answers=1)

        for t in app.tasks:
            assert t.state == 'completed', err_msg

        res = self.task_settings_redundancy(short_name="sampleapp",
                                            n_answers=2)
        err_msg = "Task state should be ongoing"
        db.session.add(app)
        db.session.commit()

        for t in app.tasks:
            assert t.state == 'ongoing', t.state


    @with_context
    @patch('pybossa.view.applications.uploader.upload_file', return_value=True)
    def test_77_task_settings_priority(self, mock):
        """Test WEB TASK SETTINGS priority page works"""
        # Creat root user
        self.register()
        self.signout()
        # Create owner
        self.register(fullname="owner", name="owner")
        self.new_application()
        self.new_task(1)
        url = "/app/sampleapp/tasks/priority"
        form_id = 'task_priority'
        self.signout()

        # As owner and root
        app = db.session.query(App).get(1)
        _id = app.tasks[0].id
        for i in range(0, 1):
            if i == 0:
                # As owner
                self.signin(email="owner@example.com")
                task_ids = str(_id)
                priority_0 = 1.0
            else:
                task_ids = "1"
                priority_0 = 0.5
                self.signin()
            res = self.app.get(url, follow_redirects=True)
            dom = BeautifulSoup(res.data)
            # Correct values
            err_msg = "There should be a %s section" % form_id
            assert dom.find(id=form_id) is not None, err_msg
            res = self.task_settings_priority(short_name="sampleapp",
                                              task_ids=task_ids,
                                              priority_0=priority_0)
            dom = BeautifulSoup(res.data)
            err_msg = "Task Priority should be updated"
            assert dom.find(id='msg_success') is not None, err_msg
            task = db.session.query(Task).get(_id)
            assert task.id == int(task_ids), err_msg
            assert task.priority_0 == priority_0, err_msg
            # Wrong values, triggering the validators
            res = self.task_settings_priority(short_name="sampleapp",
                                              priority_0=3,
                                              task_ids="1")
            dom = BeautifulSoup(res.data)
            err_msg = "Task Priority should be a value between 0.0 and 1.0"
            assert dom.find(id='msg_error') is not None, err_msg
            res = self.task_settings_priority(short_name="sampleapp",
                                              task_ids="1, 2")
            dom = BeautifulSoup(res.data)
            err_msg = "Task Priority task_ids should be a comma separated, no spaces, integers"
            assert dom.find(id='msg_error') is not None, err_msg
            res = self.task_settings_priority(short_name="sampleapp",
                                              task_ids="1,a")
            dom = BeautifulSoup(res.data)
            err_msg = "Task Priority task_ids should be a comma separated, no spaces, integers"
            assert dom.find(id='msg_error') is not None, err_msg

            self.signout()

        # As an authenticated user
        self.register(fullname="juan", name="juan")
        res = self.app.get(url, follow_redirects=True)
        err_msg = "User should not be allowed to access this page"
        assert res.status_code == 403, err_msg
        self.signout()

        # As an anonymous user
        res = self.app.get(url, follow_redirects=True)
        dom = BeautifulSoup(res.data)
        err_msg = "User should be redirected to sign in"
        assert dom.find(id="signin") is not None, err_msg

        # With hidden app
        app.hidden = 1
        db.session.add(app)
        db.session.commit()
        self.register(fullname="daniel", name="daniel")
        res = self.app.get(url, follow_redirects=True)
        assert res.status_code == 403, res.status_code
        self.signout()
        self.signin()
        res = self.app.get(url, follow_redirects=True)
        dom = BeautifulSoup(res.data)
        # Correct values
        err_msg = "There should be a %s section" % form_id
        assert dom.find(id=form_id) is not None, err_msg


    @with_context
    def test_78_cookies_warning(self):
        """Test WEB cookies warning is displayed"""
        # As Anonymous
        res = self.app.get('/', follow_redirects=True)
        dom = BeautifulSoup(res.data)
        err_msg = "If cookies are not accepted, cookies banner should be shown"
        assert dom.find(id='cookies_warning') is not None, err_msg

        # As user
        self.signin(email=Fixtures.email_addr2, password=Fixtures.password)
        res = self.app.get('/', follow_redirects=True)
        dom = BeautifulSoup(res.data)
        err_msg = "If cookies are not accepted, cookies banner should be shown"
        assert dom.find(id='cookies_warning') is not None, err_msg
        self.signout()

        # As admin
        self.signin(email=Fixtures.root_addr, password=Fixtures.root_password)
        res = self.app.get('/', follow_redirects=True)
        dom = BeautifulSoup(res.data)
        err_msg = "If cookies are not accepted, cookies banner should be shown"
        assert dom.find(id='cookies_warning') is not None, err_msg
        self.signout()

    @with_context
    def test_79_cookies_warning2(self):
        """Test WEB cookies warning is hidden"""
        # As Anonymous
        self.app.set_cookie("localhost", "PyBossa_accept_cookies", "Yes")
        res = self.app.get('/', follow_redirects=True, headers={})
        dom = BeautifulSoup(res.data)
        err_msg = "If cookies are not accepted, cookies banner should be hidden"
        assert dom.find(id='cookies_warning') is None, err_msg

        # As user
        self.signin(email=Fixtures.email_addr2, password=Fixtures.password)
        res = self.app.get('/', follow_redirects=True)
        dom = BeautifulSoup(res.data)
        err_msg = "If cookies are not accepted, cookies banner should be hidden"
        assert dom.find(id='cookies_warning') is None, err_msg
        self.signout()

        # As admin
        self.signin(email=Fixtures.root_addr, password=Fixtures.root_password)
        res = self.app.get('/', follow_redirects=True)
        dom = BeautifulSoup(res.data)
        err_msg = "If cookies are not accepted, cookies banner should be hidden"
        assert dom.find(id='cookies_warning') is None, err_msg
        self.signout()


    @with_context
    def test_user_with_no_more_tasks_find_volunteers(self):
        """Test WEB when a user has contributed to all available tasks, he is
        asked to find new volunteers for a project, if the project is not
        completed yet (overall progress < 100%)"""

        self.register()
        user = User.query.first()
        app = AppFactory.create(owner=user)
        task = TaskFactory.create(app=app)
        taskrun = TaskRunFactory.create(task=task, user=user)
        res = self.app.get('/app/%s/newtask' % app.short_name)

        message = "Sorry, you've contributed to all the tasks for this project, but this project still needs more volunteers, so please spread the word!"
        assert message in res.data
        self.signout()


    @with_context
    def test_user_with_no_more_tasks_find_volunteers_project_completed(self):
        """Test WEB when a user has contributed to all available tasks, he is
        not asked to find new volunteers for a project, if the project is
        completed (overall progress = 100%)"""

        self.register()
        user = User.query.first()
        app = AppFactory.create(owner=user)
        task = TaskFactory.create(app=app, n_answers=1)
        taskrun = TaskRunFactory.create(task=task, user=user)
        res = self.app.get('/app/%s/newtask' % app.short_name)

        assert task.state == 'completed', task.state
        message = "Sorry, you've contributed to all the tasks for this project, but this project still needs more volunteers, so please spread the word!"
        assert message not in res.data
        self.signout()<|MERGE_RESOLUTION|>--- conflicted
+++ resolved
@@ -1175,39 +1175,6 @@
             assert "sign in to participate" in res.data
 
     @with_context
-<<<<<<< HEAD
-    def test_22_get_specific_completed_task_anonymous(self):
-        """Test WEB get specific completed task_id
-        for a project works as anonymous"""
-
-        with self.flask_app.app_context():
-            self.create()
-            app = db.session.query(App).first()
-            task = db.session.query(Task)\
-                     .filter(App.id == app.id)\
-                     .first()
-
-            for i in range(10):
-                task_run = TaskRun(app_id=app.id, task_id=task.id,
-                                         user_ip="127.0.0.1", info={'answer': 1})
-                db.session.add(task_run)
-                db.session.commit()
-
-            ntask = Task(id=task.id, state='completed')
-
-            assert ntask not in db.session
-            db.session.merge(ntask)
-            db.session.commit()
-
-            res = self.app.get('app/%s/task/%s' % (app.short_name, task.id),
-                               follow_redirects=True)
-            msg = 'You have already participated in this task'
-            assert msg in res.data, res.data
-            assert 'Try with another one' in res.data, res.data
-
-    @with_context
-=======
->>>>>>> 349a75f6
     def test_23_get_specific_ongoing_task_user(self):
         """Test WEB get specific ongoing task_id for a project works as an user"""
 
@@ -1226,45 +1193,6 @@
             self.signout()
 
     @with_context
-<<<<<<< HEAD
-    def test_24_get_specific_completed_task_user(self):
-        """Test WEB get specific completed task_id
-        for a project works as an user"""
-
-        with self.flask_app.app_context():
-            self.create()
-            self.register()
-
-            user = db.session.query(User)\
-                     .filter(User.name == self.user.username)\
-                     .first()
-            app = db.session.query(App).first()
-            task = db.session.query(Task)\
-                     .filter(App.id == app.id)\
-                     .first()
-            for i in range(10):
-                task_run = TaskRun(app_id=app.id, task_id=task.id, user_id=user.id,
-                                         info={'answer': 1})
-                db.session.add(task_run)
-                db.session.commit()
-                #self.app.get('api/app/%s/newtask' % app.id)
-
-            ntask = Task(id=task.id, state='completed')
-            #self.signin()
-            assert ntask not in db.session
-            db.session.merge(ntask)
-            db.session.commit()
-
-            res = self.app.get('app/%s/task/%s' % (app.short_name, task.id),
-                               follow_redirects=True)
-            msg = 'You have already participated in this task'
-            assert msg in res.data, res.data
-            assert 'Try with another one' in res.data, res.data
-            self.signout()
-
-    @with_context
-=======
->>>>>>> 349a75f6
     @patch('pybossa.view.applications.uploader.upload_file', return_value=True)
     def test_25_get_wrong_task_app(self, mock):
         """Test WEB get wrong task.id for a project works"""
