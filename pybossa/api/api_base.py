# -*- coding: utf8 -*-
# This file is part of PyBossa.
#
# Copyright (C) 2013 SF Isle of Man Limited
#
# PyBossa is free software: you can redistribute it and/or modify
# it under the terms of the GNU Affero General Public License as published by
# the Free Software Foundation, either version 3 of the License, or
# (at your option) any later version.
#
# PyBossa is distributed in the hope that it will be useful,
# but WITHOUT ANY WARRANTY; without even the implied warranty of
# MERCHANTABILITY or FITNESS FOR A PARTICULAR PURPOSE.  See the
# GNU Affero General Public License for more details.
#
# You should have received a copy of the GNU Affero General Public License
# along with PyBossa.  If not, see <http://www.gnu.org/licenses/>.
"""
PyBossa api module for exposing domain objects via an API.

This package adds GET, POST, PUT and DELETE methods for any class:
    * projects,
    * tasks,
    * task_runs,
    * users,
    * etc.

"""
import json
from flask import request, abort, Response
from flask.views import MethodView
from werkzeug.exceptions import NotFound
from pybossa.util import jsonpify, crossdomain
from pybossa.core import db, ratelimits
from pybossa.auth import require
from pybossa.hateoas import Hateoas
from pybossa.ratelimit import ratelimit
from pybossa.error import ErrorStatus

from pybossa.repositories import UserRepository
from pybossa.repositories import ProjectRepository
from pybossa.repositories import TaskRepository
user_repo = UserRepository(db)
project_repo = ProjectRepository(db)
task_repo = TaskRepository(db)

repos = {'Task'   : {'repo': task_repo, 'filter': 'filter_tasks_by',
                     'get': 'get_task', 'save': 'save', 'update': 'update',
                     'delete': 'delete'},
        'TaskRun' : {'repo': task_repo, 'filter': 'filter_task_runs_by',
                     'get': 'get_task_run',  'save': 'save', 'update': 'update',
                     'delete': 'delete'},
        'User'    : {'repo': user_repo, 'filter': 'filter_by', 'get': 'get',
                     'save': 'save', 'update': 'update'},
        'App'     : {'repo': project_repo, 'filter': 'filter_by', 'get': 'get',
                     'save': 'save', 'update': 'update', 'delete': 'delete'},
        'Category': {'repo': project_repo, 'filter': 'filter_categories_by',
                     'get': 'get_category', 'save': 'save_category',
                     'update': 'update_category', 'delete': 'delete_category'}
        }


cors_headers = ['Content-Type', 'Authorization']

error = ErrorStatus()


class APIBase(MethodView):

    """Class to create CRUD methods."""

    hateoas = Hateoas()

    def valid_args(self):
        """Check if the domain object args are valid."""
        for k in request.args.keys():
            if k not in ['api_key']:
                getattr(self.__class__, k)

    @crossdomain(origin='*', headers=cors_headers)
    def options(self):  # pragma: no cover
        """Return '' for Options method."""
        return ''

    @jsonpify
    @crossdomain(origin='*', headers=cors_headers)
    @ratelimit(limit=ratelimits.get('LIMIT'), per=ratelimits.get('PER'))
    def get(self, id):
        """Get an object.

        Returns an item from the DB with the request.data JSON object or all
        the items if id == None

        :arg self: The class of the object to be retrieved
        :arg integer id: the ID of the object in the DB
        :returns: The JSON item/s stored in the DB

        """
        try:
            getattr(require, self.__class__.__name__.lower()).read()
            query = self._db_query(self.__class__, id)
            json_response = self._create_json_response(query, id)
            return Response(json_response, mimetype='application/json')
        except Exception as e:
            return error.format_exception(
                e,
                target=self.__class__.__name__.lower(),
                action='GET')

    def _create_json_response(self, query_result, id):
        if len (query_result) == 1 and query_result[0] is None:
            raise abort(404)
        items = list(self._create_dict_from_model(item) for item in query_result)
        if id:
            getattr(require, self.__class__.__name__.lower()).read(query_result[0])
            items = items[0]
        return json.dumps(items)

    def _create_dict_from_model(self, model):
        return self._select_attributes(self._add_hateoas_links(model))

    def _add_hateoas_links(self, item):
        obj = item.dictize()
        links, link = self.hateoas.create_links(item)
        if links:
            obj['links'] = links
        if link:
            obj['link'] = link
        return obj

    def _db_query(self, cls, id):
        """Returns a list with the results of the query"""
        repo_info = repos[self.__class__.__name__]
        if not id:
            limit, offset = self._set_limit_and_offset()
            results = self._filter_query(repo_info, limit, offset)
        else:
            repo = repo_info['repo']
            query_func = repo_info['get']
            results = [getattr(repo, query_func)(id)]
        return results

    def _filter_query(self, repo_info, limit, offset):
        filters = {}
        for k in request.args.keys():
            if k not in ['limit', 'offset', 'api_key']:
                # Raise an error if the k arg is not a column
                getattr(self.__class__, k)
                filters[k] = request.args[k]
        repo = repo_info['repo']
        query_func = repo_info['filter']
        filters = self._custom_filter(filters)
        results = getattr(repo, query_func)(**filters)
        return self._format_query_result(results, limit, offset)

    def _format_query_result(self, results, limit, offset):
        results = sorted(results, key=lambda item: item.id)
        results = results[offset:offset+limit]
        return results

    def _set_limit_and_offset(self):
        try:
            limit = min(10000, int(request.args.get('limit')))
        except (ValueError, TypeError):
            limit = 20
        try:
            offset = int(request.args.get('offset'))
        except (ValueError, TypeError):
            offset = 0
        return limit, offset

    @jsonpify
    @crossdomain(origin='*', headers=cors_headers)
    @ratelimit(limit=ratelimits.get('LIMIT'), per=ratelimits.get('PER'))
    def post(self):
        """Post an item to the DB with the request.data JSON object.

        :arg self: The class of the object to be inserted
        :returns: The JSON item stored in the DB

        """
        try:
            self.valid_args()
            data = json.loads(request.data)
            inst = self._create_instance_from_request(data)
            db.session.add(inst)
            db.session.commit()
            return json.dumps(inst.dictize())
        except Exception as e:
            return error.format_exception(
                e,
                target=self.__class__.__name__.lower(),
                action='POST')

    def _create_instance_from_request(self, data):
        data = self.hateoas.remove_links(data)
        inst = self.__class__(**data)
        self._update_object(inst)
        getattr(require, self.__class__.__name__.lower()).create(inst)
<<<<<<< HEAD
        repo = repos[self.__class__.__name__]['repo']
        save_func = repos[self.__class__.__name__]['save']
        getattr(repo, save_func)(inst)
=======
>>>>>>> 58ef2e5a
        return inst

    @jsonpify
    @crossdomain(origin='*', headers=cors_headers)
    @ratelimit(limit=ratelimits.get('LIMIT'), per=ratelimits.get('PER'))
    def delete(self, id):
        """Delete a single item from the DB.

        :arg self: The class of the object to be deleted
        :arg integer id: the ID of the object in the DB
        :returns: An HTTP status code based on the output of the action.

        More info about HTTP status codes for this action `here
        <http://www.w3.org/Protocols/rfc2616/rfc2616-sec9.html#sec9.7>`_.

        """
        try:
            self.valid_args()
            inst = self._delete_instance(id)
            self._refresh_cache(inst)
            return '', 204
        except Exception as e:
            return error.format_exception(
                e,
                target=self.__class__.__name__.lower(),
                action='DELETE')

    def _delete_instance(self, id):
        repo = repos[self.__class__.__name__]['repo']
        query_func = repos[self.__class__.__name__]['get']
        inst = getattr(repo, query_func)(id)
        if inst is None:
            raise NotFound
        getattr(require, self.__class__.__name__.lower()).delete(inst)
        delete_func = repos[self.__class__.__name__]['delete']
        getattr(repo, delete_func)(inst)
        return inst

    @jsonpify
    @crossdomain(origin='*', headers=cors_headers)
    @ratelimit(limit=ratelimits.get('LIMIT'), per=ratelimits.get('PER'))
    def put(self, id):
        """Update a single item in the DB.

        :arg self: The class of the object to be updated
        :arg integer id: the ID of the object in the DB
        :returns: An HTTP status code based on the output of the action.

        More info about HTTP status codes for this action `here
        <http://www.w3.org/Protocols/rfc2616/rfc2616-sec9.html#sec9.6>`_.

        """
        try:
            self.valid_args()
            inst = self._update_instance(id)
            self._refresh_cache(inst)
            return Response(json.dumps(inst.dictize()), 200,
                            mimetype='application/json')
        except Exception as e:
            return error.format_exception(
                e,
                target=self.__class__.__name__.lower(),
                action='PUT')

    def _update_instance(self, id):
        repo = repos[self.__class__.__name__]['repo']
        query_func = repos[self.__class__.__name__]['get']
        existing = getattr(repo, query_func)(id)
        if existing is None:
            raise NotFound
        getattr(require, self.__class__.__name__.lower()).update(existing)
        data = json.loads(request.data)
        # may be missing the id as we allow partial updates
        data['id'] = id
        data = self.hateoas.remove_links(data)
        inst = self.__class__(**data)
        update_func = repos[self.__class__.__name__]['update']
        getattr(repo, update_func)(inst)
        return inst


    def _update_object(self, data_dict):
        """Update object.

        Method to be overriden in inheriting classes which wish to update
        data dict.

        """
        pass


    def _refresh_cache(self, data_dict):
        """Refresh cache.

        Method to be overriden in inheriting classes which wish to refresh
        cache for given object.

        """
        pass


    def _select_attributes(self, item_data):
        """Method to be overriden in inheriting classes in case it is not
        desired that every object attribute is returned by the API
        """
        return item_data


    def _custom_filter(self, query):
        """Method to be overriden in inheriting classes which wish to consider
        specific filtering criteria
        """
        return query<|MERGE_RESOLUTION|>--- conflicted
+++ resolved
@@ -183,8 +183,9 @@
             self.valid_args()
             data = json.loads(request.data)
             inst = self._create_instance_from_request(data)
-            db.session.add(inst)
-            db.session.commit()
+            repo = repos[self.__class__.__name__]['repo']
+            save_func = repos[self.__class__.__name__]['save']
+            getattr(repo, save_func)(inst)
             return json.dumps(inst.dictize())
         except Exception as e:
             return error.format_exception(
@@ -197,12 +198,6 @@
         inst = self.__class__(**data)
         self._update_object(inst)
         getattr(require, self.__class__.__name__.lower()).create(inst)
-<<<<<<< HEAD
-        repo = repos[self.__class__.__name__]['repo']
-        save_func = repos[self.__class__.__name__]['save']
-        getattr(repo, save_func)(inst)
-=======
->>>>>>> 58ef2e5a
         return inst
 
     @jsonpify
