--- conflicted
+++ resolved
@@ -698,11 +698,8 @@
         html_request = FakeRequest(json.dumps(self.pkg_json_not_found), 200,
                                    {'content-type': 'application/json'})
         Mock.return_value = html_request
-<<<<<<< HEAD
-=======
         mock_webhook.return_value = html_request
 
->>>>>>> 7d7b4816
         self.register()
         self.new_application()
 
