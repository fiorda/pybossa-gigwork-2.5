--- conflicted
+++ resolved
@@ -111,11 +111,7 @@
     @with_context
     def test_get_all_importer_names_returns_default_importer_names(self, create):
         importers = self.importer.get_all_importer_names()
-<<<<<<< HEAD
-        expected_importers = ['localcsv', 'csv', 'gdocs', 'epicollect', 's3', 'localCSV']
-=======
         expected_importers = ['csv', 'gdocs', 'epicollect', 's3', 'localCSV']
->>>>>>> 919b8db8
 
         assert set(importers) == set(expected_importers)
 
@@ -138,11 +134,7 @@
     @with_context
     def test_get_autoimporter_names_returns_default_autoimporter_names(self, create):
         importers = self.importer.get_autoimporter_names()
-<<<<<<< HEAD
-        expected_importers = ['localcsv', 'csv', 'gdocs', 'epicollect', 'localCSV']
-=======
         expected_importers = ['csv', 'gdocs', 'epicollect', 'localCSV']
->>>>>>> 919b8db8
 
         assert set(importers) == set(expected_importers)
 
