--- conflicted
+++ resolved
@@ -107,20 +107,7 @@
     """Return a new task for a project."""
     # Check if the request has an arg:
     try:
-<<<<<<< HEAD
-        app = project_repo.get(app_id)
-        if app is None:
-            raise NotFound
-        if request.args.get('offset'):
-            offset = int(request.args.get('offset'))
-        else:
-            offset = 0
-        user_id = None if current_user.is_anonymous() else current_user.id
-        user_ip = request.remote_addr if current_user.is_anonymous() else None
-        task = sched.new_task(app_id, user_id, user_ip, offset)
-=======
         task = _retrieve_new_task(app_id)
->>>>>>> 7348c709
         # If there is a task for the user, return it
         if task:
             r = make_response(json.dumps(task.dictize()))
@@ -132,7 +119,7 @@
         return error.format_exception(e, target='app', action='GET')
 
 def _retrieve_new_task(app_id):
-    app = db.session.query(model.app.App).get(app_id)
+    app = project_repo.get(app_id)
     if app is None:
         raise NotFound
     if request.args.get('offset'):
@@ -163,16 +150,10 @@
     """
     if app_id or short_name:
         if short_name:
-<<<<<<< HEAD
             app = project_repo.get_by_shortname(short_name)
-        if app_id:
+        elif app_id:
             app = project_repo.get(app_id)
 
-=======
-            app = _retrieve_app(short_name=short_name)
-        elif app_id:
-            app = _retrieve_app(app_id=app_id)
->>>>>>> 7348c709
         if app:
             query_attrs = dict(app_id=app.id)
             if current_user.is_anonymous():
@@ -186,15 +167,4 @@
         else:
             return abort(404)
     else:  # pragma: no cover
-        return abort(404)
-
-
-def _retrieve_app(app_id=None, short_name=None):
-    if app_id != None:
-        return db.session.query(model.app.App)\
-                    .get(app_id)
-    if short_name != None:
-        return db.session.query(model.app.App)\
-                    .filter(model.app.App.short_name == short_name)\
-                    .first()
-    return None+        return abort(404)