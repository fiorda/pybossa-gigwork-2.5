# -*- coding: utf8 -*-
# This file is part of PyBossa.
#
# Copyright (C) 2015 SciFabric LTD.
#
# PyBossa is free software: you can redistribute it and/or modify
# it under the terms of the GNU Affero General Public License as published by
# the Free Software Foundation, either version 3 of the License, or
# (at your option) any later version.
#
# PyBossa is distributed in the hope that it will be useful,
# but WITHOUT ANY WARRANTY; without even the implied warranty of
# MERCHANTABILITY or FITNESS FOR A PARTICULAR PURPOSE.  See the
# GNU Affero General Public License for more details.
#
# You should have received a copy of the GNU Affero General Public License
# along with PyBossa.  If not, see <http://www.gnu.org/licenses/>.

import time
import re
import json
import os
import math
import requests
from StringIO import StringIO

from flask import Blueprint, request, url_for, flash, redirect, abort, Response, current_app
from flask import render_template, make_response, session
from flask.ext.login import login_required, current_user
from flask.ext.babel import gettext
from rq import Queue

import pybossa.sched as sched

from pybossa.core import (uploader, signer, sentinel, json_exporter,
<<<<<<< HEAD
    csv_exporter, importer, flickr, sentinel)
=======
    csv_exporter, importer)
>>>>>>> acca13ca
from pybossa.model.project import Project
from pybossa.model.category import Category
from pybossa.model.task import Task
from pybossa.model.task_run import TaskRun
from pybossa.model.auditlog import Auditlog
from pybossa.model.webhook import Webhook
from pybossa.model.blogpost import Blogpost
from pybossa.util import Pagination, admin_required, get_user_id_or_ip, rank
from pybossa.auth import ensure_authorized_to
from pybossa.cache import projects as cached_projects
from pybossa.cache import categories as cached_cat
from pybossa.cache import project_stats as stats
from pybossa.cache.helpers import add_custom_contrib_button_to, has_no_presenter
from pybossa.ckan import Ckan
from pybossa.extensions import misaka
from pybossa.cookies import CookieHandler
from pybossa.password_manager import ProjectPasswdManager
from pybossa.jobs import import_tasks, IMPORT_TASKS_TIMEOUT, webhook
from pybossa.forms.projects_view_forms import *
from pybossa.importers import BulkImportException

from pybossa.core import project_repo, user_repo, task_repo, blog_repo
from pybossa.core import webhook_repo, auditlog_repo
from pybossa.auditlogger import AuditLogger
from pybossa.api import mark_task_as_requested_by_user

blueprint = Blueprint('project', __name__)

MAX_NUM_SYNCHRONOUS_TASKS_IMPORT = 200
auditlogger = AuditLogger(auditlog_repo, caller='web')
importer_queue = Queue('medium',
                       connection=sentinel.master,
                       default_timeout=IMPORT_TASKS_TIMEOUT)
webhook_queue = Queue('high', connection=sentinel.master)

def project_title(project, page_name):
    if not project:  # pragma: no cover
        return "Project not found"
    if page_name is None:
        return "Project: %s" % (project.name)
    return "Project: %s &middot; %s" % (project.name, page_name)


def project_by_shortname(short_name):
    project = cached_projects.get_project(short_name)
    if project:
        # Get owner
        owner = user_repo.get(project.owner_id)
        # Populate CACHE with the data of the project
        return (project,
                owner,
                cached_projects.n_tasks(project.id),
                cached_projects.n_task_runs(project.id),
                cached_projects.overall_progress(project.id),
                cached_projects.last_activity(project.id))
    else:
        cached_projects.delete_project(short_name)
        return abort(404)


@blueprint.route('/', defaults={'page': 1})
@blueprint.route('/page/<int:page>/', defaults={'page': 1})
def redirect_old_featured(page):
    """DEPRECATED only to redirect old links"""
    return redirect(url_for('.index', page=page), 301)


@blueprint.route('/published/', defaults={'page': 1})
@blueprint.route('/published/<int:page>/', defaults={'page': 1})
def redirect_old_published(page):  # pragma: no cover
    """DEPRECATED only to redirect old links"""
    category = project_repo.get_category()
    return redirect(url_for('.project_cat_index', category=category.short_name, page=page), 301)


@blueprint.route('/draft/', defaults={'page': 1})
@blueprint.route('/draft/<int:page>/', defaults={'page': 1})
def redirect_old_draft(page):
    """DEPRECATED only to redirect old links"""
    return redirect(url_for('.draft', page=page), 301)


@blueprint.route('/category/featured/', defaults={'page': 1})
@blueprint.route('/category/featured/page/<int:page>/')
def index(page):
    """List projects in the system"""
    if cached_projects.n_count('featured') > 0:
        return project_index(page, cached_projects.get_all_featured, 'featured',
                         True, False)
    else:
        categories = cached_cat.get_all()
        cat_short_name = categories[0].short_name
        return redirect(url_for('.project_cat_index', category=cat_short_name))


def project_index(page, lookup, category, fallback, use_count):
    """Show projects of a category"""

    per_page = current_app.config['APPS_PER_PAGE']

    ranked_projects = rank(lookup(category))
    offset = (page - 1) * per_page
    projects = ranked_projects[offset:offset+per_page]

    count = cached_projects.n_count(category)

    data = []

    if fallback and not projects:  # pragma: no cover
        return redirect(url_for('.index'))

    pagination = Pagination(page, per_page, count)
    categories = cached_cat.get_all()
    # Check for pre-defined categories featured and draft
    featured_cat = Category(name='Featured',
                            short_name='featured',
                            description='Featured projects')
    if category == 'featured':
        active_cat = featured_cat
    elif category == 'draft':
        active_cat = Category(name='Draft',
                              short_name='draft',
                              description='Draft projects')
    else:
        active_cat = project_repo.get_category_by(short_name=category)

    # Check if we have to add the section Featured to local nav
    if cached_projects.n_count('featured') > 0:
        categories.insert(0, featured_cat)
    template_args = {
        "projects": projects,
        "title": gettext("Projects"),
        "pagination": pagination,
        "active_cat": active_cat,
        "categories": categories}

    if use_count:
        template_args.update({"count": count})
    return render_template('/projects/index.html', **template_args)


@blueprint.route('/category/draft/', defaults={'page': 1})
@blueprint.route('/category/draft/page/<int:page>/')
@login_required
@admin_required
def draft(page):
    """Show the Draft projects"""
    return project_index(page, cached_projects.get_all_draft, 'draft',
                     False, True)


@blueprint.route('/category/<string:category>/', defaults={'page': 1})
@blueprint.route('/category/<string:category>/page/<int:page>/')
def project_cat_index(category, page):
    """Show Projects that belong to a given category"""
    return project_index(page, cached_projects.get_all, category, False, True)


@blueprint.route('/new', methods=['GET', 'POST'])
@login_required
def new():
    ensure_authorized_to('create', Project)
    form = ProjectForm(request.form)

    def respond(errors):
        return render_template('projects/new.html',
                               title=gettext("Create a Project"),
                               form=form, errors=errors)

    def _description_from_long_description():
        long_desc = form.long_description.data
        html_long_desc = misaka.render(long_desc)[:-1]
        remove_html_tags_regex = re.compile('<[^>]*>')
        blank_space_regex = re.compile('\n')
        text_desc = remove_html_tags_regex.sub("", html_long_desc)[:255]
        if len(text_desc) >= 252:
            text_desc = text_desc[:-3]
            text_desc += "..."
        description = blank_space_regex.sub(" ", text_desc)
        return description if description else " "

    if request.method != 'POST':
        return respond(False)

    if not form.validate():
        flash(gettext('Please correct the errors'), 'error')
        return respond(True)

    info = {}
    category_by_default = cached_cat.get_all()[0]

    project = Project(name=form.name.data,
              short_name=form.short_name.data,
              description=_description_from_long_description(),
              long_description=form.long_description.data,
              owner_id=current_user.id,
              info=info,
              category_id=category_by_default.id)

    project_repo.save(project)

    msg_1 = gettext('Project created!')
    flash('<i class="icon-ok"></i> ' + msg_1, 'success')
    flash('<i class="icon-bullhorn"></i> ' +
          gettext('You can check the ') +
          '<strong><a href="https://docs.pybossa.com">' +
          gettext('Guide and Documentation') +
          '</a></strong> ' +
          gettext('for adding tasks, a thumbnail, using PyBossa.JS, etc.'),
          'info')
    auditlogger.add_log_entry(None, project, current_user)

    return redirect(url_for('.update', short_name=project.short_name))


@blueprint.route('/<short_name>/tasks/taskpresentereditor', methods=['GET', 'POST'])
@login_required
def task_presenter_editor(short_name):
    errors = False
    (project, owner, n_tasks, n_task_runs,
     overall_progress, last_activity) = project_by_shortname(short_name)

    title = project_title(project, "Task Presenter Editor")
    ensure_authorized_to('read', project)
    ensure_authorized_to('update', project)

    form = TaskPresenterForm(request.form)
    form.id.data = project.id
    if request.method == 'POST' and form.validate():
        db_project = project_repo.get(project.id)
        old_project = Project(**db_project.dictize())
        old_info = dict(db_project.info)
        old_info['task_presenter'] = form.editor.data
        db_project.info = old_info
        auditlogger.add_log_entry(old_project, db_project, current_user)
        project_repo.update(db_project)
        msg_1 = gettext('Task presenter added!')
        flash('<i class="icon-ok"></i> ' + msg_1, 'success')
        return redirect(url_for('.tasks', short_name=project.short_name))

    # It does not have a validation
    if request.method == 'POST' and not form.validate():  # pragma: no cover
        flash(gettext('Please correct the errors'), 'error')
        errors = True

    if project.info.get('task_presenter'):
        form.editor.data = project.info['task_presenter']
    else:
        if not request.args.get('template'):
            msg_1 = gettext('<strong>Note</strong> You will need to upload the'
                            ' tasks using the')
            msg_2 = gettext('CSV importer')
            msg_3 = gettext(' or download the project bundle and run the'
                            ' <strong>createTasks.py</strong> script in your'
                            ' computer')
            url = '<a href="%s"> %s</a>' % (url_for('project.import_task',
                                                    short_name=project.short_name), msg_2)
            msg = msg_1 + url + msg_3
            flash(msg, 'info')

            wrap = lambda i: "projects/presenters/%s.html" % i
            pres_tmpls = map(wrap, current_app.config.get('PRESENTERS'))

            project = add_custom_contrib_button_to(project, get_user_id_or_ip())
            return render_template(
                'projects/task_presenter_options.html',
                title=title,
                project=project,
                owner=owner,
                overall_progress=overall_progress,
                n_tasks=n_tasks,
                n_task_runs=n_task_runs,
                last_activity=last_activity,
                n_completed_tasks=cached_projects.n_completed_tasks(project.get('id')),
                n_volunteers=cached_projects.n_volunteers(project.get('id')),
                presenters=pres_tmpls)

        tmpl_uri = "projects/snippets/%s.html" \
            % request.args.get('template')
        tmpl = render_template(tmpl_uri, project=project)
        form.editor.data = tmpl
        msg = 'Your code will be <em>automagically</em> rendered in \
                      the <strong>preview section</strong>. Click in the \
                      preview button!'
        flash(gettext(msg), 'info')
    dict_project = add_custom_contrib_button_to(project, get_user_id_or_ip())
    return render_template('projects/task_presenter_editor.html',
                           title=title,
                           form=form,
                           project=dict_project,
                           owner=owner,
                           overall_progress=overall_progress,
                           n_tasks=n_tasks,
                           n_task_runs=n_task_runs,
                           last_activity=last_activity,
                           n_completed_tasks=cached_projects.n_completed_tasks(project.id),
                           n_volunteers=cached_projects.n_volunteers(project.id),
                           errors=errors)


@blueprint.route('/<short_name>/delete', methods=['GET', 'POST'])
@login_required
def delete(short_name):
    (project, owner, n_tasks,
    n_task_runs, overall_progress, last_activity) = project_by_shortname(short_name)
    title = project_title(project, "Delete")
    ensure_authorized_to('read', project)
    ensure_authorized_to('delete', project)
    if request.method == 'GET':
        return render_template('/projects/delete.html',
                               title=title,
                               project=project,
                               owner=owner,
                               n_tasks=n_tasks,
                               overall_progress=overall_progress,
                               last_activity=last_activity)
    project_repo.delete(project)
    auditlogger.add_log_entry(project, None, current_user)
    flash(gettext('Project deleted!'), 'success')
    return redirect(url_for('account.profile', name=current_user.name))


@blueprint.route('/<short_name>/update', methods=['GET', 'POST'])
@login_required
def update(short_name):
    (project, owner, n_tasks,
     n_task_runs, overall_progress, last_activity) = project_by_shortname(short_name)

    def handle_valid_form(form):
        (project, owner, n_tasks, n_task_runs,
         overall_progress, last_activity) = project_by_shortname(short_name)

        new_project = project_repo.get_by_shortname(short_name)
        old_project = Project(**new_project.dictize())
        old_info = dict(new_project.info)
        old_project.info = old_info
        if form.id.data == new_project.id:
            new_project.name = form.name.data
            new_project.short_name = form.short_name.data
            new_project.description = form.description.data
            new_project.long_description = form.long_description.data
            new_project.webhook = form.webhook.data
            new_project.info = project.info
            new_project.owner_id = project.owner_id
            new_project.allow_anonymous_contributors = form.allow_anonymous_contributors.data
            new_project.category_id = form.category_id.data

        if form.protect.data and form.password.data:
            new_project.set_password(form.password.data)
        if not form.protect.data:
            new_project.set_password("")

        project_repo.update(new_project)
        auditlogger.add_log_entry(old_project, new_project, current_user)
        cached_cat.reset()
        cached_projects.get_project(new_project.short_name)
        flash(gettext('Project updated!'), 'success')
        return redirect(url_for('.details',
                                short_name=new_project.short_name))

    ensure_authorized_to('read', project)
    ensure_authorized_to('update', project)

    title = project_title(project, "Update")
    if request.method == 'GET':
        form = ProjectUpdateForm(obj=project)
        upload_form = AvatarUploadForm()
        categories = project_repo.get_all_categories()
        form.category_id.choices = [(c.id, c.name) for c in categories]
        if project.category_id is None:
            project.category_id = categories[0].id
        form.populate_obj(project)
        form.protect.data = project.needs_password()

    if request.method == 'POST':
        upload_form = AvatarUploadForm()
        form = ProjectUpdateForm(request.form)
        categories = cached_cat.get_all()
        form.category_id.choices = [(c.id, c.name) for c in categories]

        if request.form.get('btn') != 'Upload':
            if form.validate():
                return handle_valid_form(form)
            flash(gettext('Please correct the errors'), 'error')
        else:
            if upload_form.validate_on_submit():
                project = project_repo.get(project.id)
                _file = request.files['avatar']
                coordinates = (upload_form.x1.data, upload_form.y1.data,
                               upload_form.x2.data, upload_form.y2.data)
                prefix = time.time()
                _file.filename = "project_%s_thumbnail_%i.png" % (project.id, prefix)
                container = "user_%s" % current_user.id
                uploader.upload_file(_file,
                                     container=container,
                                     coordinates=coordinates)
                # Delete previous avatar from storage
                if project.info.get('thumbnail'):
                    uploader.delete_file(project.info['thumbnail'], container)
                project.info['thumbnail'] = _file.filename
                project.info['container'] = container
                project_repo.save(project)
                flash(gettext('Your project thumbnail has been updated! It may \
                                  take some minutes to refresh...'), 'success')
            else:
                flash(gettext('You must provide a file to change the avatar'),
                      'error')
            return redirect(url_for('.update', short_name=short_name))

    project = add_custom_contrib_button_to(project, get_user_id_or_ip())
    return render_template('/projects/update.html',
                           form=form,
                           upload_form=upload_form,
                           project=project,
                           owner=owner,
                           n_tasks=n_tasks,
                           overall_progress=overall_progress,
                           n_task_runs=n_task_runs,
                           last_activity=last_activity,
                           n_completed_tasks=cached_projects.n_completed_tasks(project.get('id')),
                           n_volunteers=cached_projects.n_volunteers(project.get('id')),
                           title=title)


@blueprint.route('/<short_name>/')
def details(short_name):
    (project, owner, n_tasks, n_task_runs,
     overall_progress, last_activity) = project_by_shortname(short_name)

    if project.needs_password():
        redirect_to_password = _check_if_redirect_to_password(project)
        if redirect_to_password:
            return redirect_to_password
    else:
        ensure_authorized_to('read', project)

    template = '/projects/project.html'

    title = project_title(project, None)
    project = add_custom_contrib_button_to(project, get_user_id_or_ip())
    template_args = {"project": project, "title": title,
                     "owner": owner,
                     "n_tasks": n_tasks,
                     "n_task_runs": n_task_runs,
                     "overall_progress": overall_progress,
                     "last_activity": last_activity,
                     "n_completed_tasks": cached_projects.n_completed_tasks(project.get('id')),
                     "n_volunteers": cached_projects.n_volunteers(project.get('id'))}
    if current_app.config.get('CKAN_URL'):
        template_args['ckan_name'] = current_app.config.get('CKAN_NAME')
        template_args['ckan_url'] = current_app.config.get('CKAN_URL')
        template_args['ckan_pkg_name'] = short_name
    return render_template(template, **template_args)


@blueprint.route('/<short_name>/settings')
@login_required
def settings(short_name):
    (project, owner, n_tasks, n_task_runs,
     overall_progress, last_activity) = project_by_shortname(short_name)

    title = project_title(project, "Settings")
    ensure_authorized_to('read', project)
    ensure_authorized_to('update', project)
    project = add_custom_contrib_button_to(project, get_user_id_or_ip())
    return render_template('/projects/settings.html',
                           project=project,
                           owner=owner,
                           n_tasks=n_tasks,
                           overall_progress=overall_progress,
                           n_task_runs=n_task_runs,
                           last_activity=last_activity,
                           n_completed_tasks=cached_projects.n_completed_tasks(project.get('id')),
                           n_volunteers=cached_projects.n_volunteers(project.get('id')),
                           title=title)


@blueprint.route('/<short_name>/tasks/import', methods=['GET', 'POST'])
@login_required
def import_task(short_name):
    (project, owner, n_tasks, n_task_runs,
     overall_progress, last_activity) = project_by_shortname(short_name)
    n_volunteers = cached_projects.n_volunteers(project.id)
    n_completed_tasks = cached_projects.n_completed_tasks(project.id)
    title = project_title(project, "Import Tasks")
    loading_text = gettext("Importing tasks, this may take a while, wait...")
    dict_project = add_custom_contrib_button_to(project, get_user_id_or_ip())
    template_args = dict(title=title, loading_text=loading_text,
                         project=dict_project,
                         owner=owner,
                         n_tasks=n_tasks,
                         overall_progress=overall_progress,
                         n_volunteers=n_volunteers,
                         n_completed_tasks=n_completed_tasks,
                         target='project.import_task')
    ensure_authorized_to('read', project)
    ensure_authorized_to('update', project)
    importer_type = request.form.get('form_name') or request.args.get('type')
    all_importers = importer.get_all_importer_names()
    if importer_type is not None and importer_type not in all_importers:
        raise abort(404)
    form = GenericBulkTaskImportForm()(importer_type, request.form)
    template_args['form'] = form

    if request.method == 'POST':
        if form.validate():  # pragma: no cover
            try:
                return _import_tasks(project, **form.get_import_data())
            except BulkImportException as err_msg:
                flash(err_msg, 'error')
            except Exception as inst:  # pragma: no cover
                current_app.logger.error(inst)
                msg = 'Oops! Looks like there was an error!'
                flash(gettext(msg), 'error')
        return render_template('/projects/importers/%s.html' % importer_type,
                                **template_args)

    if request.method == 'GET':
        template_tasks = current_app.config.get('TEMPLATE_TASKS')
        if importer_type is None:
            template_wrap = lambda i: "projects/tasks/gdocs-%s.html" % i
            task_tmpls = map(template_wrap, template_tasks)
            template_args['task_tmpls'] = task_tmpls
            importer_wrap = lambda i: "projects/tasks/%s.html" % i
            template_args['available_importers'] = map(importer_wrap, all_importers)
            return render_template('/projects/task_import_options.html',
                                   **template_args)
        if importer_type == 'gdocs' and request.args.get('template'):  # pragma: no cover
            template = request.args.get('template')
            form.googledocs_url.data = template_tasks.get(template)
        return render_template('/projects/importers/%s.html' % importer_type,
                                **template_args)


def _import_tasks(project, **form_data):
    number_of_tasks = importer.count_tasks_to_import(**form_data)
    if number_of_tasks <= MAX_NUM_SYNCHRONOUS_TASKS_IMPORT:
        msg = importer.create_tasks(task_repo, project.id, **form_data)
        flash(msg)
    else:
        importer_queue.enqueue(import_tasks, project.id, **form_data)
        flash(gettext("You're trying to import a large amount of tasks, so please be patient.\
            You will receive an email when the tasks are ready."))
    return redirect(url_for('.tasks', short_name=project.short_name))


@blueprint.route('/<short_name>/tasks/autoimporter', methods=['GET', 'POST'])
@login_required
def setup_autoimporter(short_name):
    if not current_user.pro and not current_user.admin:
        raise abort(403)
    (project, owner, n_tasks, n_task_runs,
     overall_progress, last_activity) = project_by_shortname(short_name)
    n_volunteers = cached_projects.n_volunteers(project.id)
    n_completed_tasks = cached_projects.n_completed_tasks(project.id)
    dict_project = add_custom_contrib_button_to(project, get_user_id_or_ip())
    template_args = dict(project=dict_project,
                         owner=owner,
                         n_tasks=n_tasks,
                         overall_progress=overall_progress,
                         n_volunteers=n_volunteers,
                         n_completed_tasks=n_completed_tasks,
                         target='project.setup_autoimporter')
    ensure_authorized_to('read', project)
    ensure_authorized_to('update', project)
    importer_type = request.form.get('form_name') or request.args.get('type')
    all_importers = importer.get_autoimporter_names()
    if importer_type is not None and importer_type not in all_importers:
        raise abort(404)
    form = GenericBulkTaskImportForm()(importer_type, request.form)
    template_args['form'] = form

    if project.has_autoimporter():
        current_autoimporter = project.get_autoimporter()
        importer_info = dict(**current_autoimporter)
        return render_template('/projects/task_autoimporter.html',
                                importer=importer_info, **template_args)

    if request.method == 'POST':
        if form.validate():  # pragma: no cover
            project.set_autoimporter(form.get_import_data())
            project_repo.save(project)
            auditlogger.log_event(project, current_user, 'create', 'autoimporter',
                                  'Nothing', json.dumps(project.get_autoimporter()))
            flash(gettext("Success! Tasks will be imported daily."))
            return redirect(url_for('.setup_autoimporter', short_name=project.short_name))

    if request.method == 'GET':
        if importer_type is None:
            wrap = lambda i: "projects/tasks/%s.html" % i
            template_args['available_importers'] = map(wrap, all_importers)
            return render_template('projects/task_autoimport_options.html',
                                   **template_args)
    return render_template('/projects/importers/%s.html' % importer_type,
                                **template_args)


@blueprint.route('/<short_name>/tasks/autoimporter/delete', methods=['POST'])
@login_required
def delete_autoimporter(short_name):
    if not current_user.pro and not current_user.admin:
        raise abort(403)
    (project, owner, n_tasks, n_task_runs,
     overall_progress, last_activity) = project_by_shortname(short_name)
    n_volunteers = cached_projects.n_volunteers(project.id)
    n_completed_tasks = cached_projects.n_completed_tasks(project.id)
    dict_project = add_custom_contrib_button_to(project, get_user_id_or_ip())
    template_args = dict(project=dict_project,
                         owner=owner,
                         n_tasks=n_tasks,
                         overall_progress=overall_progress,
                         n_volunteers=n_volunteers,
                         n_completed_tasks=n_completed_tasks)
    ensure_authorized_to('read', project)
    ensure_authorized_to('update', project)
    if project.has_autoimporter():
        autoimporter = project.get_autoimporter()
        project.delete_autoimporter()
        project_repo.save(project)
        auditlogger.log_event(project, current_user, 'delete', 'autoimporter',
                              json.dumps(autoimporter), 'Nothing')
    return redirect(url_for('.tasks', short_name=project.short_name))


@blueprint.route('/<short_name>/password', methods=['GET', 'POST'])
def password_required(short_name):
    (project, owner, n_tasks, n_task_runs,
     overall_progress, last_activity) = project_by_shortname(short_name)
    form = PasswordForm(request.form)
    if request.method == 'POST' and form.validate():
        password = request.form.get('password')
        cookie_exp = current_app.config.get('PASSWD_COOKIE_TIMEOUT')
        passwd_mngr = ProjectPasswdManager(CookieHandler(request, signer, cookie_exp))
        if passwd_mngr.validates(password, project):
            response = make_response(redirect(request.args.get('next')))
            return passwd_mngr.update_response(response, project, get_user_id_or_ip())
        flash(gettext('Sorry, incorrect password'))
    return render_template('projects/password.html',
                            project=project,
                            form=form,
                            short_name=short_name,
                            next=request.args.get('next'))


@blueprint.route('/<short_name>/task/<int:task_id>')
def task_presenter(short_name, task_id):
    (project, owner, n_tasks, n_task_runs,
     overall_progress, last_activity) = project_by_shortname(short_name)
    task = task_repo.get_task(id=task_id)
    if task is None:
        raise abort(404)
    if project.needs_password():
        redirect_to_password = _check_if_redirect_to_password(project)
        if redirect_to_password:
            return redirect_to_password
    else:
        ensure_authorized_to('read', project)

    if current_user.is_anonymous():
        if not project.allow_anonymous_contributors:
            msg = ("Oops! You have to sign in to participate in "
                   "<strong>%s</strong>"
                   "project" % project.name)
            flash(gettext(msg), 'warning')
            return redirect(url_for('account.signin',
                                    next=url_for('.presenter',
                                    short_name=project.short_name)))
        else:
            msg_1 = gettext(
                "Ooops! You are an anonymous user and will not "
                "get any credit"
                " for your contributions.")
            next_url = url_for('project.task_presenter',
                                short_name=short_name, task_id=task_id)
            url = url_for('account.signin', next=next_url)
            flash(msg_1 + "<a href=\"" + url + "\">Sign in now!</a>", "warning")

    title = project_title(project, "Contribute")
    template_args = {"project": project, "title": title, "owner": owner}

    def respond(tmpl):
        return render_template(tmpl, **template_args)

    if not (task.project_id == project.id):
        return respond('/projects/task/wrong.html')
    mark_task_as_requested_by_user(task, sentinel.master)
    if has_no_presenter(project):
        flash(gettext("Sorry, but this project is still a draft and does "
                      "not have a task presenter."), "error")
    return respond('/projects/presenter.html')


@blueprint.route('/<short_name>/presenter')
@blueprint.route('/<short_name>/newtask')
def presenter(short_name):

    def invite_new_volunteers(project):
        user_id = None if current_user.is_anonymous() else current_user.id
        user_ip = request.remote_addr if current_user.is_anonymous() else None
        task = sched.new_task(project.id, project.info.get('sched'), user_id, user_ip, 0)
        return task is None and overall_progress < 100.0

    def respond(tmpl):
        if (current_user.is_anonymous()):
            msg_1 = gettext(msg)
            flash(msg_1, "warning")
        resp = make_response(render_template(tmpl, **template_args))
        return resp

    (project, owner, n_tasks, n_task_runs,
     overall_progress, last_activity) = project_by_shortname(short_name)

    if project.needs_password():
        redirect_to_password = _check_if_redirect_to_password(project)
        if redirect_to_password:
            return redirect_to_password
    else:
        ensure_authorized_to('read', project)

    title = project_title(project, "Contribute")
    template_args = {"project": project, "title": title, "owner": owner,
                     "invite_new_volunteers": invite_new_volunteers(project)}

    if not project.allow_anonymous_contributors and current_user.is_anonymous():
        msg = "Oops! You have to sign in to participate in <strong>%s</strong> \
               project" % project.name
        flash(gettext(msg), 'warning')
        return redirect(url_for('account.signin',
                        next=url_for('.presenter',
                                     short_name=project.short_name)))

    msg = "Ooops! You are an anonymous user and will not \
           get any credit for your contributions. Sign in \
           now!"

    if project.info.get("tutorial") and \
            request.cookies.get(project.short_name + "tutorial") is None:
        resp = respond('/projects/tutorial.html')
        resp.set_cookie(project.short_name + 'tutorial', 'seen')
        return resp
    else:
        if has_no_presenter(project):
            flash(gettext("Sorry, but this project is still a draft and does "
                          "not have a task presenter."), "error")
        return respond('/projects/presenter.html')


@blueprint.route('/<short_name>/tutorial')
def tutorial(short_name):
    (project, owner, n_tasks, n_task_runs,
     overall_progress, last_activity) = project_by_shortname(short_name)
    title = project_title(project, "Tutorial")

    if project.needs_password():
        redirect_to_password = _check_if_redirect_to_password(project)
        if redirect_to_password:
            return redirect_to_password
    else:
        ensure_authorized_to('read', project)

    return render_template('/projects/tutorial.html', title=title,
                           project=project, owner=owner)


@blueprint.route('/<short_name>/<int:task_id>/results.json')
def export(short_name, task_id):
    """Return a file with all the TaskRuns for a given Task"""
    # Check if the project exists
    (project, owner, n_tasks, n_task_runs,
     overall_progress, last_activity) = project_by_shortname(short_name)

    if project.needs_password():
        redirect_to_password = _check_if_redirect_to_password(project)
        if redirect_to_password:
            return redirect_to_password
    else:
        ensure_authorized_to('read', project)

    # Check if the task belongs to the project and exists
    task = task_repo.get_task_by(project_id=project.id, id=task_id)
    if task:
        taskruns = task_repo.filter_task_runs_by(task_id=task_id, project_id=project.id)
        results = [tr.dictize() for tr in taskruns]
        return Response(json.dumps(results), mimetype='application/json')
    else:
        return abort(404)


@blueprint.route('/<short_name>/tasks/')
def tasks(short_name):
    (project, owner, n_tasks, n_task_runs,
     overall_progress, last_activity) = project_by_shortname(short_name)
    title = project_title(project, "Tasks")

    if project.needs_password():
        redirect_to_password = _check_if_redirect_to_password(project)
        if redirect_to_password:
            return redirect_to_password
    else:
        ensure_authorized_to('read', project)

    project = add_custom_contrib_button_to(project, get_user_id_or_ip())
    return render_template('/projects/tasks.html',
                           title=title,
                           project=project,
                           owner=owner,
                           n_tasks=n_tasks,
                           n_task_runs=n_task_runs,
                           overall_progress=overall_progress,
                           last_activity=last_activity,
                           n_completed_tasks=cached_projects.n_completed_tasks(project.get('id')),
                           n_volunteers=cached_projects.n_volunteers(project.get('id')))


@blueprint.route('/<short_name>/tasks/browse', defaults={'page': 1})
@blueprint.route('/<short_name>/tasks/browse/<int:page>')
def tasks_browse(short_name, page):
    (project, owner, n_tasks, n_task_runs,
     overall_progress, last_activity) = project_by_shortname(short_name)
    title = project_title(project, "Tasks")
    n_volunteers = cached_projects.n_volunteers(project.id)
    n_completed_tasks = cached_projects.n_completed_tasks(project.id)

    def respond():
        per_page = 10
        offset = (page - 1) * per_page
        count = n_tasks
        project_tasks = cached_projects.browse_tasks(project.get('id'))
        page_tasks = project_tasks[offset:offset+per_page]
        if not page_tasks and page != 1:
            abort(404)

        pagination = Pagination(page, per_page, count)
        return render_template('/projects/tasks_browse.html',
                               project=project,
                               owner=owner,
                               tasks=page_tasks,
                               title=title,
                               pagination=pagination,
                               n_tasks=n_tasks,
                               overall_progress=overall_progress,
                               n_volunteers=n_volunteers,
                               n_completed_tasks=n_completed_tasks)
    if project.needs_password():
        redirect_to_password = _check_if_redirect_to_password(project)
        if redirect_to_password:
            return redirect_to_password
    else:
        ensure_authorized_to('read', project)
    project = add_custom_contrib_button_to(project, get_user_id_or_ip())
    return respond()


@blueprint.route('/<short_name>/tasks/delete', methods=['GET', 'POST'])
@login_required
def delete_tasks(short_name):
    """Delete ALL the tasks for a given project"""
    (project, owner, n_tasks, n_task_runs,
     overall_progress, last_activity) = project_by_shortname(short_name)
    ensure_authorized_to('read', project)
    ensure_authorized_to('update', project)
    if request.method == 'GET':
        title = project_title(project, "Delete")
        n_volunteers = cached_projects.n_volunteers(project.id)
        n_completed_tasks = cached_projects.n_completed_tasks(project.id)
        project = add_custom_contrib_button_to(project, get_user_id_or_ip())
        return render_template('projects/tasks/delete.html',
                               project=project,
                               owner=owner,
                               n_tasks=n_tasks,
                               n_task_runs=n_task_runs,
                               n_volunteers=n_volunteers,
                               n_completed_tasks=n_completed_tasks,
                               overall_progress=overall_progress,
                               last_activity=last_activity,
                               title=title)
    else:
        tasks = task_repo.filter_tasks_by(project_id=project.id)
        task_repo.delete_all(tasks)
        msg = gettext("All the tasks and associated task runs have been deleted")
        flash(msg, 'success')
        return redirect(url_for('.tasks', short_name=project.short_name))


@blueprint.route('/<short_name>/tasks/export')
def export_to(short_name):
    """Export Tasks and TaskRuns in the given format"""
    (project, owner, n_tasks, n_task_runs,
     overall_progress, last_activity) = project_by_shortname(short_name)
    n_volunteers = cached_projects.n_volunteers(project.id)
    n_completed_tasks = cached_projects.n_completed_tasks(project.id)
    title = project_title(project, gettext("Export"))
    loading_text = gettext("Exporting data..., this may take a while")

    if project.needs_password():
        redirect_to_password = _check_if_redirect_to_password(project)
        if redirect_to_password:
            return redirect_to_password
    else:
        ensure_authorized_to('read', project)

    def respond():
        return render_template('/projects/export.html',
                               title=title,
                               loading_text=loading_text,
                               ckan_name=current_app.config.get('CKAN_NAME'),
                               project=project,
                               owner=owner,
                               n_tasks=n_tasks,
                               n_task_runs=n_task_runs,
                               n_volunteers=n_volunteers,
                               n_completed_tasks=n_completed_tasks,
                               overall_progress=overall_progress)

    def gen_json(table):
        n = getattr(task_repo, 'count_%ss_with' % table)(project_id=project.id)
        sep = ", "
        yield "["
        for i, tr in enumerate(getattr(task_repo, 'filter_%ss_by' % table)(project_id=project.id, yielded=True), 1):
            item = json.dumps(tr.dictize())
            if (i == n):
                sep = ""
            yield item + sep
        yield "]"

    def format_csv_properly(row, ty=None):
        tmp = row.keys()
        task_keys = []
        for k in tmp:
            k = "%s__%s" % (ty, k)
            task_keys.append(k)
        if (type(row['info']) == dict):
            task_info_keys = []
            tmp = row['info'].keys()
            for k in tmp:
                k = "%sinfo__%s" % (ty, k)
                task_info_keys.append(k)
        else:
            task_info_keys = []

        keys = sorted(task_keys + task_info_keys)
        values = []
        _prefix = "%sinfo" % ty
        for k in keys:
            prefix, k = k.split("__")
            if prefix == _prefix:
                if row['info'].get(k) is not None:
                    values.append(row['info'][k])
                else:
                    values.append(None)
            else:
                if row.get(k) is not None:
                    values.append(row[k])
                else:
                    values.append(None)

        return values

    def handle_task(writer, t):
        writer.writerow(format_csv_properly(t.dictize(), ty='task'))

    def handle_task_run(writer, t):
        writer.writerow(format_csv_properly(t.dictize(), ty='taskrun'))

    def get_csv(out, writer, table, handle_row):
        for tr in getattr(task_repo, 'filter_%ss_by' % table)(project_id=project.id,
                                                              yielded=True):
            handle_row(writer, tr)
        yield out.getvalue()

    def respond_json(ty):
        if ty not in ['task', 'task_run']:
            return abort(404)
        res = json_exporter.response_zip(project, ty)
        return res

    def create_ckan_datastore(ckan, table, package_id):
        new_resource = ckan.resource_create(name=table,
                                            package_id=package_id)
        ckan.datastore_create(name=table,
                              resource_id=new_resource['result']['id'])
        ckan.datastore_upsert(name=table,
                              records=gen_json(table),
                              resource_id=new_resource['result']['id'])

    def respond_ckan(ty):
        # First check if there is a package (dataset) in CKAN
        msg_1 = gettext("Data exported to ")
        msg = msg_1 + "%s ..." % current_app.config['CKAN_URL']
        ckan = Ckan(url=current_app.config['CKAN_URL'],
                    api_key=current_user.ckan_api)
        project_url = url_for('.details', short_name=project.short_name, _external=True)

        try:
            package, e = ckan.package_exists(name=project.short_name)
            if e:
                raise e
            if package:
                # Update the package
                owner = user_repo.get(project.owner_id)
                package = ckan.package_update(project=project, user=owner,
                                              url=project_url,
                                              resources=package['resources'])

                ckan.package = package
                resource_found = False
                for r in package['resources']:
                    if r['name'] == ty:
                        ckan.datastore_delete(name=ty, resource_id=r['id'])
                        ckan.datastore_create(name=ty, resource_id=r['id'])
                        ckan.datastore_upsert(name=ty,
                                              records=gen_json(ty),
                                              resource_id=r['id'])
                        resource_found = True
                        break
                if not resource_found:
                    create_ckan_datastore(ckan, ty, package['id'])
            else:
                owner = user_repo.get(project.owner_id)
                package = ckan.package_create(project=project, user=owner,
                                              url=project_url)
                create_ckan_datastore(ckan, ty, package['id'])
            flash(msg, 'success')
            return respond()
        except requests.exceptions.ConnectionError:
            msg = "CKAN server seems to be down, try again layer or contact the CKAN admins"
            current_app.logger.error(msg)
            flash(msg, 'danger')
        except Exception as inst:
            if len(inst.args) == 3:
                t, msg, status_code = inst.args
                msg = ("Error: %s with status code: %s" % (t, status_code))
            else:  # pragma: no cover
                msg = ("Error: %s" % inst.args[0])
            current_app.logger.error(msg)
            flash(msg, 'danger')
        finally:
            return respond()

    def respond_csv(ty):
        # Export Task(/Runs) to CSV
        types = {
            "task": (
                Task, handle_task,
                (lambda x: True),
                gettext(
                    "Oops, the project does not have tasks to \
                    export, if you are the owner add some tasks")),
            "task_run": (
                TaskRun, handle_task_run,
                (lambda x: True),
                gettext(
                    "Oops, there are no Task Runs yet to export, invite \
                     some users to participate"))}
        try:
            table, handle_row, test, msg = types[ty]
        except KeyError:
            return abort(404)

        # TODO: change check for existence below
        t = getattr(task_repo, 'get_%s_by' % ty)(project_id=project.id)
        if t is not None:
            res = csv_exporter.response_zip(project, ty)
            return res
        else:
            flash(msg, 'info')
            return respond()

    export_formats = ["json", "csv"]
    if current_user.is_authenticated():
        if current_user.ckan_api:
            export_formats.append('ckan')

    ty = request.args.get('type')
    fmt = request.args.get('format')
    if not (fmt and ty):
        if len(request.args) >= 1:
            abort(404)
        project = add_custom_contrib_button_to(project, get_user_id_or_ip())
        return render_template('/projects/export.html',
                               title=title,
                               loading_text=loading_text,
                               ckan_name=current_app.config.get('CKAN_NAME'),
                               project=project,
                               owner=owner,
                               n_tasks=n_tasks,
                               n_task_runs=n_task_runs,
                               n_volunteers=n_volunteers,
                               n_completed_tasks=n_completed_tasks,
                               overall_progress=overall_progress)
    if fmt not in export_formats:
        abort(415)
    return {"json": respond_json, "csv": respond_csv, 'ckan': respond_ckan}[fmt](ty)


@blueprint.route('/<short_name>/stats')
def show_stats(short_name):
    """Returns Project Stats"""
    (project, owner, n_tasks, n_task_runs,
     overall_progress, last_activity) = project_by_shortname(short_name)
    n_volunteers = cached_projects.n_volunteers(project.id)
    n_completed_tasks = cached_projects.n_completed_tasks(project.id)
    title = project_title(project, "Statistics")

    if project.needs_password():
        redirect_to_password = _check_if_redirect_to_password(project)
        if redirect_to_password:
            return redirect_to_password
    else:
        ensure_authorized_to('read', project)

    if not ((n_tasks > 0) and (n_task_runs > 0)):
        project = add_custom_contrib_button_to(project, get_user_id_or_ip())
        return render_template('/projects/non_stats.html',
                               title=title,
                               project=project,
                               owner=owner,
                               n_tasks=n_tasks,
                               overall_progress=overall_progress,
                               n_volunteers=n_volunteers,
                               n_completed_tasks=n_completed_tasks)

    dates_stats, hours_stats, users_stats = stats.get_stats(
        project.id,
        current_app.config['GEO'],
        period='2 week')
    tmp_total = (users_stats['n_anon'] + users_stats['n_auth'])
    if tmp_total > 0:
        anon_pct_taskruns = int((users_stats['n_anon'] * 100) / tmp_total)
        auth_pct_taskruns = 100 - anon_pct_taskruns
    else:
        anon_pct_taskruns = 0
        auth_pct_taskruns = 0
    userStats = dict(
        geo=current_app.config['GEO'],
        anonymous=dict(
            users=users_stats['n_anon'],
            taskruns=users_stats['n_anon'],
            pct_taskruns=anon_pct_taskruns,
            top5=users_stats['anon']['top5']),
        authenticated=dict(
            users=users_stats['n_auth'],
            taskruns=users_stats['n_auth'],
            pct_taskruns=auth_pct_taskruns,
            top5=users_stats['auth']['top5']))

    tmp = dict(userStats=users_stats['users'],
               userAnonStats=users_stats['anon'],
               userAuthStats=users_stats['auth'],
               dayStats=dates_stats,
               hourStats=hours_stats)

    project = add_custom_contrib_button_to(project, get_user_id_or_ip())
    return render_template('/projects/stats.html',
                           title=title,
                           appStats=json.dumps(tmp),
                           userStats=userStats,
                           project=project,
                           owner=owner,
                           n_tasks=n_tasks,
                           overall_progress=overall_progress,
                           n_volunteers=n_volunteers,
                           n_completed_tasks=n_completed_tasks)


@blueprint.route('/<short_name>/tasks/settings')
@login_required
def task_settings(short_name):
    """Settings page for tasks of the project"""
    (project, owner, n_tasks, n_task_runs,
     overall_progress, last_activity) = project_by_shortname(short_name)
    n_volunteers = cached_projects.n_volunteers(project.id)
    n_completed_tasks = cached_projects.n_completed_tasks(project.id)
    ensure_authorized_to('read', project)
    ensure_authorized_to('update', project)
    project = add_custom_contrib_button_to(project, get_user_id_or_ip())
    return render_template('projects/task_settings.html',
                           project=project,
                           owner=owner,
                           n_tasks=n_tasks,
                           overall_progress=overall_progress,
                           n_volunteers=n_volunteers,
                           n_completed_tasks=n_completed_tasks)


@blueprint.route('/<short_name>/tasks/redundancy', methods=['GET', 'POST'])
@login_required
def task_n_answers(short_name):
    (project, owner, n_tasks, n_task_runs,
     overall_progress, last_activity) = project_by_shortname(short_name)
    title = project_title(project, gettext('Redundancy'))
    form = TaskRedundancyForm()
    ensure_authorized_to('read', project)
    ensure_authorized_to('update', project)
    if request.method == 'GET':
        return render_template('/projects/task_n_answers.html',
                               title=title,
                               form=form,
                               project=project,
                               owner=owner)
    elif request.method == 'POST' and form.validate():
        task_repo.update_tasks_redundancy(project, form.n_answers.data)
        # Log it
        auditlogger.log_event(project, current_user, 'update', 'task.n_answers',
                              'N/A', form.n_answers.data)
        msg = gettext('Redundancy of Tasks updated!')
        flash(msg, 'success')
        return redirect(url_for('.tasks', short_name=project.short_name))
    else:
        flash(gettext('Please correct the errors'), 'error')
        return render_template('/projects/task_n_answers.html',
                               title=title,
                               form=form,
                               project=project,
                               owner=owner)


@blueprint.route('/<short_name>/tasks/scheduler', methods=['GET', 'POST'])
@login_required
def task_scheduler(short_name):
    (project, owner, n_tasks, n_task_runs,
     overall_progress, last_activity) = project_by_shortname(short_name)
    title = project_title(project, gettext('Task Scheduler'))
    form = TaskSchedulerForm()

    def respond():
        return render_template('/projects/task_scheduler.html',
                               title=title,
                               form=form,
                               project=project,
                               owner=owner)
    ensure_authorized_to('read', project)
    ensure_authorized_to('update', project)

    if request.method == 'GET':
        if project.info.get('sched'):
            for s in form.sched.choices:
                if project.info['sched'] == s[0]:
                    form.sched.data = s[0]
                    break
        return respond()

    if request.method == 'POST' and form.validate():
        project = project_repo.get_by_shortname(short_name=project.short_name)
        if project.info.get('sched'):
            old_sched = project.info['sched']
        else:
            old_sched = 'default'
        if form.sched.data:
            project.info['sched'] = form.sched.data
        project_repo.save(project)
        # Log it
        if old_sched != project.info['sched']:
            auditlogger.log_event(project, current_user, 'update', 'sched',
                                  old_sched, project.info['sched'])
        msg = gettext("Project Task Scheduler updated!")
        flash(msg, 'success')

        return redirect(url_for('.tasks', short_name=project.short_name))
    else:  # pragma: no cover
        flash(gettext('Please correct the errors'), 'error')
        return respond()


@blueprint.route('/<short_name>/tasks/priority', methods=['GET', 'POST'])
@login_required
def task_priority(short_name):
    (project, owner, n_tasks, n_task_runs,
     overall_progress, last_activity) = project_by_shortname(short_name)
    title = project_title(project, gettext('Task Priority'))
    form = TaskPriorityForm()

    def respond():
        return render_template('/projects/task_priority.html',
                               title=title,
                               form=form,
                               project=project,
                               owner=owner)
    ensure_authorized_to('read', project)
    ensure_authorized_to('update', project)

    if request.method == 'GET':
        return respond()
    if request.method == 'POST' and form.validate():
        for task_id in form.task_ids.data.split(","):
            if task_id != '':
                t = task_repo.get_task_by(project_id=project.id, id=int(task_id))
                if t:
                    old_priority = t.priority_0
                    t.priority_0 = form.priority_0.data
                    task_repo.update(t)

                    if old_priority != t.priority_0:
                        old_value = json.dumps({'task_id': t.id,
                                                'task_priority_0': old_priority})
                        new_value = json.dumps({'task_id': t.id,
                                                'task_priority_0': t.priority_0})
                        auditlogger.log_event(project, current_user, 'update',
                                              'task.priority_0',
                                              old_value, new_value)
                else:  # pragma: no cover
                    flash(gettext(("Ooops, Task.id=%s does not belong to the project" % task_id)), 'danger')
        flash(gettext("Task priority has been changed"), 'success')
        return respond()
    else:
        flash(gettext('Please correct the errors'), 'error')
        return respond()


@blueprint.route('/<short_name>/blog')
def show_blogposts(short_name):
    (project, owner, n_tasks, n_task_runs,
     overall_progress, last_activity) = project_by_shortname(short_name)

    blogposts = blog_repo.filter_by(project_id=project.id)
    if project.needs_password():
        redirect_to_password = _check_if_redirect_to_password(project)
        if redirect_to_password:
            return redirect_to_password
    else:
        ensure_authorized_to('read', Blogpost, project_id=project.id)
    project = add_custom_contrib_button_to(project, get_user_id_or_ip())
    return render_template('projects/blog.html', project=project,
                           owner=owner, blogposts=blogposts,
                           overall_progress=overall_progress,
                           n_tasks=n_tasks,
                           n_task_runs=n_task_runs,
                           n_completed_tasks=cached_projects.n_completed_tasks(project.get('id')),
                           n_volunteers=cached_projects.n_volunteers(project.get('id')))


@blueprint.route('/<short_name>/<int:id>')
def show_blogpost(short_name, id):
    (project, owner, n_tasks, n_task_runs,
     overall_progress, last_activity) = project_by_shortname(short_name)
    blogpost = blog_repo.get_by(id=id, project_id=project.id)
    if blogpost is None:
        raise abort(404)
    if project.needs_password():
        redirect_to_password = _check_if_redirect_to_password(project)
        if redirect_to_password:
            return redirect_to_password
    else:
        ensure_authorized_to('read', blogpost)
    project = add_custom_contrib_button_to(project, get_user_id_or_ip())
    return render_template('projects/blog_post.html',
                           project=project,
                           owner=owner,
                           blogpost=blogpost,
                           overall_progress=overall_progress,
                           n_tasks=n_tasks,
                           n_task_runs=n_task_runs,
                           n_completed_tasks=cached_projects.n_completed_tasks(project.get('id')),
                           n_volunteers=cached_projects.n_volunteers(project.get('id')))


@blueprint.route('/<short_name>/new-blogpost', methods=['GET', 'POST'])
@login_required
def new_blogpost(short_name):

    def respond():
        dict_project = add_custom_contrib_button_to(project, get_user_id_or_ip())
        return render_template('projects/new_blogpost.html',
                               title=gettext("Write a new post"),
                               form=form,
                               project=dict_project,
                               owner=owner,
                               overall_progress=overall_progress,
                               n_tasks=n_tasks,
                               n_task_runs=n_task_runs,
                               n_completed_tasks=cached_projects.n_completed_tasks(dict_project.get('id')),
                               n_volunteers=cached_projects.n_volunteers(dict_project.get('id')))

    (project, owner, n_tasks, n_task_runs,
     overall_progress, last_activity) = project_by_shortname(short_name)

    form = BlogpostForm(request.form)
    del form.id

    if request.method != 'POST':
        ensure_authorized_to('create', Blogpost, project_id=project.id)
        return respond()

    if not form.validate():
        flash(gettext('Please correct the errors'), 'error')
        return respond()

    blogpost = Blogpost(title=form.title.data,
                        body=form.body.data,
                        user_id=current_user.id,
                        project_id=project.id)
    ensure_authorized_to('create', blogpost)
    blog_repo.save(blogpost)
    cached_projects.delete_project(short_name)

    msg_1 = gettext('Blog post created!')
    flash('<i class="icon-ok"></i> ' + msg_1, 'success')

    return redirect(url_for('.show_blogposts', short_name=short_name))


@blueprint.route('/<short_name>/<int:id>/update', methods=['GET', 'POST'])
@login_required
def update_blogpost(short_name, id):
    (project, owner, n_tasks, n_task_runs,
     overall_progress, last_activity) = project_by_shortname(short_name)

    blogpost = blog_repo.get_by(id=id, project_id=project.id)
    if blogpost is None:
        raise abort(404)

    def respond():
        return render_template('projects/update_blogpost.html',
                               title=gettext("Edit a post"),
                               form=form, project=project, owner=owner,
                               blogpost=blogpost,
                               overall_progress=overall_progress,
                               n_task_runs=n_task_runs,
                               n_completed_tasks=cached_projects.n_completed_tasks(project.id),
                               n_volunteers=cached_projects.n_volunteers(project.id))

    form = BlogpostForm()

    if request.method != 'POST':
        ensure_authorized_to('update', blogpost)
        form = BlogpostForm(obj=blogpost)
        return respond()

    if not form.validate():
        flash(gettext('Please correct the errors'), 'error')
        return respond()

    ensure_authorized_to('update', blogpost)
    blogpost = Blogpost(id=form.id.data,
                        title=form.title.data,
                        body=form.body.data,
                        user_id=current_user.id,
                        project_id=project.id)
    blog_repo.update(blogpost)
    cached_projects.delete_project(short_name)

    msg_1 = gettext('Blog post updated!')
    flash('<i class="icon-ok"></i> ' + msg_1, 'success')

    return redirect(url_for('.show_blogposts', short_name=short_name))


@blueprint.route('/<short_name>/<int:id>/delete', methods=['POST'])
@login_required
def delete_blogpost(short_name, id):
    project = project_by_shortname(short_name)[0]
    blogpost = blog_repo.get_by(id=id, project_id=project.id)
    if blogpost is None:
        raise abort(404)

    ensure_authorized_to('delete', blogpost)
    blog_repo.delete(blogpost)
    cached_projects.delete_project(short_name)
    flash('<i class="icon-ok"></i> ' + 'Blog post deleted!', 'success')
    return redirect(url_for('.show_blogposts', short_name=short_name))


def _check_if_redirect_to_password(project):
    cookie_exp = current_app.config.get('PASSWD_COOKIE_TIMEOUT')
    passwd_mngr = ProjectPasswdManager(CookieHandler(request, signer, cookie_exp))
    if passwd_mngr.password_needed(project, get_user_id_or_ip()):
        return redirect(url_for('.password_required',
                                short_name=project.short_name, next=request.path))


@blueprint.route('/<short_name>/auditlog')
@login_required
def auditlog(short_name):
    (project, owner, n_tasks, n_task_runs,
     overall_progress, last_activity) = project_by_shortname(short_name)

    logs = auditlogger.get_project_logs(project.id)
    ensure_authorized_to('read', Auditlog, project_id=project.id)
    project = add_custom_contrib_button_to(project, get_user_id_or_ip())
    return render_template('projects/auditlog.html', project=project,
                           owner=owner, logs=logs,
                           overall_progress=overall_progress,
                           n_tasks=n_tasks,
                           n_task_runs=n_task_runs,
                           n_completed_tasks=cached_projects.n_completed_tasks(project.get('id')),
                           n_volunteers=cached_projects.n_volunteers(project.get('id')))


<<<<<<< HEAD
def project_event_stream(short_name, channel_type):
    """Event stream for pub/sub notifications."""
    pubsub = sentinel.master.pubsub()
    channel = "channel_%s_%s" % (channel_type, short_name)
    pubsub.subscribe(channel)
    for message in pubsub.listen():
        yield 'data: %s\n\n' % message['data']


@blueprint.route('/<short_name>/privatestream')
@login_required
def project_stream_uri_private(short_name):
    """Returns stream."""
    if current_app.config.get('SSE'):
        (project, owner, n_tasks, n_task_runs,
         overall_progress, last_activity) = project_by_shortname(short_name)
        if (current_user.id == project.owner_id or current_user.admin):
            return Response(project_event_stream(short_name, 'private'),
                            mimetype="text/event-stream",
                            direct_passthrough=True)
        else:
            return abort(403)
    else:
        return abort(404)


@blueprint.route('/<short_name>/publicstream')
def project_stream_uri_public(short_name):
    """Returns stream."""
    if current_app.config.get('SSE'):
        (project, owner, n_tasks, n_task_runs,
         overall_progress, last_activity) = project_by_shortname(short_name)
        return Response(project_event_stream(short_name, 'public'),
                        mimetype="text/event-stream")
    else:
        abort(404)


@blueprint.route('/<short_name>/webhook', defaults={'oid': None})
@blueprint.route('/<short_name>/webhook/<int:oid>', methods=['GET', 'POST'])
@login_required
def webhook_handler(short_name, oid=None):
    (project, owner, n_tasks, n_task_runs,
     overall_progress, last_activity) = project_by_shortname(short_name)

    responses = webhook_repo.filter_by(project_id=project.id)
    if request.method == 'POST' and oid:
        tmp = webhook_repo.get(oid)
        if tmp:
            webhook_queue.enqueue(webhook, project.webhook,
                                  tmp.payload, tmp.id)
            return json.dumps(tmp.dictize())
        else:
            abort(404)

    ensure_authorized_to('read', Webhook, project_id=project.id)
    redirect_to_password = _check_if_redirect_to_password(project)
    if redirect_to_password:
        return redirect_to_password
    project = add_custom_contrib_button_to(project, get_user_id_or_ip())
    return render_template('projects/webhook.html', project=project,
                           owner=owner, responses=responses,
                           overall_progress=overall_progress,
                           n_tasks=n_tasks,
                           n_task_runs=n_task_runs,
                           n_completed_tasks=cached_projects.n_completed_tasks(project.get('id')),
                           n_volunteers=cached_projects.n_volunteers(project.get('id')))
=======
@blueprint.route('/<short_name>/publish', methods=['GET', 'POST'])
@login_required
def publish(short_name):
    (project, owner, n_tasks, n_task_runs,
     overall_progress, last_activity) = project_by_shortname(short_name)

    ensure_authorized_to('publish', project)
    if request.method == 'GET':
        return render_template('projects/publish.html', project=project)
    project.published = True
    project_repo.save(project)
    auditlogger.log_event(project, current_user, 'update', 'published', False, True)
    flash(gettext('Project published! Volunteers will now be able to help you!'))
    return redirect(url_for('.details', short_name=project.short_name))
>>>>>>> acca13ca
<|MERGE_RESOLUTION|>--- conflicted
+++ resolved
@@ -33,11 +33,7 @@
 import pybossa.sched as sched
 
 from pybossa.core import (uploader, signer, sentinel, json_exporter,
-<<<<<<< HEAD
-    csv_exporter, importer, flickr, sentinel)
-=======
-    csv_exporter, importer)
->>>>>>> acca13ca
+    csv_exporter, importer, sentinel)
 from pybossa.model.project import Project
 from pybossa.model.category import Category
 from pybossa.model.task import Task
@@ -1526,7 +1522,22 @@
                            n_volunteers=cached_projects.n_volunteers(project.get('id')))
 
 
-<<<<<<< HEAD
+@blueprint.route('/<short_name>/publish', methods=['GET', 'POST'])
+@login_required
+def publish(short_name):
+    (project, owner, n_tasks, n_task_runs,
+     overall_progress, last_activity) = project_by_shortname(short_name)
+
+    ensure_authorized_to('publish', project)
+    if request.method == 'GET':
+        return render_template('projects/publish.html', project=project)
+    project.published = True
+    project_repo.save(project)
+    auditlogger.log_event(project, current_user, 'update', 'published', False, True)
+    flash(gettext('Project published! Volunteers will now be able to help you!'))
+    return redirect(url_for('.details', short_name=project.short_name))
+
+
 def project_event_stream(short_name, channel_type):
     """Event stream for pub/sub notifications."""
     pubsub = sentinel.master.pubsub()
@@ -1593,20 +1604,4 @@
                            n_tasks=n_tasks,
                            n_task_runs=n_task_runs,
                            n_completed_tasks=cached_projects.n_completed_tasks(project.get('id')),
-                           n_volunteers=cached_projects.n_volunteers(project.get('id')))
-=======
-@blueprint.route('/<short_name>/publish', methods=['GET', 'POST'])
-@login_required
-def publish(short_name):
-    (project, owner, n_tasks, n_task_runs,
-     overall_progress, last_activity) = project_by_shortname(short_name)
-
-    ensure_authorized_to('publish', project)
-    if request.method == 'GET':
-        return render_template('projects/publish.html', project=project)
-    project.published = True
-    project_repo.save(project)
-    auditlogger.log_event(project, current_user, 'update', 'published', False, True)
-    flash(gettext('Project published! Volunteers will now be able to help you!'))
-    return redirect(url_for('.details', short_name=project.short_name))
->>>>>>> acca13ca
+                           n_volunteers=cached_projects.n_volunteers(project.get('id')))